//
//  shuffle.swift
//
//  Created by Guillaume Lessard on 2014-08-28.
//  Copyright (c) 2014 Guillaume Lessard. All rights reserved.
//

import Darwin

/**
  Get a sequence/generator that will return a collection's elements in a random order.
  The input collection is not modified in any way.
*/

func shuffle<C: CollectionType>(c: C) -> PermutationGenerator<C, SequenceOf<C.Index>>
{
<<<<<<< HEAD
  return PermutationGenerator(elements: c, indices: SequenceOf(IndexShuffler(indices(c))))
=======
  return PermutationGenerator(elements: c, indices: IndexShuffler(c.indices))
>>>>>>> ac7cd6ae
}

/**
  A stepwise implementation of the Knuth Shuffle (a.k.a. Fisher-Yates Shuffle),
  using a sequence of indices as its input.
*/

struct IndexShuffler<I: ForwardIndexType>: SequenceType, GeneratorType
{
  private var i: [I]
  private let count: Int
  private var step = -1

  init<S: SequenceType where S.Generator.Element == I>(_ input: S)
  {
    self.init(Array(input))
  }

  init(_ input: Range<I>)
  {
    self.init(Array(input))
  }

  init(_ input: Array<I>)
  {
    i = input
    count = input.count
  }

  mutating func next() -> I?
  {
    step += 1

    if step < count
    {
      // select a random Index from the rest of the array
      let j = step + Int(arc4random_uniform(UInt32(count-step)))

      // swap that Index with the one at the current step in the array
      swap(&i[j], &i[step])

      // return the new random Index.
      return i[step]
    }

    return nil
  }

  func generate() -> IndexShuffler
  {
    return self
  }
}<|MERGE_RESOLUTION|>--- conflicted
+++ resolved
@@ -12,13 +12,9 @@
   The input collection is not modified in any way.
 */
 
-func shuffle<C: CollectionType>(c: C) -> PermutationGenerator<C, SequenceOf<C.Index>>
+func shuffle<C: CollectionType>(c: C) -> PermutationGenerator<C, AnySequence<C.Index>>
 {
-<<<<<<< HEAD
-  return PermutationGenerator(elements: c, indices: SequenceOf(IndexShuffler(indices(c))))
-=======
-  return PermutationGenerator(elements: c, indices: IndexShuffler(c.indices))
->>>>>>> ac7cd6ae
+  return PermutationGenerator(elements: c, indices: AnySequence(IndexShuffler(c.indices)))
 }
 
 /**
