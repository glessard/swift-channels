// !$*UTF8*$!
{
	archiveVersion = 1;
	classes = {
	};
	objectVersion = 46;
	objects = {

/* Begin PBXBuildFile section */
		0325764C1ABB477F00F4B44B /* semaphore-chan.swift in Sources */ = {isa = PBXBuildFile; fileRef = 0359EAFB1A8C77D300F4B44B /* semaphore-chan.swift */; };
		032DEC241A8D84F600F4B44B /* semaphore-chan.swift in Sources */ = {isa = PBXBuildFile; fileRef = 0359EAFB1A8C77D300F4B44B /* semaphore-chan.swift */; };
		0335FBE11A8B277500F4B44B /* pchan-bufferedN-array.swift in Sources */ = {isa = PBXBuildFile; fileRef = 03B24C0B1A8AC01F00F4B44B /* pchan-bufferedN-array.swift */; };
		0335FBE21A8B277600F4B44B /* pchan-bufferedN-array.swift in Sources */ = {isa = PBXBuildFile; fileRef = 03B24C0B1A8AC01F00F4B44B /* pchan-bufferedN-array.swift */; };
		0336B9B51ABB1BF700F4B44B /* async.swift in Sources */ = {isa = PBXBuildFile; fileRef = 0336B9B41ABB1BF700F4B44B /* async.swift */; };
		0336B9B61ABB1BF700F4B44B /* async.swift in Sources */ = {isa = PBXBuildFile; fileRef = 0336B9B41ABB1BF700F4B44B /* async.swift */; };
		0336B9B71ABB1BF700F4B44B /* async.swift in Sources */ = {isa = PBXBuildFile; fileRef = 0336B9B41ABB1BF700F4B44B /* async.swift */; };
		033912031ABD3DC000F4B44B /* ChannelsExamples.swift in Sources */ = {isa = PBXBuildFile; fileRef = 033912021ABD3DC000F4B44B /* ChannelsExamples.swift */; };
		034392C21A7A065200F4B44B /* select.swift in Sources */ = {isa = PBXBuildFile; fileRef = 03F3FD6F1A6AF95400F4B44B /* select.swift */; };
		034CABE31AC210BC00F4B44B /* schan-singleton.swift in Sources */ = {isa = PBXBuildFile; fileRef = 034CABE21AC210BC00F4B44B /* schan-singleton.swift */; };
		0359EAFC1A8C77D300F4B44B /* semaphore-chan.swift in Sources */ = {isa = PBXBuildFile; fileRef = 0359EAFB1A8C77D300F4B44B /* semaphore-chan.swift */; };
		035B606A1A67433800F4B44B /* Channels.framework in Frameworks */ = {isa = PBXBuildFile; fileRef = 035B605E1A67433800F4B44B /* Channels.framework */; };
		035B60711A67433800F4B44B /* ChannelsTests.swift in Sources */ = {isa = PBXBuildFile; fileRef = 035B60701A67433800F4B44B /* ChannelsTests.swift */; };
		0370A7171A7C44BC00F4B44B /* merge-select.swift in Sources */ = {isa = PBXBuildFile; fileRef = 032CCD3E1A79BE9400F4B44B /* merge-select.swift */; };
		03A21E3A1AB16E7900F4B44B /* SelectExamples.swift in Sources */ = {isa = PBXBuildFile; fileRef = 03A21E391AB16E7900F4B44B /* SelectExamples.swift */; };
		03AD471F1A6743E500F4B44B /* chan-operators.swift in Sources */ = {isa = PBXBuildFile; fileRef = 03AD47011A6743E500F4B44B /* chan-operators.swift */; };
		03AD47201A6743E500F4B44B /* chan-protocols.swift in Sources */ = {isa = PBXBuildFile; fileRef = 03AD47021A6743E500F4B44B /* chan-protocols.swift */; };
		03AD47211A6743E500F4B44B /* chan-receiver.swift in Sources */ = {isa = PBXBuildFile; fileRef = 03AD47031A6743E500F4B44B /* chan-receiver.swift */; };
		03AD47221A6743E500F4B44B /* chan-sender.swift in Sources */ = {isa = PBXBuildFile; fileRef = 03AD47041A6743E500F4B44B /* chan-sender.swift */; };
		03AD47241A6743E500F4B44B /* chan.swift in Sources */ = {isa = PBXBuildFile; fileRef = 03AD47061A6743E500F4B44B /* chan.swift */; };
		03AD47251A6743E500F4B44B /* channel.swift in Sources */ = {isa = PBXBuildFile; fileRef = 03AD47071A6743E500F4B44B /* channel.swift */; };
		03AD47311A6743E500F4B44B /* qchan-buffered.swift in Sources */ = {isa = PBXBuildFile; fileRef = 03AD47161A6743E500F4B44B /* qchan-buffered.swift */; };
		03AD47321A6743E500F4B44B /* qchan-unbuffered.swift in Sources */ = {isa = PBXBuildFile; fileRef = 03AD47171A6743E500F4B44B /* qchan-unbuffered.swift */; };
		03AD47331A6743E500F4B44B /* qchan.swift in Sources */ = {isa = PBXBuildFile; fileRef = 03AD47181A6743E500F4B44B /* qchan.swift */; };
		03AD47341A6743E500F4B44B /* semaphorepool.swift in Sources */ = {isa = PBXBuildFile; fileRef = 03AD47191A6743E500F4B44B /* semaphorepool.swift */; };
		03AD47361A6743E500F4B44B /* schan-buffered.swift in Sources */ = {isa = PBXBuildFile; fileRef = 03AD471C1A6743E500F4B44B /* schan-buffered.swift */; };
		03AD47371A6743E500F4B44B /* schan.swift in Sources */ = {isa = PBXBuildFile; fileRef = 03AD471D1A6743E500F4B44B /* schan.swift */; };
		03AD47431A67441A00F4B44B /* atomicqueue.swift in Sources */ = {isa = PBXBuildFile; fileRef = 03AD473A1A67441A00F4B44B /* atomicqueue.swift */; };
		03AD47451A67441A00F4B44B /* fastqueue.swift in Sources */ = {isa = PBXBuildFile; fileRef = 03AD473C1A67441A00F4B44B /* fastqueue.swift */; };
		03AD47471A67441A00F4B44B /* queuetype.swift in Sources */ = {isa = PBXBuildFile; fileRef = 03AD473E1A67441A00F4B44B /* queuetype.swift */; };
		03AD474B1A67441A00F4B44B /* semaphorequeue.swift in Sources */ = {isa = PBXBuildFile; fileRef = 03AD47421A67441A00F4B44B /* semaphorequeue.swift */; };
		03AD474D1A67447B00F4B44B /* BufferedChannelTests.swift in Sources */ = {isa = PBXBuildFile; fileRef = 03AD474C1A67447B00F4B44B /* BufferedChannelTests.swift */; };
		03AD47501A67448400F4B44B /* SingletonChannelTests.swift in Sources */ = {isa = PBXBuildFile; fileRef = 03AD474E1A67448400F4B44B /* SingletonChannelTests.swift */; };
		03AD47511A67448400F4B44B /* UnbufferedChannelTests.swift in Sources */ = {isa = PBXBuildFile; fileRef = 03AD474F1A67448400F4B44B /* UnbufferedChannelTests.swift */; };
		03AD47571A6744DA00F4B44B /* SChanTests.swift in Sources */ = {isa = PBXBuildFile; fileRef = 03AD47541A6744DA00F4B44B /* SChanTests.swift */; };
		03AD475F1A68346300F4B44B /* main.swift in Sources */ = {isa = PBXBuildFile; fileRef = 03AD475E1A68346300F4B44B /* main.swift */; };
		03AD47641A68347300F4B44B /* SimpleChannel.swift in Sources */ = {isa = PBXBuildFile; fileRef = 03AD47631A68347300F4B44B /* SimpleChannel.swift */; };
		03AD47661A68348C00F4B44B /* chan-operators.swift in Sources */ = {isa = PBXBuildFile; fileRef = 03AD47011A6743E500F4B44B /* chan-operators.swift */; };
		03AD47671A68348C00F4B44B /* chan-protocols.swift in Sources */ = {isa = PBXBuildFile; fileRef = 03AD47021A6743E500F4B44B /* chan-protocols.swift */; };
		03AD47681A68348C00F4B44B /* chan-receiver.swift in Sources */ = {isa = PBXBuildFile; fileRef = 03AD47031A6743E500F4B44B /* chan-receiver.swift */; };
		03AD47691A68348C00F4B44B /* chan-sender.swift in Sources */ = {isa = PBXBuildFile; fileRef = 03AD47041A6743E500F4B44B /* chan-sender.swift */; };
		03AD476B1A68348C00F4B44B /* chan.swift in Sources */ = {isa = PBXBuildFile; fileRef = 03AD47061A6743E500F4B44B /* chan.swift */; };
		03AD476C1A68348C00F4B44B /* channel.swift in Sources */ = {isa = PBXBuildFile; fileRef = 03AD47071A6743E500F4B44B /* channel.swift */; };
		03AD476D1A68348C00F4B44B /* pchan.swift in Sources */ = {isa = PBXBuildFile; fileRef = 03AD47131A6743E500F4B44B /* pchan.swift */; };
		03AD476E1A68348C00F4B44B /* pchan-buffered1.swift in Sources */ = {isa = PBXBuildFile; fileRef = 03AD47101A6743E500F4B44B /* pchan-buffered1.swift */; };
		03AD476F1A68348C00F4B44B /* pchan-bufferedN-queue.swift in Sources */ = {isa = PBXBuildFile; fileRef = 03AD47111A6743E500F4B44B /* pchan-bufferedN-queue.swift */; };
		03AD47701A68348C00F4B44B /* pchan-bufferedN-buffer.swift in Sources */ = {isa = PBXBuildFile; fileRef = 03AD47121A6743E500F4B44B /* pchan-bufferedN-buffer.swift */; };
		03AD47721A68348C00F4B44B /* qchan.swift in Sources */ = {isa = PBXBuildFile; fileRef = 03AD47181A6743E500F4B44B /* qchan.swift */; };
		03AD47731A68348C00F4B44B /* qchan-buffered.swift in Sources */ = {isa = PBXBuildFile; fileRef = 03AD47161A6743E500F4B44B /* qchan-buffered.swift */; };
		03AD47741A68348C00F4B44B /* qchan-unbuffered.swift in Sources */ = {isa = PBXBuildFile; fileRef = 03AD47171A6743E500F4B44B /* qchan-unbuffered.swift */; };
		03AD47751A68348C00F4B44B /* semaphorepool.swift in Sources */ = {isa = PBXBuildFile; fileRef = 03AD47191A6743E500F4B44B /* semaphorepool.swift */; };
		03AD47761A68348C00F4B44B /* schan.swift in Sources */ = {isa = PBXBuildFile; fileRef = 03AD471D1A6743E500F4B44B /* schan.swift */; };
		03AD47771A68348C00F4B44B /* schan-buffered.swift in Sources */ = {isa = PBXBuildFile; fileRef = 03AD471C1A6743E500F4B44B /* schan-buffered.swift */; };
		03AD47791A6834F500F4B44B /* timing.swift in Sources */ = {isa = PBXBuildFile; fileRef = 03AD47781A6834F500F4B44B /* timing.swift */; };
		03AD477B1A6834FE00F4B44B /* logging.swift in Sources */ = {isa = PBXBuildFile; fileRef = 03AD477A1A6834FE00F4B44B /* logging.swift */; };
		03AD477C1A68354F00F4B44B /* queuetype.swift in Sources */ = {isa = PBXBuildFile; fileRef = 03AD473E1A67441A00F4B44B /* queuetype.swift */; };
		03AD477E1A68354F00F4B44B /* atomicqueue.swift in Sources */ = {isa = PBXBuildFile; fileRef = 03AD473A1A67441A00F4B44B /* atomicqueue.swift */; };
		03AD477F1A68354F00F4B44B /* fastqueue.swift in Sources */ = {isa = PBXBuildFile; fileRef = 03AD473C1A67441A00F4B44B /* fastqueue.swift */; };
		03AD47811A68354F00F4B44B /* semaphorequeue.swift in Sources */ = {isa = PBXBuildFile; fileRef = 03AD47421A67441A00F4B44B /* semaphorequeue.swift */; };
		03AD478A1A68366A00F4B44B /* main.swift in Sources */ = {isa = PBXBuildFile; fileRef = 03AD47891A68366A00F4B44B /* main.swift */; };
		03AD478F1A68369C00F4B44B /* chan-operators.swift in Sources */ = {isa = PBXBuildFile; fileRef = 03AD47011A6743E500F4B44B /* chan-operators.swift */; };
		03AD47901A68369C00F4B44B /* chan-protocols.swift in Sources */ = {isa = PBXBuildFile; fileRef = 03AD47021A6743E500F4B44B /* chan-protocols.swift */; };
		03AD47911A68369C00F4B44B /* chan-receiver.swift in Sources */ = {isa = PBXBuildFile; fileRef = 03AD47031A6743E500F4B44B /* chan-receiver.swift */; };
		03AD47921A68369C00F4B44B /* chan-sender.swift in Sources */ = {isa = PBXBuildFile; fileRef = 03AD47041A6743E500F4B44B /* chan-sender.swift */; };
		03AD47941A68369C00F4B44B /* chan.swift in Sources */ = {isa = PBXBuildFile; fileRef = 03AD47061A6743E500F4B44B /* chan.swift */; };
		03AD47951A68369C00F4B44B /* channel.swift in Sources */ = {isa = PBXBuildFile; fileRef = 03AD47071A6743E500F4B44B /* channel.swift */; };
		03AD47961A68369C00F4B44B /* pchan.swift in Sources */ = {isa = PBXBuildFile; fileRef = 03AD47131A6743E500F4B44B /* pchan.swift */; };
		03AD47971A68369C00F4B44B /* pchan-buffered1.swift in Sources */ = {isa = PBXBuildFile; fileRef = 03AD47101A6743E500F4B44B /* pchan-buffered1.swift */; };
		03AD47981A68369C00F4B44B /* pchan-bufferedN-queue.swift in Sources */ = {isa = PBXBuildFile; fileRef = 03AD47111A6743E500F4B44B /* pchan-bufferedN-queue.swift */; };
		03AD47991A68369C00F4B44B /* pchan-bufferedN-buffer.swift in Sources */ = {isa = PBXBuildFile; fileRef = 03AD47121A6743E500F4B44B /* pchan-bufferedN-buffer.swift */; };
		03AD479B1A68369C00F4B44B /* qchan.swift in Sources */ = {isa = PBXBuildFile; fileRef = 03AD47181A6743E500F4B44B /* qchan.swift */; };
		03AD479C1A68369C00F4B44B /* qchan-buffered.swift in Sources */ = {isa = PBXBuildFile; fileRef = 03AD47161A6743E500F4B44B /* qchan-buffered.swift */; };
		03AD479D1A68369C00F4B44B /* qchan-unbuffered.swift in Sources */ = {isa = PBXBuildFile; fileRef = 03AD47171A6743E500F4B44B /* qchan-unbuffered.swift */; };
		03AD479E1A68369C00F4B44B /* semaphorepool.swift in Sources */ = {isa = PBXBuildFile; fileRef = 03AD47191A6743E500F4B44B /* semaphorepool.swift */; };
		03AD479F1A68369C00F4B44B /* schan.swift in Sources */ = {isa = PBXBuildFile; fileRef = 03AD471D1A6743E500F4B44B /* schan.swift */; };
		03AD47A01A68369C00F4B44B /* schan-buffered.swift in Sources */ = {isa = PBXBuildFile; fileRef = 03AD471C1A6743E500F4B44B /* schan-buffered.swift */; };
		03AD47A11A6836B300F4B44B /* logging.swift in Sources */ = {isa = PBXBuildFile; fileRef = 03AD477A1A6834FE00F4B44B /* logging.swift */; };
		03AD47A21A6836B300F4B44B /* timing.swift in Sources */ = {isa = PBXBuildFile; fileRef = 03AD47781A6834F500F4B44B /* timing.swift */; };
		03AD47A31A6836B800F4B44B /* queuetype.swift in Sources */ = {isa = PBXBuildFile; fileRef = 03AD473E1A67441A00F4B44B /* queuetype.swift */; };
		03AD47A51A6836B800F4B44B /* atomicqueue.swift in Sources */ = {isa = PBXBuildFile; fileRef = 03AD473A1A67441A00F4B44B /* atomicqueue.swift */; };
		03AD47A61A6836B800F4B44B /* fastqueue.swift in Sources */ = {isa = PBXBuildFile; fileRef = 03AD473C1A67441A00F4B44B /* fastqueue.swift */; };
		03AD47A81A6836B800F4B44B /* semaphorequeue.swift in Sources */ = {isa = PBXBuildFile; fileRef = 03AD47421A67441A00F4B44B /* semaphorequeue.swift */; };
		03AD47AF1A688BE900F4B44B /* shuffle.swift in Sources */ = {isa = PBXBuildFile; fileRef = 03AD47AD1A688BE900F4B44B /* shuffle.swift */; };
		03AD47B21A6890B100F4B44B /* merge.swift in Sources */ = {isa = PBXBuildFile; fileRef = 03AD47B11A6890B100F4B44B /* merge.swift */; };
		03AD47C01A689E0900F4B44B /* MergeTest.swift in Sources */ = {isa = PBXBuildFile; fileRef = 03AD47BF1A689E0900F4B44B /* MergeTest.swift */; };
		03E50F8F1AC2407600F4B44B /* logging.swift in Sources */ = {isa = PBXBuildFile; fileRef = 03AD477A1A6834FE00F4B44B /* logging.swift */; };
		03E50F901AC3E3DC00F4B44B /* schan-singleton.swift in Sources */ = {isa = PBXBuildFile; fileRef = 034CABE21AC210BC00F4B44B /* schan-singleton.swift */; };
		03E50F911AC3E3DC00F4B44B /* schan-singleton.swift in Sources */ = {isa = PBXBuildFile; fileRef = 034CABE21AC210BC00F4B44B /* schan-singleton.swift */; };
		03E60E611AAC08CE00F4B44B /* SelectSingletonTests.swift in Sources */ = {isa = PBXBuildFile; fileRef = 03E60E601AAC08CE00F4B44B /* SelectSingletonTests.swift */; };
		03EE7ECD1A94217000F4B44B /* select-types.swift in Sources */ = {isa = PBXBuildFile; fileRef = 03F3FD691A69D90400F4B44B /* select-types.swift */; };
		03EEE5421AC60F8D00F4B44B /* supersemaphorequeue.swift in Sources */ = {isa = PBXBuildFile; fileRef = 03EEE5411AC60F8D00F4B44B /* supersemaphorequeue.swift */; };
		03EEE5431AC60F8D00F4B44B /* supersemaphorequeue.swift in Sources */ = {isa = PBXBuildFile; fileRef = 03EEE5411AC60F8D00F4B44B /* supersemaphorequeue.swift */; };
		03F3FD6A1A69D90400F4B44B /* select-types.swift in Sources */ = {isa = PBXBuildFile; fileRef = 03F3FD691A69D90400F4B44B /* select-types.swift */; };
		03F3FD6E1A6A4E7900F4B44B /* select-types.swift in Sources */ = {isa = PBXBuildFile; fileRef = 03F3FD691A69D90400F4B44B /* select-types.swift */; };
		03F3FD751A6D76B300F4B44B /* SelectTests.swift in Sources */ = {isa = PBXBuildFile; fileRef = 03F3FD711A6B207E00F4B44B /* SelectTests.swift */; };
/* End PBXBuildFile section */

/* Begin PBXContainerItemProxy section */
		035B606B1A67433800F4B44B /* PBXContainerItemProxy */ = {
			isa = PBXContainerItemProxy;
			containerPortal = 035B60551A67433800F4B44B /* Project object */;
			proxyType = 1;
			remoteGlobalIDString = 035B605D1A67433800F4B44B;
			remoteInfo = Channels;
		};
/* End PBXContainerItemProxy section */

/* Begin PBXCopyFilesBuildPhase section */
		03AD475A1A68346300F4B44B /* CopyFiles */ = {
			isa = PBXCopyFilesBuildPhase;
			buildActionMask = 2147483647;
			dstPath = /usr/share/man/man1/;
			dstSubfolderSpec = 0;
			files = (
			);
			runOnlyForDeploymentPostprocessing = 1;
		};
		03AD47851A68366A00F4B44B /* CopyFiles */ = {
			isa = PBXCopyFilesBuildPhase;
			buildActionMask = 2147483647;
			dstPath = /usr/share/man/man1/;
			dstSubfolderSpec = 0;
			files = (
			);
			runOnlyForDeploymentPostprocessing = 1;
		};
/* End PBXCopyFilesBuildPhase section */

/* Begin PBXFileReference section */
		032CCD3E1A79BE9400F4B44B /* merge-select.swift */ = {isa = PBXFileReference; fileEncoding = 4; lastKnownFileType = sourcecode.swift; name = "merge-select.swift"; path = "select/merge-select.swift"; sourceTree = "<group>"; };
		0336B9B41ABB1BF700F4B44B /* async.swift */ = {isa = PBXFileReference; fileEncoding = 4; lastKnownFileType = sourcecode.swift; name = async.swift; path = utilities/async.swift; sourceTree = "<group>"; };
		033912021ABD3DC000F4B44B /* ChannelsExamples.swift */ = {isa = PBXFileReference; fileEncoding = 4; lastKnownFileType = sourcecode.swift; path = ChannelsExamples.swift; sourceTree = "<group>"; };
		034CABE21AC210BC00F4B44B /* schan-singleton.swift */ = {isa = PBXFileReference; fileEncoding = 4; lastKnownFileType = sourcecode.swift; path = "schan-singleton.swift"; sourceTree = "<group>"; };
		0359EAFB1A8C77D300F4B44B /* semaphore-chan.swift */ = {isa = PBXFileReference; fileEncoding = 4; lastKnownFileType = sourcecode.swift; name = "semaphore-chan.swift"; path = "select/semaphore-chan.swift"; sourceTree = "<group>"; };
		035B605E1A67433800F4B44B /* Channels.framework */ = {isa = PBXFileReference; explicitFileType = wrapper.framework; includeInIndex = 0; path = Channels.framework; sourceTree = BUILT_PRODUCTS_DIR; };
		035B60621A67433800F4B44B /* Info.plist */ = {isa = PBXFileReference; lastKnownFileType = text.plist.xml; path = Info.plist; sourceTree = "<group>"; };
		035B60631A67433800F4B44B /* Channels.h */ = {isa = PBXFileReference; lastKnownFileType = sourcecode.c.h; path = Channels.h; sourceTree = "<group>"; };
		035B60691A67433800F4B44B /* ChannelsTests.xctest */ = {isa = PBXFileReference; explicitFileType = wrapper.cfbundle; includeInIndex = 0; path = ChannelsTests.xctest; sourceTree = BUILT_PRODUCTS_DIR; };
		035B606F1A67433800F4B44B /* Info.plist */ = {isa = PBXFileReference; lastKnownFileType = text.plist.xml; path = Info.plist; sourceTree = "<group>"; };
		035B60701A67433800F4B44B /* ChannelsTests.swift */ = {isa = PBXFileReference; lastKnownFileType = sourcecode.swift; path = ChannelsTests.swift; sourceTree = "<group>"; };
		03A21E391AB16E7900F4B44B /* SelectExamples.swift */ = {isa = PBXFileReference; fileEncoding = 4; lastKnownFileType = sourcecode.swift; path = SelectExamples.swift; sourceTree = "<group>"; };
		03AD47011A6743E500F4B44B /* chan-operators.swift */ = {isa = PBXFileReference; fileEncoding = 4; lastKnownFileType = sourcecode.swift; path = "chan-operators.swift"; sourceTree = "<group>"; };
		03AD47021A6743E500F4B44B /* chan-protocols.swift */ = {isa = PBXFileReference; fileEncoding = 4; lastKnownFileType = sourcecode.swift; path = "chan-protocols.swift"; sourceTree = "<group>"; };
		03AD47031A6743E500F4B44B /* chan-receiver.swift */ = {isa = PBXFileReference; fileEncoding = 4; lastKnownFileType = sourcecode.swift; path = "chan-receiver.swift"; sourceTree = "<group>"; };
		03AD47041A6743E500F4B44B /* chan-sender.swift */ = {isa = PBXFileReference; fileEncoding = 4; lastKnownFileType = sourcecode.swift; path = "chan-sender.swift"; sourceTree = "<group>"; };
		03AD47061A6743E500F4B44B /* chan.swift */ = {isa = PBXFileReference; fileEncoding = 4; lastKnownFileType = sourcecode.swift; path = chan.swift; sourceTree = "<group>"; };
		03AD47071A6743E500F4B44B /* channel.swift */ = {isa = PBXFileReference; fileEncoding = 4; lastKnownFileType = sourcecode.swift; path = channel.swift; sourceTree = "<group>"; };
		03AD47101A6743E500F4B44B /* pchan-buffered1.swift */ = {isa = PBXFileReference; fileEncoding = 4; lastKnownFileType = sourcecode.swift; path = "pchan-buffered1.swift"; sourceTree = "<group>"; };
		03AD47111A6743E500F4B44B /* pchan-bufferedN-queue.swift */ = {isa = PBXFileReference; fileEncoding = 4; lastKnownFileType = sourcecode.swift; path = "pchan-bufferedN-queue.swift"; sourceTree = "<group>"; };
		03AD47121A6743E500F4B44B /* pchan-bufferedN-buffer.swift */ = {isa = PBXFileReference; fileEncoding = 4; lastKnownFileType = sourcecode.swift; path = "pchan-bufferedN-buffer.swift"; sourceTree = "<group>"; };
		03AD47131A6743E500F4B44B /* pchan.swift */ = {isa = PBXFileReference; fileEncoding = 4; lastKnownFileType = sourcecode.swift; path = pchan.swift; sourceTree = "<group>"; };
		03AD47161A6743E500F4B44B /* qchan-buffered.swift */ = {isa = PBXFileReference; fileEncoding = 4; lastKnownFileType = sourcecode.swift; path = "qchan-buffered.swift"; sourceTree = "<group>"; };
		03AD47171A6743E500F4B44B /* qchan-unbuffered.swift */ = {isa = PBXFileReference; fileEncoding = 4; lastKnownFileType = sourcecode.swift; path = "qchan-unbuffered.swift"; sourceTree = "<group>"; };
		03AD47181A6743E500F4B44B /* qchan.swift */ = {isa = PBXFileReference; fileEncoding = 4; lastKnownFileType = sourcecode.swift; path = qchan.swift; sourceTree = "<group>"; };
		03AD47191A6743E500F4B44B /* semaphorepool.swift */ = {isa = PBXFileReference; fileEncoding = 4; lastKnownFileType = sourcecode.swift; path = semaphorepool.swift; sourceTree = "<group>"; };
		03AD471C1A6743E500F4B44B /* schan-buffered.swift */ = {isa = PBXFileReference; fileEncoding = 4; lastKnownFileType = sourcecode.swift; path = "schan-buffered.swift"; sourceTree = "<group>"; };
		03AD471D1A6743E500F4B44B /* schan.swift */ = {isa = PBXFileReference; fileEncoding = 4; lastKnownFileType = sourcecode.swift; path = schan.swift; sourceTree = "<group>"; };
		03AD473A1A67441A00F4B44B /* atomicqueue.swift */ = {isa = PBXFileReference; fileEncoding = 4; lastKnownFileType = sourcecode.swift; path = atomicqueue.swift; sourceTree = "<group>"; };
		03AD473C1A67441A00F4B44B /* fastqueue.swift */ = {isa = PBXFileReference; fileEncoding = 4; lastKnownFileType = sourcecode.swift; path = fastqueue.swift; sourceTree = "<group>"; };
		03AD473E1A67441A00F4B44B /* queuetype.swift */ = {isa = PBXFileReference; fileEncoding = 4; lastKnownFileType = sourcecode.swift; path = queuetype.swift; sourceTree = "<group>"; };
		03AD47421A67441A00F4B44B /* semaphorequeue.swift */ = {isa = PBXFileReference; fileEncoding = 4; lastKnownFileType = sourcecode.swift; path = semaphorequeue.swift; sourceTree = "<group>"; };
		03AD474C1A67447B00F4B44B /* BufferedChannelTests.swift */ = {isa = PBXFileReference; fileEncoding = 4; lastKnownFileType = sourcecode.swift; path = BufferedChannelTests.swift; sourceTree = "<group>"; };
		03AD474E1A67448400F4B44B /* SingletonChannelTests.swift */ = {isa = PBXFileReference; fileEncoding = 4; lastKnownFileType = sourcecode.swift; path = SingletonChannelTests.swift; sourceTree = "<group>"; };
		03AD474F1A67448400F4B44B /* UnbufferedChannelTests.swift */ = {isa = PBXFileReference; fileEncoding = 4; lastKnownFileType = sourcecode.swift; path = UnbufferedChannelTests.swift; sourceTree = "<group>"; };
		03AD47521A6744DA00F4B44B /* PChanTests.swift */ = {isa = PBXFileReference; fileEncoding = 4; lastKnownFileType = sourcecode.swift; path = PChanTests.swift; sourceTree = "<group>"; };
		03AD47531A6744DA00F4B44B /* QChanTests.swift */ = {isa = PBXFileReference; fileEncoding = 4; lastKnownFileType = sourcecode.swift; path = QChanTests.swift; sourceTree = "<group>"; };
		03AD47541A6744DA00F4B44B /* SChanTests.swift */ = {isa = PBXFileReference; fileEncoding = 4; lastKnownFileType = sourcecode.swift; path = SChanTests.swift; sourceTree = "<group>"; };
		03AD475C1A68346300F4B44B /* chan-benchmark */ = {isa = PBXFileReference; explicitFileType = "compiled.mach-o.executable"; includeInIndex = 0; path = "chan-benchmark"; sourceTree = BUILT_PRODUCTS_DIR; };
		03AD475E1A68346300F4B44B /* main.swift */ = {isa = PBXFileReference; lastKnownFileType = sourcecode.swift; path = main.swift; sourceTree = "<group>"; };
		03AD47631A68347300F4B44B /* SimpleChannel.swift */ = {isa = PBXFileReference; fileEncoding = 4; lastKnownFileType = sourcecode.swift; path = SimpleChannel.swift; sourceTree = "<group>"; };
		03AD47781A6834F500F4B44B /* timing.swift */ = {isa = PBXFileReference; fileEncoding = 4; lastKnownFileType = sourcecode.swift; name = timing.swift; path = utilities/timing.swift; sourceTree = "<group>"; };
		03AD477A1A6834FE00F4B44B /* logging.swift */ = {isa = PBXFileReference; fileEncoding = 4; lastKnownFileType = sourcecode.swift; name = logging.swift; path = utilities/logging.swift; sourceTree = "<group>"; };
		03AD47871A68366A00F4B44B /* concurrency tester */ = {isa = PBXFileReference; explicitFileType = "compiled.mach-o.executable"; includeInIndex = 0; path = "concurrency tester"; sourceTree = BUILT_PRODUCTS_DIR; };
		03AD47891A68366A00F4B44B /* main.swift */ = {isa = PBXFileReference; lastKnownFileType = sourcecode.swift; path = main.swift; sourceTree = "<group>"; };
		03AD47AD1A688BE900F4B44B /* shuffle.swift */ = {isa = PBXFileReference; fileEncoding = 4; lastKnownFileType = sourcecode.swift; name = shuffle.swift; path = ../utilities/shuffle.swift; sourceTree = "<group>"; };
		03AD47B11A6890B100F4B44B /* merge.swift */ = {isa = PBXFileReference; fileEncoding = 4; lastKnownFileType = sourcecode.swift; path = merge.swift; sourceTree = "<group>"; };
		03AD47BF1A689E0900F4B44B /* MergeTest.swift */ = {isa = PBXFileReference; fileEncoding = 4; lastKnownFileType = sourcecode.swift; path = MergeTest.swift; sourceTree = "<group>"; };
		03B24C0B1A8AC01F00F4B44B /* pchan-bufferedN-array.swift */ = {isa = PBXFileReference; fileEncoding = 4; lastKnownFileType = sourcecode.swift; path = "pchan-bufferedN-array.swift"; sourceTree = "<group>"; };
		03E50FA71AC4972700F4B44B /* semaphorechanqueue.swift */ = {isa = PBXFileReference; fileEncoding = 4; lastKnownFileType = sourcecode.swift; path = semaphorechanqueue.swift; sourceTree = "<group>"; };
		03E60E601AAC08CE00F4B44B /* SelectSingletonTests.swift */ = {isa = PBXFileReference; fileEncoding = 4; lastKnownFileType = sourcecode.swift; path = SelectSingletonTests.swift; sourceTree = "<group>"; };
		03EEE5411AC60F8D00F4B44B /* supersemaphorequeue.swift */ = {isa = PBXFileReference; fileEncoding = 4; lastKnownFileType = sourcecode.swift; path = supersemaphorequeue.swift; sourceTree = "<group>"; };
		03F3FD691A69D90400F4B44B /* select-types.swift */ = {isa = PBXFileReference; fileEncoding = 4; lastKnownFileType = sourcecode.swift; name = "select-types.swift"; path = "select/select-types.swift"; sourceTree = "<group>"; };
		03F3FD6F1A6AF95400F4B44B /* select.swift */ = {isa = PBXFileReference; fileEncoding = 4; lastKnownFileType = sourcecode.swift; name = select.swift; path = select/select.swift; sourceTree = "<group>"; };
		03F3FD711A6B207E00F4B44B /* SelectTests.swift */ = {isa = PBXFileReference; fileEncoding = 4; lastKnownFileType = sourcecode.swift; path = SelectTests.swift; sourceTree = "<group>"; };
/* End PBXFileReference section */

/* Begin PBXFrameworksBuildPhase section */
		035B605A1A67433800F4B44B /* Frameworks */ = {
			isa = PBXFrameworksBuildPhase;
			buildActionMask = 2147483647;
			files = (
			);
			runOnlyForDeploymentPostprocessing = 0;
		};
		035B60661A67433800F4B44B /* Frameworks */ = {
			isa = PBXFrameworksBuildPhase;
			buildActionMask = 2147483647;
			files = (
				035B606A1A67433800F4B44B /* Channels.framework in Frameworks */,
			);
			runOnlyForDeploymentPostprocessing = 0;
		};
		03AD47591A68346300F4B44B /* Frameworks */ = {
			isa = PBXFrameworksBuildPhase;
			buildActionMask = 2147483647;
			files = (
			);
			runOnlyForDeploymentPostprocessing = 0;
		};
		03AD47841A68366A00F4B44B /* Frameworks */ = {
			isa = PBXFrameworksBuildPhase;
			buildActionMask = 2147483647;
			files = (
			);
			runOnlyForDeploymentPostprocessing = 0;
		};
/* End PBXFrameworksBuildPhase section */

/* Begin PBXGroup section */
		035B60541A67433800F4B44B = {
			isa = PBXGroup;
			children = (
				03AD46FF1A6743E500F4B44B /* concurrency */,
				03AD47381A67440400F4B44B /* utilities */,
				035B60601A67433800F4B44B /* Channels */,
				035B606D1A67433800F4B44B /* ChannelsTests */,
				03AD475D1A68346300F4B44B /* chan-benchmark */,
				03AD47881A68366A00F4B44B /* concurrency tester */,
				035B605F1A67433800F4B44B /* Products */,
			);
			sourceTree = "<group>";
		};
		035B605F1A67433800F4B44B /* Products */ = {
			isa = PBXGroup;
			children = (
				035B605E1A67433800F4B44B /* Channels.framework */,
				035B60691A67433800F4B44B /* ChannelsTests.xctest */,
				03AD475C1A68346300F4B44B /* chan-benchmark */,
				03AD47871A68366A00F4B44B /* concurrency tester */,
			);
			name = Products;
			sourceTree = "<group>";
		};
		035B60601A67433800F4B44B /* Channels */ = {
			isa = PBXGroup;
			children = (
				035B60631A67433800F4B44B /* Channels.h */,
				035B60611A67433800F4B44B /* Supporting Files */,
			);
			path = Channels;
			sourceTree = "<group>";
		};
		035B60611A67433800F4B44B /* Supporting Files */ = {
			isa = PBXGroup;
			children = (
				035B60621A67433800F4B44B /* Info.plist */,
			);
			name = "Supporting Files";
			sourceTree = "<group>";
		};
		035B606D1A67433800F4B44B /* ChannelsTests */ = {
			isa = PBXGroup;
			children = (
				033912021ABD3DC000F4B44B /* ChannelsExamples.swift */,
				035B60701A67433800F4B44B /* ChannelsTests.swift */,
				03AD474F1A67448400F4B44B /* UnbufferedChannelTests.swift */,
				03AD474C1A67447B00F4B44B /* BufferedChannelTests.swift */,
				03AD474E1A67448400F4B44B /* SingletonChannelTests.swift */,
				03AD47521A6744DA00F4B44B /* PChanTests.swift */,
				03AD47531A6744DA00F4B44B /* QChanTests.swift */,
				03AD47541A6744DA00F4B44B /* SChanTests.swift */,
				03AD47BF1A689E0900F4B44B /* MergeTest.swift */,
				03A21E391AB16E7900F4B44B /* SelectExamples.swift */,
				03F3FD711A6B207E00F4B44B /* SelectTests.swift */,
				03E60E601AAC08CE00F4B44B /* SelectSingletonTests.swift */,
				035B606E1A67433800F4B44B /* Supporting Files */,
			);
			path = ChannelsTests;
			sourceTree = "<group>";
		};
		035B606E1A67433800F4B44B /* Supporting Files */ = {
			isa = PBXGroup;
			children = (
				035B606F1A67433800F4B44B /* Info.plist */,
			);
			name = "Supporting Files";
			sourceTree = "<group>";
		};
		03AD46FF1A6743E500F4B44B /* concurrency */ = {
			isa = PBXGroup;
			children = (
				03AD47071A6743E500F4B44B /* channel.swift */,
				03AD47061A6743E500F4B44B /* chan.swift */,
				03AD47011A6743E500F4B44B /* chan-operators.swift */,
				03AD47021A6743E500F4B44B /* chan-protocols.swift */,
				03AD47031A6743E500F4B44B /* chan-receiver.swift */,
				03AD47041A6743E500F4B44B /* chan-sender.swift */,
				03AD470F1A6743E500F4B44B /* pthread-mutex */,
				03AD47151A6743E500F4B44B /* queue */,
				03AD471B1A6743E500F4B44B /* semaphore */,
				03AD47B11A6890B100F4B44B /* merge.swift */,
				03F3FD681A69D47400F4B44B /* select */,
				03AD47B01A688BFF00F4B44B /* utilities */,
			);
			path = concurrency;
			sourceTree = "<group>";
		};
		03AD470F1A6743E500F4B44B /* pthread-mutex */ = {
			isa = PBXGroup;
			children = (
				03AD47131A6743E500F4B44B /* pchan.swift */,
				03AD47101A6743E500F4B44B /* pchan-buffered1.swift */,
				03AD47121A6743E500F4B44B /* pchan-bufferedN-buffer.swift */,
				03AD47111A6743E500F4B44B /* pchan-bufferedN-queue.swift */,
				03B24C0B1A8AC01F00F4B44B /* pchan-bufferedN-array.swift */,
			);
			path = "pthread-mutex";
			sourceTree = "<group>";
		};
		03AD47151A6743E500F4B44B /* queue */ = {
			isa = PBXGroup;
			children = (
				03AD47181A6743E500F4B44B /* qchan.swift */,
				03AD47161A6743E500F4B44B /* qchan-buffered.swift */,
				03AD47171A6743E500F4B44B /* qchan-unbuffered.swift */,
				03AD47191A6743E500F4B44B /* semaphorepool.swift */,
			);
			path = queue;
			sourceTree = "<group>";
		};
		03AD471B1A6743E500F4B44B /* semaphore */ = {
			isa = PBXGroup;
			children = (
				03AD471D1A6743E500F4B44B /* schan.swift */,
				03AD471C1A6743E500F4B44B /* schan-buffered.swift */,
				034CABE21AC210BC00F4B44B /* schan-singleton.swift */,
			);
			path = semaphore;
			sourceTree = "<group>";
		};
		03AD47381A67440400F4B44B /* utilities */ = {
			isa = PBXGroup;
			children = (
				0336B9B41ABB1BF700F4B44B /* async.swift */,
				03AD477A1A6834FE00F4B44B /* logging.swift */,
				03AD47781A6834F500F4B44B /* timing.swift */,
			);
			name = utilities;
			sourceTree = "<group>";
		};
		03AD47391A67441A00F4B44B /* queues */ = {
			isa = PBXGroup;
			children = (
				03AD473E1A67441A00F4B44B /* queuetype.swift */,
				03AD473A1A67441A00F4B44B /* atomicqueue.swift */,
				03AD473C1A67441A00F4B44B /* fastqueue.swift */,
				03AD47421A67441A00F4B44B /* semaphorequeue.swift */,
<<<<<<< HEAD
				03EEE5411AC60F8D00F4B44B /* supersemaphorequeue.swift */,
				03E50FA71AC4972700F4B44B /* semaphorechanqueue.swift */,
				03AD47411A67441A00F4B44B /* semaphorestack.swift */,
=======
>>>>>>> 17c61fe1
			);
			name = queues;
			path = ../utilities/queues;
			sourceTree = "<group>";
		};
		03AD475D1A68346300F4B44B /* chan-benchmark */ = {
			isa = PBXGroup;
			children = (
				03AD475E1A68346300F4B44B /* main.swift */,
				03AD47631A68347300F4B44B /* SimpleChannel.swift */,
			);
			path = "chan-benchmark";
			sourceTree = "<group>";
		};
		03AD47881A68366A00F4B44B /* concurrency tester */ = {
			isa = PBXGroup;
			children = (
				03AD47891A68366A00F4B44B /* main.swift */,
			);
			path = "concurrency tester";
			sourceTree = "<group>";
		};
		03AD47B01A688BFF00F4B44B /* utilities */ = {
			isa = PBXGroup;
			children = (
				03AD47AD1A688BE900F4B44B /* shuffle.swift */,
				03AD47391A67441A00F4B44B /* queues */,
			);
			name = utilities;
			sourceTree = "<group>";
		};
		03F3FD681A69D47400F4B44B /* select */ = {
			isa = PBXGroup;
			children = (
				03F3FD691A69D90400F4B44B /* select-types.swift */,
				0359EAFB1A8C77D300F4B44B /* semaphore-chan.swift */,
				03F3FD6F1A6AF95400F4B44B /* select.swift */,
				032CCD3E1A79BE9400F4B44B /* merge-select.swift */,
			);
			name = select;
			sourceTree = "<group>";
		};
/* End PBXGroup section */

/* Begin PBXHeadersBuildPhase section */
		035B605B1A67433800F4B44B /* Headers */ = {
			isa = PBXHeadersBuildPhase;
			buildActionMask = 2147483647;
			files = (
			);
			runOnlyForDeploymentPostprocessing = 0;
		};
/* End PBXHeadersBuildPhase section */

/* Begin PBXNativeTarget section */
		035B605D1A67433800F4B44B /* Channels */ = {
			isa = PBXNativeTarget;
			buildConfigurationList = 035B60741A67433800F4B44B /* Build configuration list for PBXNativeTarget "Channels" */;
			buildPhases = (
				035B60591A67433800F4B44B /* Sources */,
				035B605A1A67433800F4B44B /* Frameworks */,
				035B605B1A67433800F4B44B /* Headers */,
				035B605C1A67433800F4B44B /* Resources */,
			);
			buildRules = (
			);
			dependencies = (
			);
			name = Channels;
			productName = Channels;
			productReference = 035B605E1A67433800F4B44B /* Channels.framework */;
			productType = "com.apple.product-type.framework";
		};
		035B60681A67433800F4B44B /* ChannelsTests */ = {
			isa = PBXNativeTarget;
			buildConfigurationList = 035B60771A67433800F4B44B /* Build configuration list for PBXNativeTarget "ChannelsTests" */;
			buildPhases = (
				035B60651A67433800F4B44B /* Sources */,
				035B60661A67433800F4B44B /* Frameworks */,
				035B60671A67433800F4B44B /* Resources */,
			);
			buildRules = (
			);
			dependencies = (
				035B606C1A67433800F4B44B /* PBXTargetDependency */,
			);
			name = ChannelsTests;
			productName = ChannelsTests;
			productReference = 035B60691A67433800F4B44B /* ChannelsTests.xctest */;
			productType = "com.apple.product-type.bundle.unit-test";
		};
		03AD475B1A68346300F4B44B /* chan-benchmark */ = {
			isa = PBXNativeTarget;
			buildConfigurationList = 03AD47601A68346300F4B44B /* Build configuration list for PBXNativeTarget "chan-benchmark" */;
			buildPhases = (
				03AD47581A68346300F4B44B /* Sources */,
				03AD47591A68346300F4B44B /* Frameworks */,
				03AD475A1A68346300F4B44B /* CopyFiles */,
			);
			buildRules = (
			);
			dependencies = (
			);
			name = "chan-benchmark";
			productName = "chan-benchmark";
			productReference = 03AD475C1A68346300F4B44B /* chan-benchmark */;
			productType = "com.apple.product-type.tool";
		};
		03AD47861A68366A00F4B44B /* concurrency tester */ = {
			isa = PBXNativeTarget;
			buildConfigurationList = 03AD478B1A68366A00F4B44B /* Build configuration list for PBXNativeTarget "concurrency tester" */;
			buildPhases = (
				03AD47831A68366A00F4B44B /* Sources */,
				03AD47841A68366A00F4B44B /* Frameworks */,
				03AD47851A68366A00F4B44B /* CopyFiles */,
			);
			buildRules = (
			);
			dependencies = (
			);
			name = "concurrency tester";
			productName = "concurrency tester";
			productReference = 03AD47871A68366A00F4B44B /* concurrency tester */;
			productType = "com.apple.product-type.tool";
		};
/* End PBXNativeTarget section */

/* Begin PBXProject section */
		035B60551A67433800F4B44B /* Project object */ = {
			isa = PBXProject;
			attributes = {
				LastUpgradeCheck = 0610;
				ORGANIZATIONNAME = "Guillaume Lessard";
				TargetAttributes = {
					035B605D1A67433800F4B44B = {
						CreatedOnToolsVersion = 6.1.1;
					};
					035B60681A67433800F4B44B = {
						CreatedOnToolsVersion = 6.1.1;
					};
					03AD475B1A68346300F4B44B = {
						CreatedOnToolsVersion = 6.1.1;
					};
					03AD47861A68366A00F4B44B = {
						CreatedOnToolsVersion = 6.1.1;
					};
				};
			};
			buildConfigurationList = 035B60581A67433800F4B44B /* Build configuration list for PBXProject "Channels" */;
			compatibilityVersion = "Xcode 3.2";
			developmentRegion = English;
			hasScannedForEncodings = 0;
			knownRegions = (
				en,
			);
			mainGroup = 035B60541A67433800F4B44B;
			productRefGroup = 035B605F1A67433800F4B44B /* Products */;
			projectDirPath = "";
			projectRoot = "";
			targets = (
				035B605D1A67433800F4B44B /* Channels */,
				035B60681A67433800F4B44B /* ChannelsTests */,
				03AD475B1A68346300F4B44B /* chan-benchmark */,
				03AD47861A68366A00F4B44B /* concurrency tester */,
			);
		};
/* End PBXProject section */

/* Begin PBXResourcesBuildPhase section */
		035B605C1A67433800F4B44B /* Resources */ = {
			isa = PBXResourcesBuildPhase;
			buildActionMask = 2147483647;
			files = (
			);
			runOnlyForDeploymentPostprocessing = 0;
		};
		035B60671A67433800F4B44B /* Resources */ = {
			isa = PBXResourcesBuildPhase;
			buildActionMask = 2147483647;
			files = (
			);
			runOnlyForDeploymentPostprocessing = 0;
		};
/* End PBXResourcesBuildPhase section */

/* Begin PBXSourcesBuildPhase section */
		035B60591A67433800F4B44B /* Sources */ = {
			isa = PBXSourcesBuildPhase;
			buildActionMask = 2147483647;
			files = (
				03AD47371A6743E500F4B44B /* schan.swift in Sources */,
				03AD47311A6743E500F4B44B /* qchan-buffered.swift in Sources */,
				03AD47251A6743E500F4B44B /* channel.swift in Sources */,
				03AD47471A67441A00F4B44B /* queuetype.swift in Sources */,
				03AD474B1A67441A00F4B44B /* semaphorequeue.swift in Sources */,
				03AD47331A6743E500F4B44B /* qchan.swift in Sources */,
				034392C21A7A065200F4B44B /* select.swift in Sources */,
				03AD47341A6743E500F4B44B /* semaphorepool.swift in Sources */,
				03AD47AF1A688BE900F4B44B /* shuffle.swift in Sources */,
				0370A7171A7C44BC00F4B44B /* merge-select.swift in Sources */,
				034CABE31AC210BC00F4B44B /* schan-singleton.swift in Sources */,
				03AD471F1A6743E500F4B44B /* chan-operators.swift in Sources */,
				03AD47321A6743E500F4B44B /* qchan-unbuffered.swift in Sources */,
				03F3FD6A1A69D90400F4B44B /* select-types.swift in Sources */,
				03AD47211A6743E500F4B44B /* chan-receiver.swift in Sources */,
				03AD47451A67441A00F4B44B /* fastqueue.swift in Sources */,
				0359EAFC1A8C77D300F4B44B /* semaphore-chan.swift in Sources */,
				03AD47201A6743E500F4B44B /* chan-protocols.swift in Sources */,
				03AD47241A6743E500F4B44B /* chan.swift in Sources */,
				03AD47221A6743E500F4B44B /* chan-sender.swift in Sources */,
				03AD47B21A6890B100F4B44B /* merge.swift in Sources */,
<<<<<<< HEAD
				03EEE5421AC60F8D00F4B44B /* supersemaphorequeue.swift in Sources */,
				0335FBE31A8B2A9E00F4B44B /* semaphorestack.swift in Sources */,
=======
>>>>>>> 17c61fe1
				03AD47361A6743E500F4B44B /* schan-buffered.swift in Sources */,
				03AD47431A67441A00F4B44B /* atomicqueue.swift in Sources */,
			);
			runOnlyForDeploymentPostprocessing = 0;
		};
		035B60651A67433800F4B44B /* Sources */ = {
			isa = PBXSourcesBuildPhase;
			buildActionMask = 2147483647;
			files = (
				03F3FD751A6D76B300F4B44B /* SelectTests.swift in Sources */,
				03AD474D1A67447B00F4B44B /* BufferedChannelTests.swift in Sources */,
				03E60E611AAC08CE00F4B44B /* SelectSingletonTests.swift in Sources */,
				03A21E3A1AB16E7900F4B44B /* SelectExamples.swift in Sources */,
				03AD47C01A689E0900F4B44B /* MergeTest.swift in Sources */,
				03AD47511A67448400F4B44B /* UnbufferedChannelTests.swift in Sources */,
				03AD47571A6744DA00F4B44B /* SChanTests.swift in Sources */,
				03AD47501A67448400F4B44B /* SingletonChannelTests.swift in Sources */,
				03E50F8F1AC2407600F4B44B /* logging.swift in Sources */,
				033912031ABD3DC000F4B44B /* ChannelsExamples.swift in Sources */,
				035B60711A67433800F4B44B /* ChannelsTests.swift in Sources */,
				0336B9B51ABB1BF700F4B44B /* async.swift in Sources */,
			);
			runOnlyForDeploymentPostprocessing = 0;
		};
		03AD47581A68346300F4B44B /* Sources */ = {
			isa = PBXSourcesBuildPhase;
			buildActionMask = 2147483647;
			files = (
				03AD47681A68348C00F4B44B /* chan-receiver.swift in Sources */,
				03AD47811A68354F00F4B44B /* semaphorequeue.swift in Sources */,
				03AD47721A68348C00F4B44B /* qchan.swift in Sources */,
				03AD47761A68348C00F4B44B /* schan.swift in Sources */,
				03AD47731A68348C00F4B44B /* qchan-buffered.swift in Sources */,
				03AD477F1A68354F00F4B44B /* fastqueue.swift in Sources */,
				0335FBE11A8B277500F4B44B /* pchan-bufferedN-array.swift in Sources */,
				0336B9B61ABB1BF700F4B44B /* async.swift in Sources */,
				03AD47751A68348C00F4B44B /* semaphorepool.swift in Sources */,
				03AD476D1A68348C00F4B44B /* pchan.swift in Sources */,
				03AD47791A6834F500F4B44B /* timing.swift in Sources */,
				03EEE5431AC60F8D00F4B44B /* supersemaphorequeue.swift in Sources */,
				03AD47771A68348C00F4B44B /* schan-buffered.swift in Sources */,
				03AD477C1A68354F00F4B44B /* queuetype.swift in Sources */,
				03AD476E1A68348C00F4B44B /* pchan-buffered1.swift in Sources */,
				03AD47691A68348C00F4B44B /* chan-sender.swift in Sources */,
				03AD476C1A68348C00F4B44B /* channel.swift in Sources */,
				03AD477B1A6834FE00F4B44B /* logging.swift in Sources */,
				03AD47741A68348C00F4B44B /* qchan-unbuffered.swift in Sources */,
				03AD475F1A68346300F4B44B /* main.swift in Sources */,
				03AD476F1A68348C00F4B44B /* pchan-bufferedN-queue.swift in Sources */,
				03AD476B1A68348C00F4B44B /* chan.swift in Sources */,
				03E50F901AC3E3DC00F4B44B /* schan-singleton.swift in Sources */,
				03AD47661A68348C00F4B44B /* chan-operators.swift in Sources */,
				03AD47701A68348C00F4B44B /* pchan-bufferedN-buffer.swift in Sources */,
				03AD47641A68347300F4B44B /* SimpleChannel.swift in Sources */,
				03F3FD6E1A6A4E7900F4B44B /* select-types.swift in Sources */,
				032DEC241A8D84F600F4B44B /* semaphore-chan.swift in Sources */,
				03AD47671A68348C00F4B44B /* chan-protocols.swift in Sources */,
				03AD477E1A68354F00F4B44B /* atomicqueue.swift in Sources */,
			);
			runOnlyForDeploymentPostprocessing = 0;
		};
		03AD47831A68366A00F4B44B /* Sources */ = {
			isa = PBXSourcesBuildPhase;
			buildActionMask = 2147483647;
			files = (
				03AD479D1A68369C00F4B44B /* qchan-unbuffered.swift in Sources */,
				03AD47981A68369C00F4B44B /* pchan-bufferedN-queue.swift in Sources */,
				03AD47A11A6836B300F4B44B /* logging.swift in Sources */,
				03AD479E1A68369C00F4B44B /* semaphorepool.swift in Sources */,
				03AD47951A68369C00F4B44B /* channel.swift in Sources */,
				03AD47A01A68369C00F4B44B /* schan-buffered.swift in Sources */,
				0335FBE21A8B277600F4B44B /* pchan-bufferedN-array.swift in Sources */,
				03AD47A51A6836B800F4B44B /* atomicqueue.swift in Sources */,
				03AD47921A68369C00F4B44B /* chan-sender.swift in Sources */,
				03AD47A21A6836B300F4B44B /* timing.swift in Sources */,
				03AD478F1A68369C00F4B44B /* chan-operators.swift in Sources */,
				03AD479B1A68369C00F4B44B /* qchan.swift in Sources */,
				03AD47971A68369C00F4B44B /* pchan-buffered1.swift in Sources */,
				0336B9B71ABB1BF700F4B44B /* async.swift in Sources */,
				0325764C1ABB477F00F4B44B /* semaphore-chan.swift in Sources */,
				03AD479F1A68369C00F4B44B /* schan.swift in Sources */,
				03AD47991A68369C00F4B44B /* pchan-bufferedN-buffer.swift in Sources */,
				03AD47A81A6836B800F4B44B /* semaphorequeue.swift in Sources */,
				03AD479C1A68369C00F4B44B /* qchan-buffered.swift in Sources */,
				03AD478A1A68366A00F4B44B /* main.swift in Sources */,
				03AD47A31A6836B800F4B44B /* queuetype.swift in Sources */,
				03AD47961A68369C00F4B44B /* pchan.swift in Sources */,
				03EE7ECD1A94217000F4B44B /* select-types.swift in Sources */,
				03E50F911AC3E3DC00F4B44B /* schan-singleton.swift in Sources */,
				03AD47901A68369C00F4B44B /* chan-protocols.swift in Sources */,
				03AD47A61A6836B800F4B44B /* fastqueue.swift in Sources */,
				03AD47911A68369C00F4B44B /* chan-receiver.swift in Sources */,
				03AD47941A68369C00F4B44B /* chan.swift in Sources */,
			);
			runOnlyForDeploymentPostprocessing = 0;
		};
/* End PBXSourcesBuildPhase section */

/* Begin PBXTargetDependency section */
		035B606C1A67433800F4B44B /* PBXTargetDependency */ = {
			isa = PBXTargetDependency;
			target = 035B605D1A67433800F4B44B /* Channels */;
			targetProxy = 035B606B1A67433800F4B44B /* PBXContainerItemProxy */;
		};
/* End PBXTargetDependency section */

/* Begin XCBuildConfiguration section */
		035B60721A67433800F4B44B /* Debug */ = {
			isa = XCBuildConfiguration;
			buildSettings = {
				CLANG_ENABLE_MODULES = YES;
				CLANG_ENABLE_OBJC_ARC = YES;
				CLANG_WARN_BOOL_CONVERSION = YES;
				CLANG_WARN_CONSTANT_CONVERSION = YES;
				CLANG_WARN_DIRECT_OBJC_ISA_USAGE = YES_ERROR;
				CLANG_WARN_EMPTY_BODY = YES;
				CLANG_WARN_ENUM_CONVERSION = YES;
				CLANG_WARN_INT_CONVERSION = YES;
				CLANG_WARN_OBJC_ROOT_CLASS = YES_ERROR;
				CLANG_WARN_UNREACHABLE_CODE = YES;
				CLANG_WARN__DUPLICATE_METHOD_MATCH = YES;
				CURRENT_PROJECT_VERSION = 1;
				ENABLE_STRICT_OBJC_MSGSEND = YES;
				GCC_PREPROCESSOR_DEFINITIONS = (
					"DEBUG=1",
					"$(inherited)",
				);
				GCC_WARN_64_TO_32_BIT_CONVERSION = YES;
				GCC_WARN_ABOUT_RETURN_TYPE = YES_ERROR;
				GCC_WARN_UNDECLARED_SELECTOR = YES;
				GCC_WARN_UNINITIALIZED_AUTOS = YES_AGGRESSIVE;
				GCC_WARN_UNUSED_FUNCTION = YES;
				GCC_WARN_UNUSED_VARIABLE = YES;
				MACOSX_DEPLOYMENT_TARGET = 10.10;
				MTL_ENABLE_DEBUG_INFO = YES;
				SWIFT_OPTIMIZATION_LEVEL = "-Onone";
				VERSIONING_SYSTEM = "apple-generic";
				VERSION_INFO_PREFIX = "";
			};
			name = Debug;
		};
		035B60731A67433800F4B44B /* Release */ = {
			isa = XCBuildConfiguration;
			buildSettings = {
				CLANG_ENABLE_MODULES = YES;
				CLANG_ENABLE_OBJC_ARC = YES;
				CLANG_WARN_BOOL_CONVERSION = YES;
				CLANG_WARN_CONSTANT_CONVERSION = YES;
				CLANG_WARN_DIRECT_OBJC_ISA_USAGE = YES_ERROR;
				CLANG_WARN_EMPTY_BODY = YES;
				CLANG_WARN_ENUM_CONVERSION = YES;
				CLANG_WARN_INT_CONVERSION = YES;
				CLANG_WARN_OBJC_ROOT_CLASS = YES_ERROR;
				CLANG_WARN_UNREACHABLE_CODE = YES;
				CLANG_WARN__DUPLICATE_METHOD_MATCH = YES;
				CURRENT_PROJECT_VERSION = 1;
				ENABLE_STRICT_OBJC_MSGSEND = YES;
				GCC_WARN_64_TO_32_BIT_CONVERSION = YES;
				GCC_WARN_ABOUT_RETURN_TYPE = YES_ERROR;
				GCC_WARN_UNDECLARED_SELECTOR = YES;
				GCC_WARN_UNINITIALIZED_AUTOS = YES_AGGRESSIVE;
				GCC_WARN_UNUSED_FUNCTION = YES;
				GCC_WARN_UNUSED_VARIABLE = YES;
				MACOSX_DEPLOYMENT_TARGET = 10.10;
				MTL_ENABLE_DEBUG_INFO = NO;
				SWIFT_WHOLE_MODULE_OPTIMIZATION = YES;
				VERSIONING_SYSTEM = "apple-generic";
				VERSION_INFO_PREFIX = "";
			};
			name = Release;
		};
		035B60751A67433800F4B44B /* Debug */ = {
			isa = XCBuildConfiguration;
			buildSettings = {
				COMBINE_HIDPI_IMAGES = YES;
				DEFINES_MODULE = YES;
				DYLIB_COMPATIBILITY_VERSION = 1;
				DYLIB_CURRENT_VERSION = 1;
				DYLIB_INSTALL_NAME_BASE = "@rpath";
				FRAMEWORK_VERSION = A;
				INFOPLIST_FILE = Channels/Info.plist;
				INSTALL_PATH = "$(LOCAL_LIBRARY_DIR)/Frameworks";
				LD_RUNPATH_SEARCH_PATHS = "$(inherited) @executable_path/../Frameworks @loader_path/Frameworks";
				PRODUCT_NAME = "$(TARGET_NAME)";
				SKIP_INSTALL = YES;
			};
			name = Debug;
		};
		035B60761A67433800F4B44B /* Release */ = {
			isa = XCBuildConfiguration;
			buildSettings = {
				COMBINE_HIDPI_IMAGES = YES;
				DEFINES_MODULE = YES;
				DYLIB_COMPATIBILITY_VERSION = 1;
				DYLIB_CURRENT_VERSION = 1;
				DYLIB_INSTALL_NAME_BASE = "@rpath";
				FRAMEWORK_VERSION = A;
				INFOPLIST_FILE = Channels/Info.plist;
				INSTALL_PATH = "$(LOCAL_LIBRARY_DIR)/Frameworks";
				LD_RUNPATH_SEARCH_PATHS = "$(inherited) @executable_path/../Frameworks @loader_path/Frameworks";
				PRODUCT_NAME = "$(TARGET_NAME)";
				SKIP_INSTALL = YES;
			};
			name = Release;
		};
		035B60781A67433800F4B44B /* Debug */ = {
			isa = XCBuildConfiguration;
			buildSettings = {
				COMBINE_HIDPI_IMAGES = YES;
				FRAMEWORK_SEARCH_PATHS = (
					"$(DEVELOPER_FRAMEWORKS_DIR)",
					"$(inherited)",
				);
				INFOPLIST_FILE = ChannelsTests/Info.plist;
				LD_RUNPATH_SEARCH_PATHS = "$(inherited) @executable_path/../Frameworks @loader_path/../Frameworks";
				PRODUCT_NAME = "$(TARGET_NAME)";
			};
			name = Debug;
		};
		035B60791A67433800F4B44B /* Release */ = {
			isa = XCBuildConfiguration;
			buildSettings = {
				COMBINE_HIDPI_IMAGES = YES;
				FRAMEWORK_SEARCH_PATHS = (
					"$(DEVELOPER_FRAMEWORKS_DIR)",
					"$(inherited)",
				);
				INFOPLIST_FILE = ChannelsTests/Info.plist;
				LD_RUNPATH_SEARCH_PATHS = "$(inherited) @executable_path/../Frameworks @loader_path/../Frameworks";
				PRODUCT_NAME = "$(TARGET_NAME)";
			};
			name = Release;
		};
		03AD47611A68346300F4B44B /* Debug */ = {
			isa = XCBuildConfiguration;
			buildSettings = {
				PRODUCT_NAME = "$(TARGET_NAME)";
			};
			name = Debug;
		};
		03AD47621A68346300F4B44B /* Release */ = {
			isa = XCBuildConfiguration;
			buildSettings = {
				PRODUCT_NAME = "$(TARGET_NAME)";
			};
			name = Release;
		};
		03AD478C1A68366A00F4B44B /* Debug */ = {
			isa = XCBuildConfiguration;
			buildSettings = {
				PRODUCT_NAME = "$(TARGET_NAME)";
			};
			name = Debug;
		};
		03AD478D1A68366A00F4B44B /* Release */ = {
			isa = XCBuildConfiguration;
			buildSettings = {
				PRODUCT_NAME = "$(TARGET_NAME)";
			};
			name = Release;
		};
/* End XCBuildConfiguration section */

/* Begin XCConfigurationList section */
		035B60581A67433800F4B44B /* Build configuration list for PBXProject "Channels" */ = {
			isa = XCConfigurationList;
			buildConfigurations = (
				035B60721A67433800F4B44B /* Debug */,
				035B60731A67433800F4B44B /* Release */,
			);
			defaultConfigurationIsVisible = 0;
			defaultConfigurationName = Release;
		};
		035B60741A67433800F4B44B /* Build configuration list for PBXNativeTarget "Channels" */ = {
			isa = XCConfigurationList;
			buildConfigurations = (
				035B60751A67433800F4B44B /* Debug */,
				035B60761A67433800F4B44B /* Release */,
			);
			defaultConfigurationIsVisible = 0;
			defaultConfigurationName = Release;
		};
		035B60771A67433800F4B44B /* Build configuration list for PBXNativeTarget "ChannelsTests" */ = {
			isa = XCConfigurationList;
			buildConfigurations = (
				035B60781A67433800F4B44B /* Debug */,
				035B60791A67433800F4B44B /* Release */,
			);
			defaultConfigurationIsVisible = 0;
			defaultConfigurationName = Release;
		};
		03AD47601A68346300F4B44B /* Build configuration list for PBXNativeTarget "chan-benchmark" */ = {
			isa = XCConfigurationList;
			buildConfigurations = (
				03AD47611A68346300F4B44B /* Debug */,
				03AD47621A68346300F4B44B /* Release */,
			);
			defaultConfigurationIsVisible = 0;
			defaultConfigurationName = Release;
		};
		03AD478B1A68366A00F4B44B /* Build configuration list for PBXNativeTarget "concurrency tester" */ = {
			isa = XCConfigurationList;
			buildConfigurations = (
				03AD478C1A68366A00F4B44B /* Debug */,
				03AD478D1A68366A00F4B44B /* Release */,
			);
			defaultConfigurationIsVisible = 0;
			defaultConfigurationName = Release;
		};
/* End XCConfigurationList section */
	};
	rootObject = 035B60551A67433800F4B44B /* Project object */;
}<|MERGE_RESOLUTION|>--- conflicted
+++ resolved
@@ -364,12 +364,8 @@
 				03AD473A1A67441A00F4B44B /* atomicqueue.swift */,
 				03AD473C1A67441A00F4B44B /* fastqueue.swift */,
 				03AD47421A67441A00F4B44B /* semaphorequeue.swift */,
-<<<<<<< HEAD
 				03EEE5411AC60F8D00F4B44B /* supersemaphorequeue.swift */,
 				03E50FA71AC4972700F4B44B /* semaphorechanqueue.swift */,
-				03AD47411A67441A00F4B44B /* semaphorestack.swift */,
-=======
->>>>>>> 17c61fe1
 			);
 			name = queues;
 			path = ../utilities/queues;
@@ -581,11 +577,7 @@
 				03AD47241A6743E500F4B44B /* chan.swift in Sources */,
 				03AD47221A6743E500F4B44B /* chan-sender.swift in Sources */,
 				03AD47B21A6890B100F4B44B /* merge.swift in Sources */,
-<<<<<<< HEAD
 				03EEE5421AC60F8D00F4B44B /* supersemaphorequeue.swift in Sources */,
-				0335FBE31A8B2A9E00F4B44B /* semaphorestack.swift in Sources */,
-=======
->>>>>>> 17c61fe1
 				03AD47361A6743E500F4B44B /* schan-buffered.swift in Sources */,
 				03AD47431A67441A00F4B44B /* atomicqueue.swift in Sources */,
 			);
