// !$*UTF8*$!
{
	archiveVersion = 1;
	classes = {
	};
	objectVersion = 46;
	objects = {

/* Begin PBXBuildFile section */
		0310F4291DE4162000F4B44B /* shuffle.swift in Sources */ = {isa = PBXBuildFile; fileRef = 03F614C71B28FD6400F4B44B /* shuffle.swift */; };
		031DEDB31B1092CB00F4B44B /* fast2lockqueue.swift in Sources */ = {isa = PBXBuildFile; fileRef = 031DEDB21B1092CB00F4B44B /* fast2lockqueue.swift */; };
		0336B9B51ABB1BF700F4B44B /* async.swift in Sources */ = {isa = PBXBuildFile; fileRef = 0336B9B41ABB1BF700F4B44B /* async.swift */; };
		0336B9B61ABB1BF700F4B44B /* async.swift in Sources */ = {isa = PBXBuildFile; fileRef = 0336B9B41ABB1BF700F4B44B /* async.swift */; };
		0336B9B71ABB1BF700F4B44B /* async.swift in Sources */ = {isa = PBXBuildFile; fileRef = 0336B9B41ABB1BF700F4B44B /* async.swift */; };
		033912031ABD3DC000F4B44B /* ChannelsExamples.swift in Sources */ = {isa = PBXBuildFile; fileRef = 033912021ABD3DC000F4B44B /* ChannelsExamples.swift */; };
		034392C21A7A065200F4B44B /* select.swift in Sources */ = {isa = PBXBuildFile; fileRef = 03F3FD6F1A6AF95400F4B44B /* select.swift */; };
		03461DF01B3A464200F4B44B /* ChannelBenchmark.swift in Sources */ = {isa = PBXBuildFile; fileRef = 03461DEF1B3A464200F4B44B /* ChannelBenchmark.swift */; };
		03461DF11B3A46A800F4B44B /* timing.swift in Sources */ = {isa = PBXBuildFile; fileRef = 03AD47781A6834F500F4B44B /* timing.swift */; };
		034C0BB21B548C2200F4B44B /* mach-semaphore-pool.swift in Sources */ = {isa = PBXBuildFile; fileRef = 0334E13E1B540DBD00F4B44B /* mach-semaphore-pool.swift */; };
		034C0BB31B548EAF00F4B44B /* mach-semaphore-pool.swift in Sources */ = {isa = PBXBuildFile; fileRef = 0334E13E1B540DBD00F4B44B /* mach-semaphore-pool.swift */; };
		034D8FD51C0542A600F4B44B /* queued-semaphore.swift in Sources */ = {isa = PBXBuildFile; fileRef = 03D3876D1B7BE29900F4B44B /* queued-semaphore.swift */; };
		034D8FD61C059C5E00F4B44B /* queued-semaphore.swift in Sources */ = {isa = PBXBuildFile; fileRef = 03D3876D1B7BE29900F4B44B /* queued-semaphore.swift */; };
		03586CDE1B61A2A400F4B44B /* mach-semaphore-pool.swift in Sources */ = {isa = PBXBuildFile; fileRef = 0334E13E1B540DBD00F4B44B /* mach-semaphore-pool.swift */; };
		03586CDF1B61A32C00F4B44B /* mach-semaphore-pool.swift in Sources */ = {isa = PBXBuildFile; fileRef = 0334E13E1B540DBD00F4B44B /* mach-semaphore-pool.swift */; };
		035B606A1A67433800F4B44B /* Channels.framework in Frameworks */ = {isa = PBXBuildFile; fileRef = 035B605E1A67433800F4B44B /* Channels.framework */; };
		035B60711A67433800F4B44B /* ChannelsTests.swift in Sources */ = {isa = PBXBuildFile; fileRef = 035B60701A67433800F4B44B /* ChannelsTests.swift */; };
		035EAA5F1B28C41700F4B44B /* schan-singleton.swift in Sources */ = {isa = PBXBuildFile; fileRef = 034CABE21AC210BC00F4B44B /* schan-singleton.swift */; };
		035EAA601B28C59800F4B44B /* schan-singleton.swift in Sources */ = {isa = PBXBuildFile; fileRef = 034CABE21AC210BC00F4B44B /* schan-singleton.swift */; };
		035EAA611B28C59900F4B44B /* schan-singleton.swift in Sources */ = {isa = PBXBuildFile; fileRef = 034CABE21AC210BC00F4B44B /* schan-singleton.swift */; };
		036122B11B17DD9D00F4B44B /* fast2lockqueue.swift in Sources */ = {isa = PBXBuildFile; fileRef = 031DEDB21B1092CB00F4B44B /* fast2lockqueue.swift */; };
		036B08A61B3D56D800F4B44B /* Channels_iOS.h in Headers */ = {isa = PBXBuildFile; fileRef = 036B08A51B3D56D800F4B44B /* Channels_iOS.h */; settings = {ATTRIBUTES = (Public, ); }; };
		036B08AD1B3D56D800F4B44B /* Channels.framework in Frameworks */ = {isa = PBXBuildFile; fileRef = 036B08A31B3D56D800F4B44B /* Channels.framework */; };
		036B08BA1B3D575500F4B44B /* channel.swift in Sources */ = {isa = PBXBuildFile; fileRef = 03AD47071A6743E500F4B44B /* channel.swift */; };
		036B08BB1B3D575500F4B44B /* chan.swift in Sources */ = {isa = PBXBuildFile; fileRef = 03AD47061A6743E500F4B44B /* chan.swift */; };
		036B08BC1B3D575500F4B44B /* chan-operators.swift in Sources */ = {isa = PBXBuildFile; fileRef = 03AD47011A6743E500F4B44B /* chan-operators.swift */; };
		036B08BD1B3D575500F4B44B /* chan-protocols.swift in Sources */ = {isa = PBXBuildFile; fileRef = 03AD47021A6743E500F4B44B /* chan-protocols.swift */; };
		036B08BE1B3D575500F4B44B /* chan-receiver.swift in Sources */ = {isa = PBXBuildFile; fileRef = 03AD47031A6743E500F4B44B /* chan-receiver.swift */; };
		036B08BF1B3D575500F4B44B /* chan-sender.swift in Sources */ = {isa = PBXBuildFile; fileRef = 03AD47041A6743E500F4B44B /* chan-sender.swift */; };
		036B08C01B3D575500F4B44B /* qchan-buffered.swift in Sources */ = {isa = PBXBuildFile; fileRef = 03AD47161A6743E500F4B44B /* qchan-buffered.swift */; };
		036B08C11B3D575500F4B44B /* qchan-unbuffered.swift in Sources */ = {isa = PBXBuildFile; fileRef = 03AD47171A6743E500F4B44B /* qchan-unbuffered.swift */; };
		036B08C21B3D575500F4B44B /* channel-semaphore.swift in Sources */ = {isa = PBXBuildFile; fileRef = 03EDB5F01AD22B6F00F4B44B /* channel-semaphore.swift */; };
		036B08C31B3D575500F4B44B /* schan-buffered.swift in Sources */ = {isa = PBXBuildFile; fileRef = 03AD471C1A6743E500F4B44B /* schan-buffered.swift */; };
		036B08C41B3D575500F4B44B /* schan-semaphore.swift in Sources */ = {isa = PBXBuildFile; fileRef = 03DE6C131AEE936900F4B44B /* schan-semaphore.swift */; };
		036B08C51B3D575500F4B44B /* schan-singleton.swift in Sources */ = {isa = PBXBuildFile; fileRef = 034CABE21AC210BC00F4B44B /* schan-singleton.swift */; };
		036B08C61B3D575500F4B44B /* merge.swift in Sources */ = {isa = PBXBuildFile; fileRef = 03AD47B11A6890B100F4B44B /* merge.swift */; };
		036B08C71B3D575500F4B44B /* select-types.swift in Sources */ = {isa = PBXBuildFile; fileRef = 03F3FD691A69D90400F4B44B /* select-types.swift */; };
		036B08C81B3D575500F4B44B /* select.swift in Sources */ = {isa = PBXBuildFile; fileRef = 03F3FD6F1A6AF95400F4B44B /* select.swift */; };
		036B08C91B3D575500F4B44B /* merge-select.swift in Sources */ = {isa = PBXBuildFile; fileRef = 032CCD3E1A79BE9400F4B44B /* merge-select.swift */; };
		036B08CA1B3D575500F4B44B /* shuffle.swift in Sources */ = {isa = PBXBuildFile; fileRef = 03F614C71B28FD6400F4B44B /* shuffle.swift */; };
		036B08CB1B3D575500F4B44B /* sink.swift in Sources */ = {isa = PBXBuildFile; fileRef = 039DC6FB1B3486AC00F4B44B /* sink.swift */; };
		036B08CC1B3D575500F4B44B /* timeout.swift in Sources */ = {isa = PBXBuildFile; fileRef = 03CF82C81B2C6A2A00F4B44B /* timeout.swift */; };
		036B08CD1B3D575500F4B44B /* queuetype.swift in Sources */ = {isa = PBXBuildFile; fileRef = 03AD473E1A67441A00F4B44B /* queuetype.swift */; };
		036B08CE1B3D575500F4B44B /* atomicqueue.swift in Sources */ = {isa = PBXBuildFile; fileRef = 03AD473A1A67441A00F4B44B /* atomicqueue.swift */; };
		036B08CF1B3D575500F4B44B /* fastqueue.swift in Sources */ = {isa = PBXBuildFile; fileRef = 03AD473C1A67441A00F4B44B /* fastqueue.swift */; };
		036B08D01B3D575500F4B44B /* fast2lockqueue.swift in Sources */ = {isa = PBXBuildFile; fileRef = 031DEDB21B1092CB00F4B44B /* fast2lockqueue.swift */; };
		036B08D21B3D575B00F4B44B /* merge.swift in Sources */ = {isa = PBXBuildFile; fileRef = 03AD47B11A6890B100F4B44B /* merge.swift */; };
		036B08D31B3D575B00F4B44B /* select.swift in Sources */ = {isa = PBXBuildFile; fileRef = 03F3FD6F1A6AF95400F4B44B /* select.swift */; };
		036B08D41B3D575B00F4B44B /* merge-select.swift in Sources */ = {isa = PBXBuildFile; fileRef = 032CCD3E1A79BE9400F4B44B /* merge-select.swift */; };
		036B08D51B3D575B00F4B44B /* shuffle.swift in Sources */ = {isa = PBXBuildFile; fileRef = 03F614C71B28FD6400F4B44B /* shuffle.swift */; };
		036B08D61B3D575B00F4B44B /* sink.swift in Sources */ = {isa = PBXBuildFile; fileRef = 039DC6FB1B3486AC00F4B44B /* sink.swift */; };
		036B08D71B3D575B00F4B44B /* timeout.swift in Sources */ = {isa = PBXBuildFile; fileRef = 03CF82C81B2C6A2A00F4B44B /* timeout.swift */; };
		036B08D91B3D575C00F4B44B /* merge.swift in Sources */ = {isa = PBXBuildFile; fileRef = 03AD47B11A6890B100F4B44B /* merge.swift */; };
		036B08DA1B3D575C00F4B44B /* select.swift in Sources */ = {isa = PBXBuildFile; fileRef = 03F3FD6F1A6AF95400F4B44B /* select.swift */; };
		036B08DB1B3D575C00F4B44B /* merge-select.swift in Sources */ = {isa = PBXBuildFile; fileRef = 032CCD3E1A79BE9400F4B44B /* merge-select.swift */; };
		036B08DD1B3D575C00F4B44B /* sink.swift in Sources */ = {isa = PBXBuildFile; fileRef = 039DC6FB1B3486AC00F4B44B /* sink.swift */; };
		036B08DE1B3D575C00F4B44B /* timeout.swift in Sources */ = {isa = PBXBuildFile; fileRef = 03CF82C81B2C6A2A00F4B44B /* timeout.swift */; };
		036B08DF1B3D578200F4B44B /* ChannelsExamples.swift in Sources */ = {isa = PBXBuildFile; fileRef = 033912021ABD3DC000F4B44B /* ChannelsExamples.swift */; };
		036B08E01B3D578200F4B44B /* ChannelsTests.swift in Sources */ = {isa = PBXBuildFile; fileRef = 035B60701A67433800F4B44B /* ChannelsTests.swift */; };
		036B08E11B3D578200F4B44B /* ChannelTypeTests.swift in Sources */ = {isa = PBXBuildFile; fileRef = 039DC6FD1B3490F700F4B44B /* ChannelTypeTests.swift */; };
		036B08E21B3D578200F4B44B /* UnbufferedChannelTests.swift in Sources */ = {isa = PBXBuildFile; fileRef = 03AD474F1A67448400F4B44B /* UnbufferedChannelTests.swift */; };
		036B08E31B3D578200F4B44B /* BufferedChannelTests.swift in Sources */ = {isa = PBXBuildFile; fileRef = 03AD474C1A67447B00F4B44B /* BufferedChannelTests.swift */; };
		036B08E41B3D578200F4B44B /* SingletonChannelTests.swift in Sources */ = {isa = PBXBuildFile; fileRef = 03AD474E1A67448400F4B44B /* SingletonChannelTests.swift */; };
		036B08E51B3D578200F4B44B /* UtilityChanTests.swift in Sources */ = {isa = PBXBuildFile; fileRef = 03CF82CB1B2C72FC00F4B44B /* UtilityChanTests.swift */; };
		036B08E61B3D578200F4B44B /* MergeTest.swift in Sources */ = {isa = PBXBuildFile; fileRef = 03AD47BF1A689E0900F4B44B /* MergeTest.swift */; };
		036B08E71B3D578200F4B44B /* SelectExamples.swift in Sources */ = {isa = PBXBuildFile; fileRef = 03A21E391AB16E7900F4B44B /* SelectExamples.swift */; };
		036B08E81B3D578200F4B44B /* SelectTests.swift in Sources */ = {isa = PBXBuildFile; fileRef = 03F3FD711A6B207E00F4B44B /* SelectTests.swift */; };
		036B08E91B3D578200F4B44B /* SelectSingletonTests.swift in Sources */ = {isa = PBXBuildFile; fileRef = 03E60E601AAC08CE00F4B44B /* SelectSingletonTests.swift */; };
		036B08EA1B3D578200F4B44B /* SemaphoreTests.swift in Sources */ = {isa = PBXBuildFile; fileRef = 03814B041B38732200F4B44B /* SemaphoreTests.swift */; };
		036B08EB1B3D578200F4B44B /* SimpleChannel.swift in Sources */ = {isa = PBXBuildFile; fileRef = 039DC6F81B3482C700F4B44B /* SimpleChannel.swift */; };
		036B08EC1B3D578200F4B44B /* ChannelBenchmark.swift in Sources */ = {isa = PBXBuildFile; fileRef = 03461DEF1B3A464200F4B44B /* ChannelBenchmark.swift */; };
		036B08ED1B3D58AD00F4B44B /* async.swift in Sources */ = {isa = PBXBuildFile; fileRef = 0336B9B41ABB1BF700F4B44B /* async.swift */; };
		036B08EE1B3D58AD00F4B44B /* logging.swift in Sources */ = {isa = PBXBuildFile; fileRef = 03AD477A1A6834FE00F4B44B /* logging.swift */; };
		036B08EF1B3D58AD00F4B44B /* timing.swift in Sources */ = {isa = PBXBuildFile; fileRef = 03AD47781A6834F500F4B44B /* timing.swift */; };
		036B08F71B3D64C400F4B44B /* AppDelegate.swift in Sources */ = {isa = PBXBuildFile; fileRef = 036B08F61B3D64C400F4B44B /* AppDelegate.swift */; };
		036B08F91B3D64C400F4B44B /* ViewController.swift in Sources */ = {isa = PBXBuildFile; fileRef = 036B08F81B3D64C400F4B44B /* ViewController.swift */; };
		036B08FC1B3D64C400F4B44B /* Main.storyboard in Resources */ = {isa = PBXBuildFile; fileRef = 036B08FA1B3D64C400F4B44B /* Main.storyboard */; };
		036B08FE1B3D64C400F4B44B /* Assets.xcassets in Resources */ = {isa = PBXBuildFile; fileRef = 036B08FD1B3D64C400F4B44B /* Assets.xcassets */; };
		036B09011B3D64C400F4B44B /* LaunchScreen.storyboard in Resources */ = {isa = PBXBuildFile; fileRef = 036B08FF1B3D64C400F4B44B /* LaunchScreen.storyboard */; };
		036B09271B3D6CFB00F4B44B /* Channels.framework in Frameworks */ = {isa = PBXBuildFile; fileRef = 036B08A31B3D56D800F4B44B /* Channels.framework */; };
		036B093B1B3DC9F800F4B44B /* Channels.framework in CopyFiles */ = {isa = PBXBuildFile; fileRef = 036B08A31B3D56D800F4B44B /* Channels.framework */; settings = {ATTRIBUTES = (CodeSignOnCopy, RemoveHeadersOnCopy, ); }; };
		0370A7171A7C44BC00F4B44B /* merge-select.swift in Sources */ = {isa = PBXBuildFile; fileRef = 032CCD3E1A79BE9400F4B44B /* merge-select.swift */; };
		03814B051B38732200F4B44B /* SemaphoreTests.swift in Sources */ = {isa = PBXBuildFile; fileRef = 03814B041B38732200F4B44B /* SemaphoreTests.swift */; };
		039DC6F91B3482C700F4B44B /* SimpleChannel.swift in Sources */ = {isa = PBXBuildFile; fileRef = 039DC6F81B3482C700F4B44B /* SimpleChannel.swift */; };
		039DC6FA1B3482C700F4B44B /* SimpleChannel.swift in Sources */ = {isa = PBXBuildFile; fileRef = 039DC6F81B3482C700F4B44B /* SimpleChannel.swift */; };
		039DC6FC1B3486AC00F4B44B /* sink.swift in Sources */ = {isa = PBXBuildFile; fileRef = 039DC6FB1B3486AC00F4B44B /* sink.swift */; };
		039DC6FE1B3490F700F4B44B /* ChannelTypeTests.swift in Sources */ = {isa = PBXBuildFile; fileRef = 039DC6FD1B3490F700F4B44B /* ChannelTypeTests.swift */; };
		03A21E3A1AB16E7900F4B44B /* SelectExamples.swift in Sources */ = {isa = PBXBuildFile; fileRef = 03A21E391AB16E7900F4B44B /* SelectExamples.swift */; };
		03AB14BB1B31B74600F4B44B /* SingletonChannelTests.swift in Sources */ = {isa = PBXBuildFile; fileRef = 03AD474E1A67448400F4B44B /* SingletonChannelTests.swift */; };
		03AB14BC1B31CFEC00F4B44B /* fast2lockqueue.swift in Sources */ = {isa = PBXBuildFile; fileRef = 031DEDB21B1092CB00F4B44B /* fast2lockqueue.swift */; };
		03AD471F1A6743E500F4B44B /* chan-operators.swift in Sources */ = {isa = PBXBuildFile; fileRef = 03AD47011A6743E500F4B44B /* chan-operators.swift */; };
		03AD47201A6743E500F4B44B /* chan-protocols.swift in Sources */ = {isa = PBXBuildFile; fileRef = 03AD47021A6743E500F4B44B /* chan-protocols.swift */; };
		03AD47211A6743E500F4B44B /* chan-receiver.swift in Sources */ = {isa = PBXBuildFile; fileRef = 03AD47031A6743E500F4B44B /* chan-receiver.swift */; };
		03AD47221A6743E500F4B44B /* chan-sender.swift in Sources */ = {isa = PBXBuildFile; fileRef = 03AD47041A6743E500F4B44B /* chan-sender.swift */; };
		03AD47241A6743E500F4B44B /* chan.swift in Sources */ = {isa = PBXBuildFile; fileRef = 03AD47061A6743E500F4B44B /* chan.swift */; };
		03AD47251A6743E500F4B44B /* channel.swift in Sources */ = {isa = PBXBuildFile; fileRef = 03AD47071A6743E500F4B44B /* channel.swift */; };
		03AD47311A6743E500F4B44B /* qchan-buffered.swift in Sources */ = {isa = PBXBuildFile; fileRef = 03AD47161A6743E500F4B44B /* qchan-buffered.swift */; };
		03AD47321A6743E500F4B44B /* qchan-unbuffered.swift in Sources */ = {isa = PBXBuildFile; fileRef = 03AD47171A6743E500F4B44B /* qchan-unbuffered.swift */; };
		03AD47361A6743E500F4B44B /* schan-buffered.swift in Sources */ = {isa = PBXBuildFile; fileRef = 03AD471C1A6743E500F4B44B /* schan-buffered.swift */; };
		03AD47431A67441A00F4B44B /* atomicqueue.swift in Sources */ = {isa = PBXBuildFile; fileRef = 03AD473A1A67441A00F4B44B /* atomicqueue.swift */; };
		03AD47451A67441A00F4B44B /* fastqueue.swift in Sources */ = {isa = PBXBuildFile; fileRef = 03AD473C1A67441A00F4B44B /* fastqueue.swift */; };
		03AD47471A67441A00F4B44B /* queuetype.swift in Sources */ = {isa = PBXBuildFile; fileRef = 03AD473E1A67441A00F4B44B /* queuetype.swift */; };
		03AD474D1A67447B00F4B44B /* BufferedChannelTests.swift in Sources */ = {isa = PBXBuildFile; fileRef = 03AD474C1A67447B00F4B44B /* BufferedChannelTests.swift */; };
		03AD47511A67448400F4B44B /* UnbufferedChannelTests.swift in Sources */ = {isa = PBXBuildFile; fileRef = 03AD474F1A67448400F4B44B /* UnbufferedChannelTests.swift */; };
		03AD475F1A68346300F4B44B /* main.swift in Sources */ = {isa = PBXBuildFile; fileRef = 03AD475E1A68346300F4B44B /* main.swift */; };
		03AD47661A68348C00F4B44B /* chan-operators.swift in Sources */ = {isa = PBXBuildFile; fileRef = 03AD47011A6743E500F4B44B /* chan-operators.swift */; };
		03AD47671A68348C00F4B44B /* chan-protocols.swift in Sources */ = {isa = PBXBuildFile; fileRef = 03AD47021A6743E500F4B44B /* chan-protocols.swift */; };
		03AD47681A68348C00F4B44B /* chan-receiver.swift in Sources */ = {isa = PBXBuildFile; fileRef = 03AD47031A6743E500F4B44B /* chan-receiver.swift */; };
		03AD47691A68348C00F4B44B /* chan-sender.swift in Sources */ = {isa = PBXBuildFile; fileRef = 03AD47041A6743E500F4B44B /* chan-sender.swift */; };
		03AD476B1A68348C00F4B44B /* chan.swift in Sources */ = {isa = PBXBuildFile; fileRef = 03AD47061A6743E500F4B44B /* chan.swift */; };
		03AD476C1A68348C00F4B44B /* channel.swift in Sources */ = {isa = PBXBuildFile; fileRef = 03AD47071A6743E500F4B44B /* channel.swift */; };
		03AD47731A68348C00F4B44B /* qchan-buffered.swift in Sources */ = {isa = PBXBuildFile; fileRef = 03AD47161A6743E500F4B44B /* qchan-buffered.swift */; };
		03AD47741A68348C00F4B44B /* qchan-unbuffered.swift in Sources */ = {isa = PBXBuildFile; fileRef = 03AD47171A6743E500F4B44B /* qchan-unbuffered.swift */; };
		03AD47771A68348C00F4B44B /* schan-buffered.swift in Sources */ = {isa = PBXBuildFile; fileRef = 03AD471C1A6743E500F4B44B /* schan-buffered.swift */; };
		03AD47791A6834F500F4B44B /* timing.swift in Sources */ = {isa = PBXBuildFile; fileRef = 03AD47781A6834F500F4B44B /* timing.swift */; };
		03AD477B1A6834FE00F4B44B /* logging.swift in Sources */ = {isa = PBXBuildFile; fileRef = 03AD477A1A6834FE00F4B44B /* logging.swift */; };
		03AD477C1A68354F00F4B44B /* queuetype.swift in Sources */ = {isa = PBXBuildFile; fileRef = 03AD473E1A67441A00F4B44B /* queuetype.swift */; };
		03AD477E1A68354F00F4B44B /* atomicqueue.swift in Sources */ = {isa = PBXBuildFile; fileRef = 03AD473A1A67441A00F4B44B /* atomicqueue.swift */; };
		03AD477F1A68354F00F4B44B /* fastqueue.swift in Sources */ = {isa = PBXBuildFile; fileRef = 03AD473C1A67441A00F4B44B /* fastqueue.swift */; };
		03AD478A1A68366A00F4B44B /* main.swift in Sources */ = {isa = PBXBuildFile; fileRef = 03AD47891A68366A00F4B44B /* main.swift */; };
		03AD478F1A68369C00F4B44B /* chan-operators.swift in Sources */ = {isa = PBXBuildFile; fileRef = 03AD47011A6743E500F4B44B /* chan-operators.swift */; };
		03AD47901A68369C00F4B44B /* chan-protocols.swift in Sources */ = {isa = PBXBuildFile; fileRef = 03AD47021A6743E500F4B44B /* chan-protocols.swift */; };
		03AD47911A68369C00F4B44B /* chan-receiver.swift in Sources */ = {isa = PBXBuildFile; fileRef = 03AD47031A6743E500F4B44B /* chan-receiver.swift */; };
		03AD47921A68369C00F4B44B /* chan-sender.swift in Sources */ = {isa = PBXBuildFile; fileRef = 03AD47041A6743E500F4B44B /* chan-sender.swift */; };
		03AD47941A68369C00F4B44B /* chan.swift in Sources */ = {isa = PBXBuildFile; fileRef = 03AD47061A6743E500F4B44B /* chan.swift */; };
		03AD47951A68369C00F4B44B /* channel.swift in Sources */ = {isa = PBXBuildFile; fileRef = 03AD47071A6743E500F4B44B /* channel.swift */; };
		03AD479C1A68369C00F4B44B /* qchan-buffered.swift in Sources */ = {isa = PBXBuildFile; fileRef = 03AD47161A6743E500F4B44B /* qchan-buffered.swift */; };
		03AD479D1A68369C00F4B44B /* qchan-unbuffered.swift in Sources */ = {isa = PBXBuildFile; fileRef = 03AD47171A6743E500F4B44B /* qchan-unbuffered.swift */; };
		03AD47A01A68369C00F4B44B /* schan-buffered.swift in Sources */ = {isa = PBXBuildFile; fileRef = 03AD471C1A6743E500F4B44B /* schan-buffered.swift */; };
		03AD47A11A6836B300F4B44B /* logging.swift in Sources */ = {isa = PBXBuildFile; fileRef = 03AD477A1A6834FE00F4B44B /* logging.swift */; };
		03AD47A21A6836B300F4B44B /* timing.swift in Sources */ = {isa = PBXBuildFile; fileRef = 03AD47781A6834F500F4B44B /* timing.swift */; };
		03AD47A31A6836B800F4B44B /* queuetype.swift in Sources */ = {isa = PBXBuildFile; fileRef = 03AD473E1A67441A00F4B44B /* queuetype.swift */; };
		03AD47A51A6836B800F4B44B /* atomicqueue.swift in Sources */ = {isa = PBXBuildFile; fileRef = 03AD473A1A67441A00F4B44B /* atomicqueue.swift */; };
		03AD47A61A6836B800F4B44B /* fastqueue.swift in Sources */ = {isa = PBXBuildFile; fileRef = 03AD473C1A67441A00F4B44B /* fastqueue.swift */; };
		03AD47B21A6890B100F4B44B /* merge.swift in Sources */ = {isa = PBXBuildFile; fileRef = 03AD47B11A6890B100F4B44B /* merge.swift */; };
		03AD47C01A689E0900F4B44B /* MergeTest.swift in Sources */ = {isa = PBXBuildFile; fileRef = 03AD47BF1A689E0900F4B44B /* MergeTest.swift */; };
		03AEB2901F34415B00F4B44B /* dispatch-utilities.swift in Sources */ = {isa = PBXBuildFile; fileRef = 03FE12D61EA859A500F4B44B /* dispatch-utilities.swift */; };
		03AEB2911F34418800F4B44B /* queuenode.swift in Sources */ = {isa = PBXBuildFile; fileRef = 03FE12DA1EA85ED100F4B44B /* queuenode.swift */; };
		03CF82C91B2C6A2A00F4B44B /* timeout.swift in Sources */ = {isa = PBXBuildFile; fileRef = 03CF82C81B2C6A2A00F4B44B /* timeout.swift */; };
		03CF82CC1B2C72FC00F4B44B /* UtilityChanTests.swift in Sources */ = {isa = PBXBuildFile; fileRef = 03CF82CB1B2C72FC00F4B44B /* UtilityChanTests.swift */; };
		03D3876E1B7BE29900F4B44B /* queued-semaphore.swift in Sources */ = {isa = PBXBuildFile; fileRef = 03D3876D1B7BE29900F4B44B /* queued-semaphore.swift */; };
		03D3876F1B7BE29900F4B44B /* queued-semaphore.swift in Sources */ = {isa = PBXBuildFile; fileRef = 03D3876D1B7BE29900F4B44B /* queued-semaphore.swift */; };
		03DE6C141AEE936900F4B44B /* schan-semaphore.swift in Sources */ = {isa = PBXBuildFile; fileRef = 03DE6C131AEE936900F4B44B /* schan-semaphore.swift */; };
		03DE6C151AEE936900F4B44B /* schan-semaphore.swift in Sources */ = {isa = PBXBuildFile; fileRef = 03DE6C131AEE936900F4B44B /* schan-semaphore.swift */; };
		03DE6C161AEE936900F4B44B /* schan-semaphore.swift in Sources */ = {isa = PBXBuildFile; fileRef = 03DE6C131AEE936900F4B44B /* schan-semaphore.swift */; };
		03E50F8F1AC2407600F4B44B /* logging.swift in Sources */ = {isa = PBXBuildFile; fileRef = 03AD477A1A6834FE00F4B44B /* logging.swift */; };
		03E60E611AAC08CE00F4B44B /* SelectSingletonTests.swift in Sources */ = {isa = PBXBuildFile; fileRef = 03E60E601AAC08CE00F4B44B /* SelectSingletonTests.swift */; };
		03EDB5F11AD22B6F00F4B44B /* channel-semaphore.swift in Sources */ = {isa = PBXBuildFile; fileRef = 03EDB5F01AD22B6F00F4B44B /* channel-semaphore.swift */; };
		03EDB5F21AD22BB000F4B44B /* channel-semaphore.swift in Sources */ = {isa = PBXBuildFile; fileRef = 03EDB5F01AD22B6F00F4B44B /* channel-semaphore.swift */; };
		03EDB5F31AD22BB100F4B44B /* channel-semaphore.swift in Sources */ = {isa = PBXBuildFile; fileRef = 03EDB5F01AD22B6F00F4B44B /* channel-semaphore.swift */; };
		03EE7ECD1A94217000F4B44B /* select-types.swift in Sources */ = {isa = PBXBuildFile; fileRef = 03F3FD691A69D90400F4B44B /* select-types.swift */; };
		03F3FD6A1A69D90400F4B44B /* select-types.swift in Sources */ = {isa = PBXBuildFile; fileRef = 03F3FD691A69D90400F4B44B /* select-types.swift */; };
		03F3FD6E1A6A4E7900F4B44B /* select-types.swift in Sources */ = {isa = PBXBuildFile; fileRef = 03F3FD691A69D90400F4B44B /* select-types.swift */; };
		03F3FD751A6D76B300F4B44B /* SelectTests.swift in Sources */ = {isa = PBXBuildFile; fileRef = 03F3FD711A6B207E00F4B44B /* SelectTests.swift */; };
		03F614C81B28FD6400F4B44B /* shuffle.swift in Sources */ = {isa = PBXBuildFile; fileRef = 03F614C71B28FD6400F4B44B /* shuffle.swift */; };
		03FE12D71EA859A500F4B44B /* dispatch-utilities.swift in Sources */ = {isa = PBXBuildFile; fileRef = 03FE12D61EA859A500F4B44B /* dispatch-utilities.swift */; };
		03FE12DB1EA85ED100F4B44B /* queuenode.swift in Sources */ = {isa = PBXBuildFile; fileRef = 03FE12DA1EA85ED100F4B44B /* queuenode.swift */; };
/* End PBXBuildFile section */

/* Begin PBXContainerItemProxy section */
		035B606B1A67433800F4B44B /* PBXContainerItemProxy */ = {
			isa = PBXContainerItemProxy;
			containerPortal = 035B60551A67433800F4B44B /* Project object */;
			proxyType = 1;
			remoteGlobalIDString = 035B605D1A67433800F4B44B;
			remoteInfo = Channels;
		};
		036B08AE1B3D56D800F4B44B /* PBXContainerItemProxy */ = {
			isa = PBXContainerItemProxy;
			containerPortal = 035B60551A67433800F4B44B /* Project object */;
			proxyType = 1;
			remoteGlobalIDString = 036B08A21B3D56D800F4B44B;
			remoteInfo = Channels_iOS;
		};
		036B09281B3DB9C600F4B44B /* PBXContainerItemProxy */ = {
			isa = PBXContainerItemProxy;
			containerPortal = 035B60551A67433800F4B44B /* Project object */;
			proxyType = 1;
			remoteGlobalIDString = 036B08A21B3D56D800F4B44B;
			remoteInfo = Channels_iOS;
		};
		03DB47211B4C917900F4B44B /* PBXContainerItemProxy */ = {
			isa = PBXContainerItemProxy;
			containerPortal = 035B60551A67433800F4B44B /* Project object */;
			proxyType = 1;
			remoteGlobalIDString = 036B08F31B3D64C400F4B44B;
			remoteInfo = ChannelsTestApp;
		};
/* End PBXContainerItemProxy section */

/* Begin PBXCopyFilesBuildPhase section */
		036B093A1B3DC9D800F4B44B /* CopyFiles */ = {
			isa = PBXCopyFilesBuildPhase;
			buildActionMask = 2147483647;
			dstPath = "";
			dstSubfolderSpec = 10;
			files = (
				036B093B1B3DC9F800F4B44B /* Channels.framework in CopyFiles */,
			);
			runOnlyForDeploymentPostprocessing = 0;
		};
		03AD475A1A68346300F4B44B /* CopyFiles */ = {
			isa = PBXCopyFilesBuildPhase;
			buildActionMask = 2147483647;
			dstPath = /usr/share/man/man1/;
			dstSubfolderSpec = 0;
			files = (
			);
			runOnlyForDeploymentPostprocessing = 1;
		};
		03AD47851A68366A00F4B44B /* CopyFiles */ = {
			isa = PBXCopyFilesBuildPhase;
			buildActionMask = 2147483647;
			dstPath = /usr/share/man/man1/;
			dstSubfolderSpec = 0;
			files = (
			);
			runOnlyForDeploymentPostprocessing = 1;
		};
/* End PBXCopyFilesBuildPhase section */

/* Begin PBXFileReference section */
		031DEDB21B1092CB00F4B44B /* fast2lockqueue.swift */ = {isa = PBXFileReference; fileEncoding = 4; lastKnownFileType = sourcecode.swift; path = fast2lockqueue.swift; sourceTree = "<group>"; };
		032CCD3E1A79BE9400F4B44B /* merge-select.swift */ = {isa = PBXFileReference; fileEncoding = 4; lastKnownFileType = sourcecode.swift; name = "merge-select.swift"; path = "select/merge-select.swift"; sourceTree = "<group>"; };
		0334E13E1B540DBD00F4B44B /* mach-semaphore-pool.swift */ = {isa = PBXFileReference; fileEncoding = 4; lastKnownFileType = sourcecode.swift; name = "mach-semaphore-pool.swift"; path = "channel-semaphore/mach-semaphore-pool.swift"; sourceTree = "<group>"; };
		0336B9B41ABB1BF700F4B44B /* async.swift */ = {isa = PBXFileReference; fileEncoding = 4; lastKnownFileType = sourcecode.swift; name = async.swift; path = utilities/async.swift; sourceTree = "<group>"; };
		033912021ABD3DC000F4B44B /* ChannelsExamples.swift */ = {isa = PBXFileReference; fileEncoding = 4; lastKnownFileType = sourcecode.swift; path = ChannelsExamples.swift; sourceTree = "<group>"; };
		03461DEF1B3A464200F4B44B /* ChannelBenchmark.swift */ = {isa = PBXFileReference; fileEncoding = 4; lastKnownFileType = sourcecode.swift; lineEnding = 0; path = ChannelBenchmark.swift; sourceTree = "<group>"; xcLanguageSpecificationIdentifier = xcode.lang.swift; };
		034C0BB41B54BB4C00F4B44B /* channel-semaphore-pool.swift */ = {isa = PBXFileReference; fileEncoding = 4; lastKnownFileType = sourcecode.swift; name = "channel-semaphore-pool.swift"; path = "channel-semaphore/channel-semaphore-pool.swift"; sourceTree = "<group>"; };
		034CABE21AC210BC00F4B44B /* schan-singleton.swift */ = {isa = PBXFileReference; fileEncoding = 4; lastKnownFileType = sourcecode.swift; path = "schan-singleton.swift"; sourceTree = "<group>"; };
		035B605E1A67433800F4B44B /* Channels.framework */ = {isa = PBXFileReference; explicitFileType = wrapper.framework; includeInIndex = 0; path = Channels.framework; sourceTree = BUILT_PRODUCTS_DIR; };
		035B60621A67433800F4B44B /* Info.plist */ = {isa = PBXFileReference; lastKnownFileType = text.plist.xml; path = Info.plist; sourceTree = "<group>"; };
		035B60631A67433800F4B44B /* Channels.h */ = {isa = PBXFileReference; lastKnownFileType = sourcecode.c.h; path = Channels.h; sourceTree = "<group>"; };
		035B60691A67433800F4B44B /* ChannelsTests.xctest */ = {isa = PBXFileReference; explicitFileType = wrapper.cfbundle; includeInIndex = 0; path = ChannelsTests.xctest; sourceTree = BUILT_PRODUCTS_DIR; };
		035B606F1A67433800F4B44B /* Info.plist */ = {isa = PBXFileReference; lastKnownFileType = text.plist.xml; path = Info.plist; sourceTree = "<group>"; };
		035B60701A67433800F4B44B /* ChannelsTests.swift */ = {isa = PBXFileReference; lastKnownFileType = sourcecode.swift; lineEnding = 0; path = ChannelsTests.swift; sourceTree = "<group>"; xcLanguageSpecificationIdentifier = xcode.lang.swift; };
		036B08A31B3D56D800F4B44B /* Channels.framework */ = {isa = PBXFileReference; explicitFileType = wrapper.framework; includeInIndex = 0; path = Channels.framework; sourceTree = BUILT_PRODUCTS_DIR; };
		036B08A51B3D56D800F4B44B /* Channels_iOS.h */ = {isa = PBXFileReference; lastKnownFileType = sourcecode.c.h; path = Channels_iOS.h; sourceTree = "<group>"; };
		036B08A71B3D56D800F4B44B /* Info.plist */ = {isa = PBXFileReference; lastKnownFileType = text.plist.xml; path = Info.plist; sourceTree = "<group>"; };
		036B08AC1B3D56D800F4B44B /* ChannelsTests.xctest */ = {isa = PBXFileReference; explicitFileType = wrapper.cfbundle; includeInIndex = 0; path = ChannelsTests.xctest; sourceTree = BUILT_PRODUCTS_DIR; };
		036B08B31B3D56D900F4B44B /* Info.plist */ = {isa = PBXFileReference; lastKnownFileType = text.plist.xml; path = Info.plist; sourceTree = "<group>"; };
		036B08F41B3D64C400F4B44B /* ChannelsTestApp.app */ = {isa = PBXFileReference; explicitFileType = wrapper.application; includeInIndex = 0; path = ChannelsTestApp.app; sourceTree = BUILT_PRODUCTS_DIR; };
		036B08F61B3D64C400F4B44B /* AppDelegate.swift */ = {isa = PBXFileReference; lastKnownFileType = sourcecode.swift; path = AppDelegate.swift; sourceTree = "<group>"; };
		036B08F81B3D64C400F4B44B /* ViewController.swift */ = {isa = PBXFileReference; lastKnownFileType = sourcecode.swift; path = ViewController.swift; sourceTree = "<group>"; };
		036B08FB1B3D64C400F4B44B /* Base */ = {isa = PBXFileReference; lastKnownFileType = file.storyboard; name = Base; path = Base.lproj/Main.storyboard; sourceTree = "<group>"; };
		036B08FD1B3D64C400F4B44B /* Assets.xcassets */ = {isa = PBXFileReference; lastKnownFileType = folder.assetcatalog; path = Assets.xcassets; sourceTree = "<group>"; };
		036B09001B3D64C400F4B44B /* Base */ = {isa = PBXFileReference; lastKnownFileType = file.storyboard; name = Base; path = Base.lproj/LaunchScreen.storyboard; sourceTree = "<group>"; };
		036B09021B3D64C400F4B44B /* Info.plist */ = {isa = PBXFileReference; lastKnownFileType = text.plist.xml; path = Info.plist; sourceTree = "<group>"; };
		03814B041B38732200F4B44B /* SemaphoreTests.swift */ = {isa = PBXFileReference; fileEncoding = 4; lastKnownFileType = sourcecode.swift; path = SemaphoreTests.swift; sourceTree = "<group>"; };
		039DC6F81B3482C700F4B44B /* SimpleChannel.swift */ = {isa = PBXFileReference; fileEncoding = 4; lastKnownFileType = sourcecode.swift; lineEnding = 0; path = SimpleChannel.swift; sourceTree = "<group>"; xcLanguageSpecificationIdentifier = xcode.lang.swift; };
		039DC6FB1B3486AC00F4B44B /* sink.swift */ = {isa = PBXFileReference; fileEncoding = 4; lastKnownFileType = sourcecode.swift; path = sink.swift; sourceTree = "<group>"; };
		039DC6FD1B3490F700F4B44B /* ChannelTypeTests.swift */ = {isa = PBXFileReference; fileEncoding = 4; lastKnownFileType = sourcecode.swift; lineEnding = 0; path = ChannelTypeTests.swift; sourceTree = "<group>"; xcLanguageSpecificationIdentifier = xcode.lang.swift; };
		03A21E391AB16E7900F4B44B /* SelectExamples.swift */ = {isa = PBXFileReference; fileEncoding = 4; lastKnownFileType = sourcecode.swift; lineEnding = 0; path = SelectExamples.swift; sourceTree = "<group>"; xcLanguageSpecificationIdentifier = xcode.lang.swift; };
		03A57F9A1B29627D00F4B44B /* optimistic-lockfree-queue.swift */ = {isa = PBXFileReference; fileEncoding = 4; lastKnownFileType = sourcecode.swift; path = "optimistic-lockfree-queue.swift"; sourceTree = "<group>"; };
		03AD47011A6743E500F4B44B /* chan-operators.swift */ = {isa = PBXFileReference; fileEncoding = 4; lastKnownFileType = sourcecode.swift; path = "chan-operators.swift"; sourceTree = "<group>"; };
		03AD47021A6743E500F4B44B /* chan-protocols.swift */ = {isa = PBXFileReference; fileEncoding = 4; lastKnownFileType = sourcecode.swift; path = "chan-protocols.swift"; sourceTree = "<group>"; };
		03AD47031A6743E500F4B44B /* chan-receiver.swift */ = {isa = PBXFileReference; fileEncoding = 4; lastKnownFileType = sourcecode.swift; path = "chan-receiver.swift"; sourceTree = "<group>"; };
		03AD47041A6743E500F4B44B /* chan-sender.swift */ = {isa = PBXFileReference; fileEncoding = 4; lastKnownFileType = sourcecode.swift; path = "chan-sender.swift"; sourceTree = "<group>"; };
		03AD47061A6743E500F4B44B /* chan.swift */ = {isa = PBXFileReference; fileEncoding = 4; lastKnownFileType = sourcecode.swift; path = chan.swift; sourceTree = "<group>"; };
		03AD47071A6743E500F4B44B /* channel.swift */ = {isa = PBXFileReference; fileEncoding = 4; lastKnownFileType = sourcecode.swift; path = channel.swift; sourceTree = "<group>"; };
		03AD47161A6743E500F4B44B /* qchan-buffered.swift */ = {isa = PBXFileReference; fileEncoding = 4; lastKnownFileType = sourcecode.swift; path = "qchan-buffered.swift"; sourceTree = "<group>"; };
		03AD47171A6743E500F4B44B /* qchan-unbuffered.swift */ = {isa = PBXFileReference; fileEncoding = 4; lastKnownFileType = sourcecode.swift; path = "qchan-unbuffered.swift"; sourceTree = "<group>"; };
		03AD471C1A6743E500F4B44B /* schan-buffered.swift */ = {isa = PBXFileReference; fileEncoding = 4; lastKnownFileType = sourcecode.swift; path = "schan-buffered.swift"; sourceTree = "<group>"; };
		03AD473A1A67441A00F4B44B /* atomicqueue.swift */ = {isa = PBXFileReference; fileEncoding = 4; lastKnownFileType = sourcecode.swift; path = atomicqueue.swift; sourceTree = "<group>"; };
		03AD473C1A67441A00F4B44B /* fastqueue.swift */ = {isa = PBXFileReference; fileEncoding = 4; lastKnownFileType = sourcecode.swift; path = fastqueue.swift; sourceTree = "<group>"; };
		03AD473E1A67441A00F4B44B /* queuetype.swift */ = {isa = PBXFileReference; fileEncoding = 4; lastKnownFileType = sourcecode.swift; path = queuetype.swift; sourceTree = "<group>"; };
		03AD474C1A67447B00F4B44B /* BufferedChannelTests.swift */ = {isa = PBXFileReference; fileEncoding = 4; lastKnownFileType = sourcecode.swift; lineEnding = 0; path = BufferedChannelTests.swift; sourceTree = "<group>"; xcLanguageSpecificationIdentifier = xcode.lang.swift; };
		03AD474E1A67448400F4B44B /* SingletonChannelTests.swift */ = {isa = PBXFileReference; fileEncoding = 4; lastKnownFileType = sourcecode.swift; lineEnding = 0; path = SingletonChannelTests.swift; sourceTree = "<group>"; xcLanguageSpecificationIdentifier = xcode.lang.swift; };
		03AD474F1A67448400F4B44B /* UnbufferedChannelTests.swift */ = {isa = PBXFileReference; fileEncoding = 4; lastKnownFileType = sourcecode.swift; lineEnding = 0; path = UnbufferedChannelTests.swift; sourceTree = "<group>"; xcLanguageSpecificationIdentifier = xcode.lang.swift; };
		03AD47531A6744DA00F4B44B /* QChanTests.swift */ = {isa = PBXFileReference; fileEncoding = 4; lastKnownFileType = sourcecode.swift; lineEnding = 0; path = QChanTests.swift; sourceTree = "<group>"; xcLanguageSpecificationIdentifier = xcode.lang.swift; };
		03AD47541A6744DA00F4B44B /* SChanTests.swift */ = {isa = PBXFileReference; fileEncoding = 4; lastKnownFileType = sourcecode.swift; lineEnding = 0; path = SChanTests.swift; sourceTree = "<group>"; xcLanguageSpecificationIdentifier = xcode.lang.swift; };
		03AD475C1A68346300F4B44B /* chan-benchmark */ = {isa = PBXFileReference; explicitFileType = "compiled.mach-o.executable"; includeInIndex = 0; path = "chan-benchmark"; sourceTree = BUILT_PRODUCTS_DIR; };
		03AD475E1A68346300F4B44B /* main.swift */ = {isa = PBXFileReference; lastKnownFileType = sourcecode.swift; path = main.swift; sourceTree = "<group>"; };
		03AD47781A6834F500F4B44B /* timing.swift */ = {isa = PBXFileReference; fileEncoding = 4; lastKnownFileType = sourcecode.swift; name = timing.swift; path = utilities/timing.swift; sourceTree = "<group>"; };
		03AD477A1A6834FE00F4B44B /* logging.swift */ = {isa = PBXFileReference; fileEncoding = 4; lastKnownFileType = sourcecode.swift; name = logging.swift; path = utilities/logging.swift; sourceTree = "<group>"; };
		03AD47871A68366A00F4B44B /* concurrency tester */ = {isa = PBXFileReference; explicitFileType = "compiled.mach-o.executable"; includeInIndex = 0; path = "concurrency tester"; sourceTree = BUILT_PRODUCTS_DIR; };
		03AD47891A68366A00F4B44B /* main.swift */ = {isa = PBXFileReference; lastKnownFileType = sourcecode.swift; path = main.swift; sourceTree = "<group>"; };
		03AD47B11A6890B100F4B44B /* merge.swift */ = {isa = PBXFileReference; fileEncoding = 4; lastKnownFileType = sourcecode.swift; path = merge.swift; sourceTree = "<group>"; };
		03AD47BF1A689E0900F4B44B /* MergeTest.swift */ = {isa = PBXFileReference; fileEncoding = 4; lastKnownFileType = sourcecode.swift; lineEnding = 0; path = MergeTest.swift; sourceTree = "<group>"; xcLanguageSpecificationIdentifier = xcode.lang.swift; };
		03CF82C81B2C6A2A00F4B44B /* timeout.swift */ = {isa = PBXFileReference; fileEncoding = 4; lastKnownFileType = sourcecode.swift; path = timeout.swift; sourceTree = "<group>"; };
		03CF82CB1B2C72FC00F4B44B /* UtilityChanTests.swift */ = {isa = PBXFileReference; fileEncoding = 4; lastKnownFileType = sourcecode.swift; lineEnding = 0; path = UtilityChanTests.swift; sourceTree = "<group>"; xcLanguageSpecificationIdentifier = xcode.lang.swift; };
		03D3876D1B7BE29900F4B44B /* queued-semaphore.swift */ = {isa = PBXFileReference; fileEncoding = 4; lastKnownFileType = sourcecode.swift; name = "queued-semaphore.swift"; path = "channel-semaphore/queued-semaphore.swift"; sourceTree = "<group>"; };
		03DE6C131AEE936900F4B44B /* schan-semaphore.swift */ = {isa = PBXFileReference; fileEncoding = 4; lastKnownFileType = sourcecode.swift; path = "schan-semaphore.swift"; sourceTree = "<group>"; };
		03E60E601AAC08CE00F4B44B /* SelectSingletonTests.swift */ = {isa = PBXFileReference; fileEncoding = 4; lastKnownFileType = sourcecode.swift; lineEnding = 0; path = SelectSingletonTests.swift; sourceTree = "<group>"; xcLanguageSpecificationIdentifier = xcode.lang.swift; };
		03EDB5F01AD22B6F00F4B44B /* channel-semaphore.swift */ = {isa = PBXFileReference; fileEncoding = 4; lastKnownFileType = sourcecode.swift; name = "channel-semaphore.swift"; path = "channel-semaphore/channel-semaphore.swift"; sourceTree = "<group>"; };
		03F3FD691A69D90400F4B44B /* select-types.swift */ = {isa = PBXFileReference; fileEncoding = 4; lastKnownFileType = sourcecode.swift; name = "select-types.swift"; path = "select/select-types.swift"; sourceTree = "<group>"; };
		03F3FD6F1A6AF95400F4B44B /* select.swift */ = {isa = PBXFileReference; fileEncoding = 4; lastKnownFileType = sourcecode.swift; name = select.swift; path = select/select.swift; sourceTree = "<group>"; };
		03F3FD711A6B207E00F4B44B /* SelectTests.swift */ = {isa = PBXFileReference; fileEncoding = 4; lastKnownFileType = sourcecode.swift; lineEnding = 0; path = SelectTests.swift; sourceTree = "<group>"; xcLanguageSpecificationIdentifier = xcode.lang.swift; };
		03F614C71B28FD6400F4B44B /* shuffle.swift */ = {isa = PBXFileReference; fileEncoding = 4; lastKnownFileType = sourcecode.swift; path = shuffle.swift; sourceTree = "<group>"; };
		03FE12D61EA859A500F4B44B /* dispatch-utilities.swift */ = {isa = PBXFileReference; fileEncoding = 4; lastKnownFileType = sourcecode.swift; path = "dispatch-utilities.swift"; sourceTree = "<group>"; };
		03FE12DA1EA85ED100F4B44B /* queuenode.swift */ = {isa = PBXFileReference; fileEncoding = 4; lastKnownFileType = sourcecode.swift; path = queuenode.swift; sourceTree = "<group>"; };
/* End PBXFileReference section */

/* Begin PBXFrameworksBuildPhase section */
		035B605A1A67433800F4B44B /* Frameworks */ = {
			isa = PBXFrameworksBuildPhase;
			buildActionMask = 2147483647;
			files = (
			);
			runOnlyForDeploymentPostprocessing = 0;
		};
		035B60661A67433800F4B44B /* Frameworks */ = {
			isa = PBXFrameworksBuildPhase;
			buildActionMask = 2147483647;
			files = (
				035B606A1A67433800F4B44B /* Channels.framework in Frameworks */,
			);
			runOnlyForDeploymentPostprocessing = 0;
		};
		036B089F1B3D56D800F4B44B /* Frameworks */ = {
			isa = PBXFrameworksBuildPhase;
			buildActionMask = 2147483647;
			files = (
			);
			runOnlyForDeploymentPostprocessing = 0;
		};
		036B08A91B3D56D800F4B44B /* Frameworks */ = {
			isa = PBXFrameworksBuildPhase;
			buildActionMask = 2147483647;
			files = (
				036B08AD1B3D56D800F4B44B /* Channels.framework in Frameworks */,
			);
			runOnlyForDeploymentPostprocessing = 0;
		};
		036B08F11B3D64C400F4B44B /* Frameworks */ = {
			isa = PBXFrameworksBuildPhase;
			buildActionMask = 2147483647;
			files = (
				036B09271B3D6CFB00F4B44B /* Channels.framework in Frameworks */,
			);
			runOnlyForDeploymentPostprocessing = 0;
		};
		03AD47591A68346300F4B44B /* Frameworks */ = {
			isa = PBXFrameworksBuildPhase;
			buildActionMask = 2147483647;
			files = (
			);
			runOnlyForDeploymentPostprocessing = 0;
		};
		03AD47841A68366A00F4B44B /* Frameworks */ = {
			isa = PBXFrameworksBuildPhase;
			buildActionMask = 2147483647;
			files = (
			);
			runOnlyForDeploymentPostprocessing = 0;
		};
/* End PBXFrameworksBuildPhase section */

/* Begin PBXGroup section */
		03019F3F1AD080B800F4B44B /* channel-semaphore */ = {
			isa = PBXGroup;
			children = (
				03EDB5F01AD22B6F00F4B44B /* channel-semaphore.swift */,
				034C0BB41B54BB4C00F4B44B /* channel-semaphore-pool.swift */,
				0334E13E1B540DBD00F4B44B /* mach-semaphore-pool.swift */,
				03D3876D1B7BE29900F4B44B /* queued-semaphore.swift */,
			);
			name = "channel-semaphore";
			sourceTree = "<group>";
		};
		035B60541A67433800F4B44B = {
			isa = PBXGroup;
			children = (
				03AD46FF1A6743E500F4B44B /* concurrency */,
				03AD47381A67440400F4B44B /* utilities */,
				035B60601A67433800F4B44B /* Channels */,
				035B606D1A67433800F4B44B /* ChannelsTests */,
				03AD475D1A68346300F4B44B /* chan-benchmark */,
				03AD47881A68366A00F4B44B /* concurrency tester */,
				036B08A41B3D56D800F4B44B /* Channels_iOS */,
				036B08B01B3D56D900F4B44B /* Channels_iOSTests */,
				036B08F51B3D64C400F4B44B /* ChannelsTestApp */,
				035B605F1A67433800F4B44B /* Products */,
			);
			sourceTree = "<group>";
		};
		035B605F1A67433800F4B44B /* Products */ = {
			isa = PBXGroup;
			children = (
				035B605E1A67433800F4B44B /* Channels.framework */,
				035B60691A67433800F4B44B /* ChannelsTests.xctest */,
				03AD475C1A68346300F4B44B /* chan-benchmark */,
				03AD47871A68366A00F4B44B /* concurrency tester */,
				036B08A31B3D56D800F4B44B /* Channels.framework */,
				036B08AC1B3D56D800F4B44B /* ChannelsTests.xctest */,
				036B08F41B3D64C400F4B44B /* ChannelsTestApp.app */,
			);
			name = Products;
			sourceTree = "<group>";
		};
		035B60601A67433800F4B44B /* Channels */ = {
			isa = PBXGroup;
			children = (
				035B60631A67433800F4B44B /* Channels.h */,
				035B60611A67433800F4B44B /* Supporting Files */,
			);
			path = Channels;
			sourceTree = "<group>";
		};
		035B60611A67433800F4B44B /* Supporting Files */ = {
			isa = PBXGroup;
			children = (
				035B60621A67433800F4B44B /* Info.plist */,
			);
			name = "Supporting Files";
			sourceTree = "<group>";
		};
		035B606D1A67433800F4B44B /* ChannelsTests */ = {
			isa = PBXGroup;
			children = (
				033912021ABD3DC000F4B44B /* ChannelsExamples.swift */,
				035B60701A67433800F4B44B /* ChannelsTests.swift */,
				039DC6FD1B3490F700F4B44B /* ChannelTypeTests.swift */,
				03AD474F1A67448400F4B44B /* UnbufferedChannelTests.swift */,
				03AD474C1A67447B00F4B44B /* BufferedChannelTests.swift */,
				03AD474E1A67448400F4B44B /* SingletonChannelTests.swift */,
				03AD47531A6744DA00F4B44B /* QChanTests.swift */,
				03AD47541A6744DA00F4B44B /* SChanTests.swift */,
				03CF82CB1B2C72FC00F4B44B /* UtilityChanTests.swift */,
				03AD47BF1A689E0900F4B44B /* MergeTest.swift */,
				03A21E391AB16E7900F4B44B /* SelectExamples.swift */,
				03F3FD711A6B207E00F4B44B /* SelectTests.swift */,
				03E60E601AAC08CE00F4B44B /* SelectSingletonTests.swift */,
				03814B041B38732200F4B44B /* SemaphoreTests.swift */,
				039DC6F81B3482C700F4B44B /* SimpleChannel.swift */,
				03461DEF1B3A464200F4B44B /* ChannelBenchmark.swift */,
				035B606E1A67433800F4B44B /* Supporting Files */,
			);
			path = ChannelsTests;
			sourceTree = "<group>";
		};
		035B606E1A67433800F4B44B /* Supporting Files */ = {
			isa = PBXGroup;
			children = (
				035B606F1A67433800F4B44B /* Info.plist */,
			);
			name = "Supporting Files";
			sourceTree = "<group>";
		};
		036B08A41B3D56D800F4B44B /* Channels_iOS */ = {
			isa = PBXGroup;
			children = (
				036B08A51B3D56D800F4B44B /* Channels_iOS.h */,
				036B08A71B3D56D800F4B44B /* Info.plist */,
			);
			path = Channels_iOS;
			sourceTree = "<group>";
		};
		036B08B01B3D56D900F4B44B /* Channels_iOSTests */ = {
			isa = PBXGroup;
			children = (
				036B08B31B3D56D900F4B44B /* Info.plist */,
			);
			path = Channels_iOSTests;
			sourceTree = "<group>";
		};
		036B08F51B3D64C400F4B44B /* ChannelsTestApp */ = {
			isa = PBXGroup;
			children = (
				036B08F61B3D64C400F4B44B /* AppDelegate.swift */,
				036B08F81B3D64C400F4B44B /* ViewController.swift */,
				036B08FA1B3D64C400F4B44B /* Main.storyboard */,
				036B08FD1B3D64C400F4B44B /* Assets.xcassets */,
				036B08FF1B3D64C400F4B44B /* LaunchScreen.storyboard */,
				036B09021B3D64C400F4B44B /* Info.plist */,
			);
			path = ChannelsTestApp;
			sourceTree = "<group>";
		};
		03AD46FF1A6743E500F4B44B /* concurrency */ = {
			isa = PBXGroup;
			children = (
				03AD47071A6743E500F4B44B /* channel.swift */,
				03AD47061A6743E500F4B44B /* chan.swift */,
				03AD47011A6743E500F4B44B /* chan-operators.swift */,
				03AD47021A6743E500F4B44B /* chan-protocols.swift */,
				03AD47031A6743E500F4B44B /* chan-receiver.swift */,
				03AD47041A6743E500F4B44B /* chan-sender.swift */,
				03AD47151A6743E500F4B44B /* queue */,
				03019F3F1AD080B800F4B44B /* channel-semaphore */,
				03AD471B1A6743E500F4B44B /* semaphore */,
				03AD47B11A6890B100F4B44B /* merge.swift */,
				03F3FD681A69D47400F4B44B /* select */,
				03AD47B01A688BFF00F4B44B /* utilities */,
			);
			path = concurrency;
			sourceTree = "<group>";
		};
		03AD47151A6743E500F4B44B /* queue */ = {
			isa = PBXGroup;
			children = (
				03AD47161A6743E500F4B44B /* qchan-buffered.swift */,
				03AD47171A6743E500F4B44B /* qchan-unbuffered.swift */,
			);
			path = queue;
			sourceTree = "<group>";
		};
		03AD471B1A6743E500F4B44B /* semaphore */ = {
			isa = PBXGroup;
			children = (
				03AD471C1A6743E500F4B44B /* schan-buffered.swift */,
				03DE6C131AEE936900F4B44B /* schan-semaphore.swift */,
				034CABE21AC210BC00F4B44B /* schan-singleton.swift */,
			);
			path = semaphore;
			sourceTree = "<group>";
		};
		03AD47381A67440400F4B44B /* utilities */ = {
			isa = PBXGroup;
			children = (
				0336B9B41ABB1BF700F4B44B /* async.swift */,
				03AD477A1A6834FE00F4B44B /* logging.swift */,
				03AD47781A6834F500F4B44B /* timing.swift */,
			);
			name = utilities;
			sourceTree = "<group>";
		};
		03AD47391A67441A00F4B44B /* queues */ = {
			isa = PBXGroup;
			children = (
				03AD473E1A67441A00F4B44B /* queuetype.swift */,
				03AD473A1A67441A00F4B44B /* atomicqueue.swift */,
				03AD473C1A67441A00F4B44B /* fastqueue.swift */,
				031DEDB21B1092CB00F4B44B /* fast2lockqueue.swift */,
				03A57F9A1B29627D00F4B44B /* optimistic-lockfree-queue.swift */,
				03FE12DA1EA85ED100F4B44B /* queuenode.swift */,
			);
			name = queues;
			path = ../utilities/queues;
			sourceTree = "<group>";
		};
		03AD475D1A68346300F4B44B /* chan-benchmark */ = {
			isa = PBXGroup;
			children = (
				03AD475E1A68346300F4B44B /* main.swift */,
			);
			path = "chan-benchmark";
			sourceTree = "<group>";
		};
		03AD47881A68366A00F4B44B /* concurrency tester */ = {
			isa = PBXGroup;
			children = (
				03AD47891A68366A00F4B44B /* main.swift */,
			);
			path = "concurrency tester";
			sourceTree = "<group>";
		};
		03AD47B01A688BFF00F4B44B /* utilities */ = {
			isa = PBXGroup;
			children = (
				03FE12D61EA859A500F4B44B /* dispatch-utilities.swift */,
				03F614C71B28FD6400F4B44B /* shuffle.swift */,
				039DC6FB1B3486AC00F4B44B /* sink.swift */,
				03CF82C81B2C6A2A00F4B44B /* timeout.swift */,
				03AD47391A67441A00F4B44B /* queues */,
			);
			name = utilities;
			sourceTree = "<group>";
		};
		03F3FD681A69D47400F4B44B /* select */ = {
			isa = PBXGroup;
			children = (
				03F3FD691A69D90400F4B44B /* select-types.swift */,
				03F3FD6F1A6AF95400F4B44B /* select.swift */,
				032CCD3E1A79BE9400F4B44B /* merge-select.swift */,
			);
			name = select;
			sourceTree = "<group>";
		};
/* End PBXGroup section */

/* Begin PBXHeadersBuildPhase section */
		035B605B1A67433800F4B44B /* Headers */ = {
			isa = PBXHeadersBuildPhase;
			buildActionMask = 2147483647;
			files = (
			);
			runOnlyForDeploymentPostprocessing = 0;
		};
		036B08A01B3D56D800F4B44B /* Headers */ = {
			isa = PBXHeadersBuildPhase;
			buildActionMask = 2147483647;
			files = (
				036B08A61B3D56D800F4B44B /* Channels_iOS.h in Headers */,
			);
			runOnlyForDeploymentPostprocessing = 0;
		};
/* End PBXHeadersBuildPhase section */

/* Begin PBXNativeTarget section */
		035B605D1A67433800F4B44B /* Channels */ = {
			isa = PBXNativeTarget;
			buildConfigurationList = 035B60741A67433800F4B44B /* Build configuration list for PBXNativeTarget "Channels" */;
			buildPhases = (
				035B60591A67433800F4B44B /* Sources */,
				035B605A1A67433800F4B44B /* Frameworks */,
				035B605B1A67433800F4B44B /* Headers */,
				035B605C1A67433800F4B44B /* Resources */,
			);
			buildRules = (
			);
			dependencies = (
			);
			name = Channels;
			productName = Channels;
			productReference = 035B605E1A67433800F4B44B /* Channels.framework */;
			productType = "com.apple.product-type.framework";
		};
		035B60681A67433800F4B44B /* ChannelsTests */ = {
			isa = PBXNativeTarget;
			buildConfigurationList = 035B60771A67433800F4B44B /* Build configuration list for PBXNativeTarget "ChannelsTests" */;
			buildPhases = (
				035B60651A67433800F4B44B /* Sources */,
				035B60661A67433800F4B44B /* Frameworks */,
				035B60671A67433800F4B44B /* Resources */,
			);
			buildRules = (
			);
			dependencies = (
				035B606C1A67433800F4B44B /* PBXTargetDependency */,
			);
			name = ChannelsTests;
			productName = ChannelsTests;
			productReference = 035B60691A67433800F4B44B /* ChannelsTests.xctest */;
			productType = "com.apple.product-type.bundle.unit-test";
		};
		036B08A21B3D56D800F4B44B /* Channels_iOS */ = {
			isa = PBXNativeTarget;
			buildConfigurationList = 036B08B81B3D56D900F4B44B /* Build configuration list for PBXNativeTarget "Channels_iOS" */;
			buildPhases = (
				036B089E1B3D56D800F4B44B /* Sources */,
				036B089F1B3D56D800F4B44B /* Frameworks */,
				036B08A01B3D56D800F4B44B /* Headers */,
				036B08A11B3D56D800F4B44B /* Resources */,
			);
			buildRules = (
			);
			dependencies = (
			);
			name = Channels_iOS;
			productName = Channels_iOS;
			productReference = 036B08A31B3D56D800F4B44B /* Channels.framework */;
			productType = "com.apple.product-type.framework";
		};
		036B08AB1B3D56D800F4B44B /* Channels_iOSTests */ = {
			isa = PBXNativeTarget;
			buildConfigurationList = 036B08B91B3D56D900F4B44B /* Build configuration list for PBXNativeTarget "Channels_iOSTests" */;
			buildPhases = (
				036B08A81B3D56D800F4B44B /* Sources */,
				036B08A91B3D56D800F4B44B /* Frameworks */,
				036B08AA1B3D56D800F4B44B /* Resources */,
			);
			buildRules = (
			);
			dependencies = (
				036B08AF1B3D56D800F4B44B /* PBXTargetDependency */,
				03DB47221B4C917900F4B44B /* PBXTargetDependency */,
			);
			name = Channels_iOSTests;
			productName = Channels_iOSTests;
			productReference = 036B08AC1B3D56D800F4B44B /* ChannelsTests.xctest */;
			productType = "com.apple.product-type.bundle.unit-test";
		};
		036B08F31B3D64C400F4B44B /* ChannelsTestApp */ = {
			isa = PBXNativeTarget;
			buildConfigurationList = 036B090E1B3D64C400F4B44B /* Build configuration list for PBXNativeTarget "ChannelsTestApp" */;
			buildPhases = (
				036B08F01B3D64C400F4B44B /* Sources */,
				036B08F11B3D64C400F4B44B /* Frameworks */,
				036B08F21B3D64C400F4B44B /* Resources */,
				036B093A1B3DC9D800F4B44B /* CopyFiles */,
			);
			buildRules = (
			);
			dependencies = (
				036B09291B3DB9C600F4B44B /* PBXTargetDependency */,
			);
			name = ChannelsTestApp;
			productName = ChannelsTestApp;
			productReference = 036B08F41B3D64C400F4B44B /* ChannelsTestApp.app */;
			productType = "com.apple.product-type.application";
		};
		03AD475B1A68346300F4B44B /* chan-benchmark */ = {
			isa = PBXNativeTarget;
			buildConfigurationList = 03AD47601A68346300F4B44B /* Build configuration list for PBXNativeTarget "chan-benchmark" */;
			buildPhases = (
				03AD47581A68346300F4B44B /* Sources */,
				03AD47591A68346300F4B44B /* Frameworks */,
				03AD475A1A68346300F4B44B /* CopyFiles */,
			);
			buildRules = (
			);
			dependencies = (
			);
			name = "chan-benchmark";
			productName = "chan-benchmark";
			productReference = 03AD475C1A68346300F4B44B /* chan-benchmark */;
			productType = "com.apple.product-type.tool";
		};
		03AD47861A68366A00F4B44B /* concurrency tester */ = {
			isa = PBXNativeTarget;
			buildConfigurationList = 03AD478B1A68366A00F4B44B /* Build configuration list for PBXNativeTarget "concurrency tester" */;
			buildPhases = (
				03AD47831A68366A00F4B44B /* Sources */,
				03AD47841A68366A00F4B44B /* Frameworks */,
				03AD47851A68366A00F4B44B /* CopyFiles */,
			);
			buildRules = (
			);
			dependencies = (
			);
			name = "concurrency tester";
			productName = "concurrency tester";
			productReference = 03AD47871A68366A00F4B44B /* concurrency tester */;
			productType = "com.apple.product-type.tool";
		};
/* End PBXNativeTarget section */

/* Begin PBXProject section */
		035B60551A67433800F4B44B /* Project object */ = {
			isa = PBXProject;
			attributes = {
				LastSwiftUpdateCheck = 0700;
				LastUpgradeCheck = 0930;
				ORGANIZATIONNAME = "Guillaume Lessard";
				TargetAttributes = {
					035B605D1A67433800F4B44B = {
						CreatedOnToolsVersion = 6.1.1;
						LastSwiftMigration = 0830;
					};
					035B60681A67433800F4B44B = {
						CreatedOnToolsVersion = 6.1.1;
						LastSwiftMigration = 0830;
					};
					036B08A21B3D56D800F4B44B = {
						CreatedOnToolsVersion = 7.0;
						DevelopmentTeam = 96558JVW34;
						LastSwiftMigration = 0810;
					};
					036B08AB1B3D56D800F4B44B = {
						CreatedOnToolsVersion = 7.0;
						DevelopmentTeam = 96558JVW34;
						LastSwiftMigration = 0810;
						TestTargetID = 036B08F31B3D64C400F4B44B;
					};
					036B08F31B3D64C400F4B44B = {
						CreatedOnToolsVersion = 7.0;
						DevelopmentTeam = 96558JVW34;
						LastSwiftMigration = 0810;
					};
					03AD475B1A68346300F4B44B = {
						CreatedOnToolsVersion = 6.1.1;
						LastSwiftMigration = 0810;
					};
					03AD47861A68366A00F4B44B = {
						CreatedOnToolsVersion = 6.1.1;
						LastSwiftMigration = 0810;
					};
				};
			};
			buildConfigurationList = 035B60581A67433800F4B44B /* Build configuration list for PBXProject "Channels" */;
			compatibilityVersion = "Xcode 3.2";
			developmentRegion = English;
			hasScannedForEncodings = 0;
			knownRegions = (
				en,
				Base,
			);
			mainGroup = 035B60541A67433800F4B44B;
			productRefGroup = 035B605F1A67433800F4B44B /* Products */;
			projectDirPath = "";
			projectRoot = "";
			targets = (
				035B605D1A67433800F4B44B /* Channels */,
				035B60681A67433800F4B44B /* ChannelsTests */,
				03AD475B1A68346300F4B44B /* chan-benchmark */,
				03AD47861A68366A00F4B44B /* concurrency tester */,
				036B08A21B3D56D800F4B44B /* Channels_iOS */,
				036B08AB1B3D56D800F4B44B /* Channels_iOSTests */,
				036B08F31B3D64C400F4B44B /* ChannelsTestApp */,
			);
		};
/* End PBXProject section */

/* Begin PBXResourcesBuildPhase section */
		035B605C1A67433800F4B44B /* Resources */ = {
			isa = PBXResourcesBuildPhase;
			buildActionMask = 2147483647;
			files = (
			);
			runOnlyForDeploymentPostprocessing = 0;
		};
		035B60671A67433800F4B44B /* Resources */ = {
			isa = PBXResourcesBuildPhase;
			buildActionMask = 2147483647;
			files = (
			);
			runOnlyForDeploymentPostprocessing = 0;
		};
		036B08A11B3D56D800F4B44B /* Resources */ = {
			isa = PBXResourcesBuildPhase;
			buildActionMask = 2147483647;
			files = (
			);
			runOnlyForDeploymentPostprocessing = 0;
		};
		036B08AA1B3D56D800F4B44B /* Resources */ = {
			isa = PBXResourcesBuildPhase;
			buildActionMask = 2147483647;
			files = (
			);
			runOnlyForDeploymentPostprocessing = 0;
		};
		036B08F21B3D64C400F4B44B /* Resources */ = {
			isa = PBXResourcesBuildPhase;
			buildActionMask = 2147483647;
			files = (
				036B09011B3D64C400F4B44B /* LaunchScreen.storyboard in Resources */,
				036B08FE1B3D64C400F4B44B /* Assets.xcassets in Resources */,
				036B08FC1B3D64C400F4B44B /* Main.storyboard in Resources */,
			);
			runOnlyForDeploymentPostprocessing = 0;
		};
/* End PBXResourcesBuildPhase section */

/* Begin PBXSourcesBuildPhase section */
		035B60591A67433800F4B44B /* Sources */ = {
			isa = PBXSourcesBuildPhase;
			buildActionMask = 2147483647;
			files = (
				03AD47311A6743E500F4B44B /* qchan-buffered.swift in Sources */,
				03FE12DB1EA85ED100F4B44B /* queuenode.swift in Sources */,
				03CF82C91B2C6A2A00F4B44B /* timeout.swift in Sources */,
				03AD47251A6743E500F4B44B /* channel.swift in Sources */,
				03AD47471A67441A00F4B44B /* queuetype.swift in Sources */,
				034392C21A7A065200F4B44B /* select.swift in Sources */,
				031DEDB31B1092CB00F4B44B /* fast2lockqueue.swift in Sources */,
				03D3876E1B7BE29900F4B44B /* queued-semaphore.swift in Sources */,
				034C0BB21B548C2200F4B44B /* mach-semaphore-pool.swift in Sources */,
				0370A7171A7C44BC00F4B44B /* merge-select.swift in Sources */,
				035EAA611B28C59900F4B44B /* schan-singleton.swift in Sources */,
				03FE12D71EA859A500F4B44B /* dispatch-utilities.swift in Sources */,
				03AD471F1A6743E500F4B44B /* chan-operators.swift in Sources */,
				03AD47321A6743E500F4B44B /* qchan-unbuffered.swift in Sources */,
				03F3FD6A1A69D90400F4B44B /* select-types.swift in Sources */,
				03AD47211A6743E500F4B44B /* chan-receiver.swift in Sources */,
				03F614C81B28FD6400F4B44B /* shuffle.swift in Sources */,
				03AD47451A67441A00F4B44B /* fastqueue.swift in Sources */,
				03AD47201A6743E500F4B44B /* chan-protocols.swift in Sources */,
				039DC6FC1B3486AC00F4B44B /* sink.swift in Sources */,
				03AD47241A6743E500F4B44B /* chan.swift in Sources */,
				03DE6C141AEE936900F4B44B /* schan-semaphore.swift in Sources */,
				03AD47221A6743E500F4B44B /* chan-sender.swift in Sources */,
				03AD47B21A6890B100F4B44B /* merge.swift in Sources */,
				03EDB5F11AD22B6F00F4B44B /* channel-semaphore.swift in Sources */,
				03AD47361A6743E500F4B44B /* schan-buffered.swift in Sources */,
				03AD47431A67441A00F4B44B /* atomicqueue.swift in Sources */,
			);
			runOnlyForDeploymentPostprocessing = 0;
		};
		035B60651A67433800F4B44B /* Sources */ = {
			isa = PBXSourcesBuildPhase;
			buildActionMask = 2147483647;
			files = (
				03AB14BB1B31B74600F4B44B /* SingletonChannelTests.swift in Sources */,
				039DC6FE1B3490F700F4B44B /* ChannelTypeTests.swift in Sources */,
				03F3FD751A6D76B300F4B44B /* SelectTests.swift in Sources */,
				03AD474D1A67447B00F4B44B /* BufferedChannelTests.swift in Sources */,
				03E60E611AAC08CE00F4B44B /* SelectSingletonTests.swift in Sources */,
				03461DF01B3A464200F4B44B /* ChannelBenchmark.swift in Sources */,
				03A21E3A1AB16E7900F4B44B /* SelectExamples.swift in Sources */,
				039DC6F91B3482C700F4B44B /* SimpleChannel.swift in Sources */,
				03AD47C01A689E0900F4B44B /* MergeTest.swift in Sources */,
				03814B051B38732200F4B44B /* SemaphoreTests.swift in Sources */,
				03AD47511A67448400F4B44B /* UnbufferedChannelTests.swift in Sources */,
				03461DF11B3A46A800F4B44B /* timing.swift in Sources */,
				03E50F8F1AC2407600F4B44B /* logging.swift in Sources */,
				033912031ABD3DC000F4B44B /* ChannelsExamples.swift in Sources */,
				035B60711A67433800F4B44B /* ChannelsTests.swift in Sources */,
				0336B9B51ABB1BF700F4B44B /* async.swift in Sources */,
				03CF82CC1B2C72FC00F4B44B /* UtilityChanTests.swift in Sources */,
			);
			runOnlyForDeploymentPostprocessing = 0;
		};
		036B089E1B3D56D800F4B44B /* Sources */ = {
			isa = PBXSourcesBuildPhase;
			buildActionMask = 2147483647;
			files = (
				036B08C01B3D575500F4B44B /* qchan-buffered.swift in Sources */,
				03AEB2911F34418800F4B44B /* queuenode.swift in Sources */,
				036B08CD1B3D575500F4B44B /* queuetype.swift in Sources */,
				036B08CC1B3D575500F4B44B /* timeout.swift in Sources */,
				036B08C51B3D575500F4B44B /* schan-singleton.swift in Sources */,
				036B08C41B3D575500F4B44B /* schan-semaphore.swift in Sources */,
				036B08BF1B3D575500F4B44B /* chan-sender.swift in Sources */,
				03D3876F1B7BE29900F4B44B /* queued-semaphore.swift in Sources */,
				036B08CB1B3D575500F4B44B /* sink.swift in Sources */,
				036B08D01B3D575500F4B44B /* fast2lockqueue.swift in Sources */,
				036B08BC1B3D575500F4B44B /* chan-operators.swift in Sources */,
				03AEB2901F34415B00F4B44B /* dispatch-utilities.swift in Sources */,
				036B08CE1B3D575500F4B44B /* atomicqueue.swift in Sources */,
				036B08BA1B3D575500F4B44B /* channel.swift in Sources */,
				036B08C31B3D575500F4B44B /* schan-buffered.swift in Sources */,
				03586CDF1B61A32C00F4B44B /* mach-semaphore-pool.swift in Sources */,
				036B08CF1B3D575500F4B44B /* fastqueue.swift in Sources */,
				036B08C71B3D575500F4B44B /* select-types.swift in Sources */,
				036B08BB1B3D575500F4B44B /* chan.swift in Sources */,
				036B08CA1B3D575500F4B44B /* shuffle.swift in Sources */,
				036B08BD1B3D575500F4B44B /* chan-protocols.swift in Sources */,
				036B08C91B3D575500F4B44B /* merge-select.swift in Sources */,
				036B08C21B3D575500F4B44B /* channel-semaphore.swift in Sources */,
				036B08BE1B3D575500F4B44B /* chan-receiver.swift in Sources */,
				036B08C11B3D575500F4B44B /* qchan-unbuffered.swift in Sources */,
				036B08C61B3D575500F4B44B /* merge.swift in Sources */,
				036B08C81B3D575500F4B44B /* select.swift in Sources */,
			);
			runOnlyForDeploymentPostprocessing = 0;
		};
		036B08A81B3D56D800F4B44B /* Sources */ = {
			isa = PBXSourcesBuildPhase;
			buildActionMask = 2147483647;
			files = (
				036B08EA1B3D578200F4B44B /* SemaphoreTests.swift in Sources */,
				036B08DF1B3D578200F4B44B /* ChannelsExamples.swift in Sources */,
				036B08E51B3D578200F4B44B /* UtilityChanTests.swift in Sources */,
				036B08ED1B3D58AD00F4B44B /* async.swift in Sources */,
				036B08EC1B3D578200F4B44B /* ChannelBenchmark.swift in Sources */,
				036B08E31B3D578200F4B44B /* BufferedChannelTests.swift in Sources */,
				036B08E61B3D578200F4B44B /* MergeTest.swift in Sources */,
				036B08E01B3D578200F4B44B /* ChannelsTests.swift in Sources */,
				036B08E41B3D578200F4B44B /* SingletonChannelTests.swift in Sources */,
				036B08E21B3D578200F4B44B /* UnbufferedChannelTests.swift in Sources */,
				036B08E71B3D578200F4B44B /* SelectExamples.swift in Sources */,
				036B08E11B3D578200F4B44B /* ChannelTypeTests.swift in Sources */,
				036B08EB1B3D578200F4B44B /* SimpleChannel.swift in Sources */,
				036B08EE1B3D58AD00F4B44B /* logging.swift in Sources */,
				036B08E81B3D578200F4B44B /* SelectTests.swift in Sources */,
				036B08E91B3D578200F4B44B /* SelectSingletonTests.swift in Sources */,
				036B08EF1B3D58AD00F4B44B /* timing.swift in Sources */,
			);
			runOnlyForDeploymentPostprocessing = 0;
		};
		036B08F01B3D64C400F4B44B /* Sources */ = {
			isa = PBXSourcesBuildPhase;
			buildActionMask = 2147483647;
			files = (
				036B08F91B3D64C400F4B44B /* ViewController.swift in Sources */,
				036B08F71B3D64C400F4B44B /* AppDelegate.swift in Sources */,
			);
			runOnlyForDeploymentPostprocessing = 0;
		};
		03AD47581A68346300F4B44B /* Sources */ = {
			isa = PBXSourcesBuildPhase;
			buildActionMask = 2147483647;
			files = (
				03AD47681A68348C00F4B44B /* chan-receiver.swift in Sources */,
				03AD47731A68348C00F4B44B /* qchan-buffered.swift in Sources */,
				036B08DB1B3D575C00F4B44B /* merge-select.swift in Sources */,
				034C0BB31B548EAF00F4B44B /* mach-semaphore-pool.swift in Sources */,
				03EDB5F21AD22BB000F4B44B /* channel-semaphore.swift in Sources */,
				036B08DE1B3D575C00F4B44B /* timeout.swift in Sources */,
				035EAA5F1B28C41700F4B44B /* schan-singleton.swift in Sources */,
				03AD477F1A68354F00F4B44B /* fastqueue.swift in Sources */,
				0336B9B61ABB1BF700F4B44B /* async.swift in Sources */,
				036B08D91B3D575C00F4B44B /* merge.swift in Sources */,
				03AD47791A6834F500F4B44B /* timing.swift in Sources */,
				0310F4291DE4162000F4B44B /* shuffle.swift in Sources */,
				03AD47771A68348C00F4B44B /* schan-buffered.swift in Sources */,
				03AD477C1A68354F00F4B44B /* queuetype.swift in Sources */,
				03DE6C151AEE936900F4B44B /* schan-semaphore.swift in Sources */,
				03AD47691A68348C00F4B44B /* chan-sender.swift in Sources */,
				036B08DD1B3D575C00F4B44B /* sink.swift in Sources */,
				03AD476C1A68348C00F4B44B /* channel.swift in Sources */,
				03AD477B1A6834FE00F4B44B /* logging.swift in Sources */,
				036122B11B17DD9D00F4B44B /* fast2lockqueue.swift in Sources */,
				03AD47741A68348C00F4B44B /* qchan-unbuffered.swift in Sources */,
				03AD475F1A68346300F4B44B /* main.swift in Sources */,
				034D8FD51C0542A600F4B44B /* queued-semaphore.swift in Sources */,
				039DC6FA1B3482C700F4B44B /* SimpleChannel.swift in Sources */,
				036B08DA1B3D575C00F4B44B /* select.swift in Sources */,
				03AD476B1A68348C00F4B44B /* chan.swift in Sources */,
				03AD47661A68348C00F4B44B /* chan-operators.swift in Sources */,
				03F3FD6E1A6A4E7900F4B44B /* select-types.swift in Sources */,
				03AD47671A68348C00F4B44B /* chan-protocols.swift in Sources */,
				03AD477E1A68354F00F4B44B /* atomicqueue.swift in Sources */,
			);
			runOnlyForDeploymentPostprocessing = 0;
		};
		03AD47831A68366A00F4B44B /* Sources */ = {
			isa = PBXSourcesBuildPhase;
			buildActionMask = 2147483647;
			files = (
				03AD479D1A68369C00F4B44B /* qchan-unbuffered.swift in Sources */,
				03DE6C161AEE936900F4B44B /* schan-semaphore.swift in Sources */,
				03AD47A11A6836B300F4B44B /* logging.swift in Sources */,
				03AD47951A68369C00F4B44B /* channel.swift in Sources */,
				03AD47A01A68369C00F4B44B /* schan-buffered.swift in Sources */,
				03AD47A51A6836B800F4B44B /* atomicqueue.swift in Sources */,
				035EAA601B28C59800F4B44B /* schan-singleton.swift in Sources */,
				03AD47921A68369C00F4B44B /* chan-sender.swift in Sources */,
				03AD47A21A6836B300F4B44B /* timing.swift in Sources */,
				036B08D31B3D575B00F4B44B /* select.swift in Sources */,
				036B08D71B3D575B00F4B44B /* timeout.swift in Sources */,
				03AD478F1A68369C00F4B44B /* chan-operators.swift in Sources */,
				036B08D51B3D575B00F4B44B /* shuffle.swift in Sources */,
				0336B9B71ABB1BF700F4B44B /* async.swift in Sources */,
				03AD479C1A68369C00F4B44B /* qchan-buffered.swift in Sources */,
				03AD478A1A68366A00F4B44B /* main.swift in Sources */,
				03586CDE1B61A2A400F4B44B /* mach-semaphore-pool.swift in Sources */,
				03AD47A31A6836B800F4B44B /* queuetype.swift in Sources */,
				03AB14BC1B31CFEC00F4B44B /* fast2lockqueue.swift in Sources */,
				03EE7ECD1A94217000F4B44B /* select-types.swift in Sources */,
				03AD47901A68369C00F4B44B /* chan-protocols.swift in Sources */,
				036B08D41B3D575B00F4B44B /* merge-select.swift in Sources */,
				03EDB5F31AD22BB100F4B44B /* channel-semaphore.swift in Sources */,
				036B08D21B3D575B00F4B44B /* merge.swift in Sources */,
				03AD47A61A6836B800F4B44B /* fastqueue.swift in Sources */,
				03AD47911A68369C00F4B44B /* chan-receiver.swift in Sources */,
				036B08D61B3D575B00F4B44B /* sink.swift in Sources */,
				03AD47941A68369C00F4B44B /* chan.swift in Sources */,
				034D8FD61C059C5E00F4B44B /* queued-semaphore.swift in Sources */,
			);
			runOnlyForDeploymentPostprocessing = 0;
		};
/* End PBXSourcesBuildPhase section */

/* Begin PBXTargetDependency section */
		035B606C1A67433800F4B44B /* PBXTargetDependency */ = {
			isa = PBXTargetDependency;
			target = 035B605D1A67433800F4B44B /* Channels */;
			targetProxy = 035B606B1A67433800F4B44B /* PBXContainerItemProxy */;
		};
		036B08AF1B3D56D800F4B44B /* PBXTargetDependency */ = {
			isa = PBXTargetDependency;
			target = 036B08A21B3D56D800F4B44B /* Channels_iOS */;
			targetProxy = 036B08AE1B3D56D800F4B44B /* PBXContainerItemProxy */;
		};
		036B09291B3DB9C600F4B44B /* PBXTargetDependency */ = {
			isa = PBXTargetDependency;
			target = 036B08A21B3D56D800F4B44B /* Channels_iOS */;
			targetProxy = 036B09281B3DB9C600F4B44B /* PBXContainerItemProxy */;
		};
		03DB47221B4C917900F4B44B /* PBXTargetDependency */ = {
			isa = PBXTargetDependency;
			target = 036B08F31B3D64C400F4B44B /* ChannelsTestApp */;
			targetProxy = 03DB47211B4C917900F4B44B /* PBXContainerItemProxy */;
		};
/* End PBXTargetDependency section */

/* Begin PBXVariantGroup section */
		036B08FA1B3D64C400F4B44B /* Main.storyboard */ = {
			isa = PBXVariantGroup;
			children = (
				036B08FB1B3D64C400F4B44B /* Base */,
			);
			name = Main.storyboard;
			sourceTree = "<group>";
		};
		036B08FF1B3D64C400F4B44B /* LaunchScreen.storyboard */ = {
			isa = PBXVariantGroup;
			children = (
				036B09001B3D64C400F4B44B /* Base */,
			);
			name = LaunchScreen.storyboard;
			sourceTree = "<group>";
		};
/* End PBXVariantGroup section */

/* Begin XCBuildConfiguration section */
		035B60721A67433800F4B44B /* Debug */ = {
			isa = XCBuildConfiguration;
			buildSettings = {
				ALWAYS_SEARCH_USER_PATHS = NO;
				CLANG_ENABLE_MODULES = YES;
				CLANG_ENABLE_OBJC_ARC = YES;
				CLANG_WARN_BLOCK_CAPTURE_AUTORELEASING = YES;
				CLANG_WARN_BOOL_CONVERSION = YES;
				CLANG_WARN_COMMA = YES;
				CLANG_WARN_CONSTANT_CONVERSION = YES;
				CLANG_WARN_DEPRECATED_OBJC_IMPLEMENTATIONS = YES;
				CLANG_WARN_DIRECT_OBJC_ISA_USAGE = YES_ERROR;
				CLANG_WARN_EMPTY_BODY = YES;
				CLANG_WARN_ENUM_CONVERSION = YES;
				CLANG_WARN_INFINITE_RECURSION = YES;
				CLANG_WARN_INT_CONVERSION = YES;
				CLANG_WARN_NON_LITERAL_NULL_CONVERSION = YES;
				CLANG_WARN_OBJC_IMPLICIT_RETAIN_SELF = YES;
				CLANG_WARN_OBJC_LITERAL_CONVERSION = YES;
				CLANG_WARN_OBJC_ROOT_CLASS = YES_ERROR;
				CLANG_WARN_RANGE_LOOP_ANALYSIS = YES;
				CLANG_WARN_STRICT_PROTOTYPES = YES;
				CLANG_WARN_SUSPICIOUS_MOVE = YES;
				CLANG_WARN_UNREACHABLE_CODE = YES;
				CLANG_WARN__DUPLICATE_METHOD_MATCH = YES;
				CURRENT_PROJECT_VERSION = 1;
				ENABLE_STRICT_OBJC_MSGSEND = YES;
				ENABLE_TESTABILITY = YES;
				GCC_NO_COMMON_BLOCKS = YES;
				GCC_PREPROCESSOR_DEFINITIONS = (
					"DEBUG=1",
					"$(inherited)",
				);
				GCC_WARN_64_TO_32_BIT_CONVERSION = YES;
				GCC_WARN_ABOUT_RETURN_TYPE = YES_ERROR;
				GCC_WARN_UNDECLARED_SELECTOR = YES;
				GCC_WARN_UNINITIALIZED_AUTOS = YES_AGGRESSIVE;
				GCC_WARN_UNUSED_FUNCTION = YES;
				GCC_WARN_UNUSED_VARIABLE = YES;
				IPHONEOS_DEPLOYMENT_TARGET = 8.0;
				MACOSX_DEPLOYMENT_TARGET = 10.10;
				MTL_ENABLE_DEBUG_INFO = YES;
				ONLY_ACTIVE_ARCH = YES;
				SWIFT_OPTIMIZATION_LEVEL = "-Onone";
<<<<<<< HEAD
=======
				SWIFT_SWIFT3_OBJC_INFERENCE = Off;
>>>>>>> 8a5ad403
				SWIFT_VERSION = 3.0;
				VERSIONING_SYSTEM = "apple-generic";
				VERSION_INFO_PREFIX = "";
			};
			name = Debug;
		};
		035B60731A67433800F4B44B /* Release */ = {
			isa = XCBuildConfiguration;
			buildSettings = {
				ALWAYS_SEARCH_USER_PATHS = NO;
				CLANG_ENABLE_MODULES = YES;
				CLANG_ENABLE_OBJC_ARC = YES;
				CLANG_WARN_BLOCK_CAPTURE_AUTORELEASING = YES;
				CLANG_WARN_BOOL_CONVERSION = YES;
				CLANG_WARN_COMMA = YES;
				CLANG_WARN_CONSTANT_CONVERSION = YES;
				CLANG_WARN_DEPRECATED_OBJC_IMPLEMENTATIONS = YES;
				CLANG_WARN_DIRECT_OBJC_ISA_USAGE = YES_ERROR;
				CLANG_WARN_EMPTY_BODY = YES;
				CLANG_WARN_ENUM_CONVERSION = YES;
				CLANG_WARN_INFINITE_RECURSION = YES;
				CLANG_WARN_INT_CONVERSION = YES;
				CLANG_WARN_NON_LITERAL_NULL_CONVERSION = YES;
				CLANG_WARN_OBJC_IMPLICIT_RETAIN_SELF = YES;
				CLANG_WARN_OBJC_LITERAL_CONVERSION = YES;
				CLANG_WARN_OBJC_ROOT_CLASS = YES_ERROR;
				CLANG_WARN_RANGE_LOOP_ANALYSIS = YES;
				CLANG_WARN_STRICT_PROTOTYPES = YES;
				CLANG_WARN_SUSPICIOUS_MOVE = YES;
				CLANG_WARN_UNREACHABLE_CODE = YES;
				CLANG_WARN__DUPLICATE_METHOD_MATCH = YES;
				CURRENT_PROJECT_VERSION = 1;
				ENABLE_STRICT_OBJC_MSGSEND = YES;
				ENABLE_TESTABILITY = YES;
				GCC_NO_COMMON_BLOCKS = YES;
				GCC_WARN_64_TO_32_BIT_CONVERSION = YES;
				GCC_WARN_ABOUT_RETURN_TYPE = YES_ERROR;
				GCC_WARN_UNDECLARED_SELECTOR = YES;
				GCC_WARN_UNINITIALIZED_AUTOS = YES_AGGRESSIVE;
				GCC_WARN_UNUSED_FUNCTION = YES;
				GCC_WARN_UNUSED_VARIABLE = YES;
				IPHONEOS_DEPLOYMENT_TARGET = 8.0;
				MACOSX_DEPLOYMENT_TARGET = 10.10;
				MTL_ENABLE_DEBUG_INFO = NO;
				SWIFT_OPTIMIZATION_LEVEL = "-Owholemodule";
<<<<<<< HEAD
=======
				SWIFT_SWIFT3_OBJC_INFERENCE = Off;
>>>>>>> 8a5ad403
				SWIFT_VERSION = 3.0;
				VERSIONING_SYSTEM = "apple-generic";
				VERSION_INFO_PREFIX = "";
			};
			name = Release;
		};
		035B60751A67433800F4B44B /* Debug */ = {
			isa = XCBuildConfiguration;
			buildSettings = {
				COMBINE_HIDPI_IMAGES = YES;
				DEFINES_MODULE = YES;
				DYLIB_COMPATIBILITY_VERSION = 1;
				DYLIB_CURRENT_VERSION = 1;
				DYLIB_INSTALL_NAME_BASE = "@rpath";
				FRAMEWORK_VERSION = A;
				INFOPLIST_FILE = Channels/Info.plist;
				INSTALL_PATH = "$(LOCAL_LIBRARY_DIR)/Frameworks";
				LD_RUNPATH_SEARCH_PATHS = "$(inherited) @executable_path/../Frameworks @loader_path/Frameworks";
				PRODUCT_BUNDLE_IDENTIFIER = "com.tffenterprises.$(PRODUCT_NAME:rfc1034identifier)";
				PRODUCT_NAME = "$(TARGET_NAME)";
				SKIP_INSTALL = YES;
			};
			name = Debug;
		};
		035B60761A67433800F4B44B /* Release */ = {
			isa = XCBuildConfiguration;
			buildSettings = {
				COMBINE_HIDPI_IMAGES = YES;
				DEFINES_MODULE = YES;
				DYLIB_COMPATIBILITY_VERSION = 1;
				DYLIB_CURRENT_VERSION = 1;
				DYLIB_INSTALL_NAME_BASE = "@rpath";
				FRAMEWORK_VERSION = A;
				INFOPLIST_FILE = Channels/Info.plist;
				INSTALL_PATH = "$(LOCAL_LIBRARY_DIR)/Frameworks";
				LD_RUNPATH_SEARCH_PATHS = "$(inherited) @executable_path/../Frameworks @loader_path/Frameworks";
				PRODUCT_BUNDLE_IDENTIFIER = "com.tffenterprises.$(PRODUCT_NAME:rfc1034identifier)";
				PRODUCT_NAME = "$(TARGET_NAME)";
				SKIP_INSTALL = YES;
			};
			name = Release;
		};
		035B60781A67433800F4B44B /* Debug */ = {
			isa = XCBuildConfiguration;
			buildSettings = {
				COMBINE_HIDPI_IMAGES = YES;
				FRAMEWORK_SEARCH_PATHS = (
					"$(DEVELOPER_FRAMEWORKS_DIR)",
					"$(inherited)",
				);
				INFOPLIST_FILE = ChannelsTests/Info.plist;
				LD_RUNPATH_SEARCH_PATHS = "$(inherited) @executable_path/../Frameworks @loader_path/../Frameworks";
				PRODUCT_BUNDLE_IDENTIFIER = "com.tffenterprises.$(PRODUCT_NAME:rfc1034identifier)";
				PRODUCT_NAME = "$(TARGET_NAME)";
			};
			name = Debug;
		};
		035B60791A67433800F4B44B /* Release */ = {
			isa = XCBuildConfiguration;
			buildSettings = {
				COMBINE_HIDPI_IMAGES = YES;
				FRAMEWORK_SEARCH_PATHS = (
					"$(DEVELOPER_FRAMEWORKS_DIR)",
					"$(inherited)",
				);
				INFOPLIST_FILE = ChannelsTests/Info.plist;
				LD_RUNPATH_SEARCH_PATHS = "$(inherited) @executable_path/../Frameworks @loader_path/../Frameworks";
				PRODUCT_BUNDLE_IDENTIFIER = "com.tffenterprises.$(PRODUCT_NAME:rfc1034identifier)";
				PRODUCT_NAME = "$(TARGET_NAME)";
			};
			name = Release;
		};
		036B08B41B3D56D900F4B44B /* Debug */ = {
			isa = XCBuildConfiguration;
			buildSettings = {
				ALWAYS_SEARCH_USER_PATHS = NO;
				CLANG_CXX_LANGUAGE_STANDARD = "gnu++0x";
				CLANG_CXX_LIBRARY = "libc++";
				CODE_SIGN_IDENTITY = "";
				COPY_PHASE_STRIP = NO;
				DEBUG_INFORMATION_FORMAT = dwarf;
				DEFINES_MODULE = YES;
				DYLIB_COMPATIBILITY_VERSION = 1;
				DYLIB_CURRENT_VERSION = 1;
				DYLIB_INSTALL_NAME_BASE = "@rpath";
				GCC_C_LANGUAGE_STANDARD = gnu99;
				GCC_DYNAMIC_NO_PIC = NO;
				GCC_NO_COMMON_BLOCKS = YES;
				GCC_OPTIMIZATION_LEVEL = 0;
				INFOPLIST_FILE = Channels_iOS/Info.plist;
				INSTALL_PATH = "$(LOCAL_LIBRARY_DIR)/Frameworks";
				LD_RUNPATH_SEARCH_PATHS = "$(inherited) @executable_path/Frameworks @loader_path/Frameworks";
				PRODUCT_BUNDLE_IDENTIFIER = com.tffenterprises.Channels;
				PRODUCT_NAME = Channels;
				SDKROOT = iphoneos;
				SKIP_INSTALL = YES;
				TARGETED_DEVICE_FAMILY = "1,2";
			};
			name = Debug;
		};
		036B08B51B3D56D900F4B44B /* Release */ = {
			isa = XCBuildConfiguration;
			buildSettings = {
				ALWAYS_SEARCH_USER_PATHS = NO;
				CLANG_CXX_LANGUAGE_STANDARD = "gnu++0x";
				CLANG_CXX_LIBRARY = "libc++";
				CODE_SIGN_IDENTITY = "";
				COPY_PHASE_STRIP = NO;
				DEBUG_INFORMATION_FORMAT = "dwarf-with-dsym";
				DEFINES_MODULE = YES;
				DYLIB_COMPATIBILITY_VERSION = 1;
				DYLIB_CURRENT_VERSION = 1;
				DYLIB_INSTALL_NAME_BASE = "@rpath";
				ENABLE_NS_ASSERTIONS = NO;
				GCC_C_LANGUAGE_STANDARD = gnu99;
				GCC_NO_COMMON_BLOCKS = YES;
				INFOPLIST_FILE = Channels_iOS/Info.plist;
				INSTALL_PATH = "$(LOCAL_LIBRARY_DIR)/Frameworks";
				LD_RUNPATH_SEARCH_PATHS = "$(inherited) @executable_path/Frameworks @loader_path/Frameworks";
				PRODUCT_BUNDLE_IDENTIFIER = com.tffenterprises.Channels;
				PRODUCT_NAME = Channels;
				SDKROOT = iphoneos;
				SKIP_INSTALL = YES;
				TARGETED_DEVICE_FAMILY = "1,2";
				VALIDATE_PRODUCT = YES;
			};
			name = Release;
		};
		036B08B61B3D56D900F4B44B /* Debug */ = {
			isa = XCBuildConfiguration;
			buildSettings = {
				ALWAYS_SEARCH_USER_PATHS = NO;
				CLANG_CXX_LANGUAGE_STANDARD = "gnu++0x";
				CLANG_CXX_LIBRARY = "libc++";
				CODE_SIGN_IDENTITY = "iPhone Developer";
				COPY_PHASE_STRIP = NO;
				DEBUG_INFORMATION_FORMAT = dwarf;
				GCC_C_LANGUAGE_STANDARD = gnu99;
				GCC_DYNAMIC_NO_PIC = NO;
				GCC_NO_COMMON_BLOCKS = YES;
				GCC_OPTIMIZATION_LEVEL = 0;
				INFOPLIST_FILE = Channels_iOSTests/Info.plist;
				LD_RUNPATH_SEARCH_PATHS = "$(inherited) @executable_path/Frameworks @loader_path/Frameworks";
				PRODUCT_BUNDLE_IDENTIFIER = com.tffenterprises.ChannelsTests;
				PRODUCT_NAME = ChannelsTests;
				SDKROOT = iphoneos;
				TEST_HOST = "$(BUILT_PRODUCTS_DIR)/ChannelsTestApp.app/ChannelsTestApp";
			};
			name = Debug;
		};
		036B08B71B3D56D900F4B44B /* Release */ = {
			isa = XCBuildConfiguration;
			buildSettings = {
				ALWAYS_SEARCH_USER_PATHS = NO;
				CLANG_CXX_LANGUAGE_STANDARD = "gnu++0x";
				CLANG_CXX_LIBRARY = "libc++";
				CODE_SIGN_IDENTITY = "iPhone Developer";
				COPY_PHASE_STRIP = NO;
				DEBUG_INFORMATION_FORMAT = "dwarf-with-dsym";
				ENABLE_NS_ASSERTIONS = NO;
				GCC_C_LANGUAGE_STANDARD = gnu99;
				GCC_NO_COMMON_BLOCKS = YES;
				INFOPLIST_FILE = Channels_iOSTests/Info.plist;
				LD_RUNPATH_SEARCH_PATHS = "$(inherited) @executable_path/Frameworks @loader_path/Frameworks";
				PRODUCT_BUNDLE_IDENTIFIER = com.tffenterprises.ChannelsTests;
				PRODUCT_NAME = ChannelsTests;
				SDKROOT = iphoneos;
				TEST_HOST = "$(BUILT_PRODUCTS_DIR)/ChannelsTestApp.app/ChannelsTestApp";
				VALIDATE_PRODUCT = YES;
			};
			name = Release;
		};
		036B090F1B3D64C400F4B44B /* Debug */ = {
			isa = XCBuildConfiguration;
			buildSettings = {
				ALWAYS_SEARCH_USER_PATHS = NO;
				ASSETCATALOG_COMPILER_APPICON_NAME = AppIcon;
				CLANG_CXX_LANGUAGE_STANDARD = "gnu++0x";
				CLANG_CXX_LIBRARY = "libc++";
				CODE_SIGN_IDENTITY = "iPhone Developer";
				COPY_PHASE_STRIP = NO;
				DEBUG_INFORMATION_FORMAT = dwarf;
				GCC_C_LANGUAGE_STANDARD = gnu99;
				GCC_DYNAMIC_NO_PIC = NO;
				GCC_NO_COMMON_BLOCKS = YES;
				GCC_OPTIMIZATION_LEVEL = 0;
				INFOPLIST_FILE = ChannelsTestApp/Info.plist;
				LD_RUNPATH_SEARCH_PATHS = "$(inherited) @executable_path/Frameworks";
				PRODUCT_BUNDLE_IDENTIFIER = com.tffenterprises.ChannelsTestApp;
				PRODUCT_NAME = "$(TARGET_NAME)";
				SDKROOT = iphoneos;
				TARGETED_DEVICE_FAMILY = "1,2";
			};
			name = Debug;
		};
		036B09101B3D64C400F4B44B /* Release */ = {
			isa = XCBuildConfiguration;
			buildSettings = {
				ALWAYS_SEARCH_USER_PATHS = NO;
				ASSETCATALOG_COMPILER_APPICON_NAME = AppIcon;
				CLANG_CXX_LANGUAGE_STANDARD = "gnu++0x";
				CLANG_CXX_LIBRARY = "libc++";
				CODE_SIGN_IDENTITY = "iPhone Developer";
				COPY_PHASE_STRIP = NO;
				DEBUG_INFORMATION_FORMAT = "dwarf-with-dsym";
				ENABLE_NS_ASSERTIONS = NO;
				GCC_C_LANGUAGE_STANDARD = gnu99;
				GCC_NO_COMMON_BLOCKS = YES;
				INFOPLIST_FILE = ChannelsTestApp/Info.plist;
				LD_RUNPATH_SEARCH_PATHS = "$(inherited) @executable_path/Frameworks";
				PRODUCT_BUNDLE_IDENTIFIER = com.tffenterprises.ChannelsTestApp;
				PRODUCT_NAME = "$(TARGET_NAME)";
				SDKROOT = iphoneos;
				TARGETED_DEVICE_FAMILY = "1,2";
				VALIDATE_PRODUCT = YES;
			};
			name = Release;
		};
		03AD47611A68346300F4B44B /* Debug */ = {
			isa = XCBuildConfiguration;
			buildSettings = {
				PRODUCT_NAME = "$(TARGET_NAME)";
			};
			name = Debug;
		};
		03AD47621A68346300F4B44B /* Release */ = {
			isa = XCBuildConfiguration;
			buildSettings = {
				PRODUCT_NAME = "$(TARGET_NAME)";
			};
			name = Release;
		};
		03AD478C1A68366A00F4B44B /* Debug */ = {
			isa = XCBuildConfiguration;
			buildSettings = {
				PRODUCT_NAME = "$(TARGET_NAME)";
			};
			name = Debug;
		};
		03AD478D1A68366A00F4B44B /* Release */ = {
			isa = XCBuildConfiguration;
			buildSettings = {
				PRODUCT_NAME = "$(TARGET_NAME)";
			};
			name = Release;
		};
/* End XCBuildConfiguration section */

/* Begin XCConfigurationList section */
		035B60581A67433800F4B44B /* Build configuration list for PBXProject "Channels" */ = {
			isa = XCConfigurationList;
			buildConfigurations = (
				035B60721A67433800F4B44B /* Debug */,
				035B60731A67433800F4B44B /* Release */,
			);
			defaultConfigurationIsVisible = 0;
			defaultConfigurationName = Release;
		};
		035B60741A67433800F4B44B /* Build configuration list for PBXNativeTarget "Channels" */ = {
			isa = XCConfigurationList;
			buildConfigurations = (
				035B60751A67433800F4B44B /* Debug */,
				035B60761A67433800F4B44B /* Release */,
			);
			defaultConfigurationIsVisible = 0;
			defaultConfigurationName = Release;
		};
		035B60771A67433800F4B44B /* Build configuration list for PBXNativeTarget "ChannelsTests" */ = {
			isa = XCConfigurationList;
			buildConfigurations = (
				035B60781A67433800F4B44B /* Debug */,
				035B60791A67433800F4B44B /* Release */,
			);
			defaultConfigurationIsVisible = 0;
			defaultConfigurationName = Release;
		};
		036B08B81B3D56D900F4B44B /* Build configuration list for PBXNativeTarget "Channels_iOS" */ = {
			isa = XCConfigurationList;
			buildConfigurations = (
				036B08B41B3D56D900F4B44B /* Debug */,
				036B08B51B3D56D900F4B44B /* Release */,
			);
			defaultConfigurationIsVisible = 0;
			defaultConfigurationName = Release;
		};
		036B08B91B3D56D900F4B44B /* Build configuration list for PBXNativeTarget "Channels_iOSTests" */ = {
			isa = XCConfigurationList;
			buildConfigurations = (
				036B08B61B3D56D900F4B44B /* Debug */,
				036B08B71B3D56D900F4B44B /* Release */,
			);
			defaultConfigurationIsVisible = 0;
			defaultConfigurationName = Release;
		};
		036B090E1B3D64C400F4B44B /* Build configuration list for PBXNativeTarget "ChannelsTestApp" */ = {
			isa = XCConfigurationList;
			buildConfigurations = (
				036B090F1B3D64C400F4B44B /* Debug */,
				036B09101B3D64C400F4B44B /* Release */,
			);
			defaultConfigurationIsVisible = 0;
			defaultConfigurationName = Release;
		};
		03AD47601A68346300F4B44B /* Build configuration list for PBXNativeTarget "chan-benchmark" */ = {
			isa = XCConfigurationList;
			buildConfigurations = (
				03AD47611A68346300F4B44B /* Debug */,
				03AD47621A68346300F4B44B /* Release */,
			);
			defaultConfigurationIsVisible = 0;
			defaultConfigurationName = Release;
		};
		03AD478B1A68366A00F4B44B /* Build configuration list for PBXNativeTarget "concurrency tester" */ = {
			isa = XCConfigurationList;
			buildConfigurations = (
				03AD478C1A68366A00F4B44B /* Debug */,
				03AD478D1A68366A00F4B44B /* Release */,
			);
			defaultConfigurationIsVisible = 0;
			defaultConfigurationName = Release;
		};
/* End XCConfigurationList section */
	};
	rootObject = 035B60551A67433800F4B44B /* Project object */;
}<|MERGE_RESOLUTION|>--- conflicted
+++ resolved
@@ -1120,10 +1120,7 @@
 				MTL_ENABLE_DEBUG_INFO = YES;
 				ONLY_ACTIVE_ARCH = YES;
 				SWIFT_OPTIMIZATION_LEVEL = "-Onone";
-<<<<<<< HEAD
-=======
 				SWIFT_SWIFT3_OBJC_INFERENCE = Off;
->>>>>>> 8a5ad403
 				SWIFT_VERSION = 3.0;
 				VERSIONING_SYSTEM = "apple-generic";
 				VERSION_INFO_PREFIX = "";
@@ -1169,10 +1166,7 @@
 				MACOSX_DEPLOYMENT_TARGET = 10.10;
 				MTL_ENABLE_DEBUG_INFO = NO;
 				SWIFT_OPTIMIZATION_LEVEL = "-Owholemodule";
-<<<<<<< HEAD
-=======
 				SWIFT_SWIFT3_OBJC_INFERENCE = Off;
->>>>>>> 8a5ad403
 				SWIFT_VERSION = 3.0;
 				VERSIONING_SYSTEM = "apple-generic";
 				VERSION_INFO_PREFIX = "";
