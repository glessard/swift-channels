// !$*UTF8*$!
{
	archiveVersion = 1;
	classes = {
	};
	objectVersion = 46;
	objects = {

/* Begin PBXBuildFile section */
		0325764C1ABB477F00F4B44B /* semaphore-chan.swift in Sources */ = {isa = PBXBuildFile; fileRef = 0359EAFB1A8C77D300F4B44B /* semaphore-chan.swift */; };
		032DEC241A8D84F600F4B44B /* semaphore-chan.swift in Sources */ = {isa = PBXBuildFile; fileRef = 0359EAFB1A8C77D300F4B44B /* semaphore-chan.swift */; };
		0335FBE11A8B277500F4B44B /* pchan-bufferedN-array.swift in Sources */ = {isa = PBXBuildFile; fileRef = 03B24C0B1A8AC01F00F4B44B /* pchan-bufferedN-array.swift */; };
		0335FBE21A8B277600F4B44B /* pchan-bufferedN-array.swift in Sources */ = {isa = PBXBuildFile; fileRef = 03B24C0B1A8AC01F00F4B44B /* pchan-bufferedN-array.swift */; };
		0335FBE31A8B2A9E00F4B44B /* semaphorestack.swift in Sources */ = {isa = PBXBuildFile; fileRef = 03AD47411A67441A00F4B44B /* semaphorestack.swift */; };
		0335FBE41A8B2A9F00F4B44B /* semaphorestack.swift in Sources */ = {isa = PBXBuildFile; fileRef = 03AD47411A67441A00F4B44B /* semaphorestack.swift */; };
		0335FBE51A8B2A9F00F4B44B /* semaphorestack.swift in Sources */ = {isa = PBXBuildFile; fileRef = 03AD47411A67441A00F4B44B /* semaphorestack.swift */; };
		0336B9B51ABB1BF700F4B44B /* async.swift in Sources */ = {isa = PBXBuildFile; fileRef = 0336B9B41ABB1BF700F4B44B /* async.swift */; };
		0336B9B61ABB1BF700F4B44B /* async.swift in Sources */ = {isa = PBXBuildFile; fileRef = 0336B9B41ABB1BF700F4B44B /* async.swift */; };
		0336B9B71ABB1BF700F4B44B /* async.swift in Sources */ = {isa = PBXBuildFile; fileRef = 0336B9B41ABB1BF700F4B44B /* async.swift */; };
<<<<<<< HEAD
		034392C21A7A065200F4B44B /* select.swift in Sources */ = {isa = PBXBuildFile; fileRef = 03F3FD6F1A6AF95400F4B44B /* select.swift */; };
		0359EAFC1A8C77D300F4B44B /* semaphore-chan.swift in Sources */ = {isa = PBXBuildFile; fileRef = 0359EAFB1A8C77D300F4B44B /* semaphore-chan.swift */; };
		035B60641A67433800F4B44B /* Channels.h in Headers */ = {isa = PBXBuildFile; fileRef = 035B60631A67433800F4B44B /* Channels.h */; settings = {ATTRIBUTES = (Public, ); }; };
=======
>>>>>>> 1bede9b1
		035B606A1A67433800F4B44B /* Channels.framework in Frameworks */ = {isa = PBXBuildFile; fileRef = 035B605E1A67433800F4B44B /* Channels.framework */; };
		035B60711A67433800F4B44B /* ChannelsTests.swift in Sources */ = {isa = PBXBuildFile; fileRef = 035B60701A67433800F4B44B /* ChannelsTests.swift */; };
		0370A7171A7C44BC00F4B44B /* merge-select.swift in Sources */ = {isa = PBXBuildFile; fileRef = 032CCD3E1A79BE9400F4B44B /* merge-select.swift */; };
		03747ECD1A8AC9FF00F4B44B /* pchan-bufferedN-array.swift in Sources */ = {isa = PBXBuildFile; fileRef = 03B24C0B1A8AC01F00F4B44B /* pchan-bufferedN-array.swift */; };
		03A21E3A1AB16E7900F4B44B /* SelectDemoTests.swift in Sources */ = {isa = PBXBuildFile; fileRef = 03A21E391AB16E7900F4B44B /* SelectDemoTests.swift */; };
		03AD471F1A6743E500F4B44B /* chan-operators.swift in Sources */ = {isa = PBXBuildFile; fileRef = 03AD47011A6743E500F4B44B /* chan-operators.swift */; };
		03AD47201A6743E500F4B44B /* chan-protocols.swift in Sources */ = {isa = PBXBuildFile; fileRef = 03AD47021A6743E500F4B44B /* chan-protocols.swift */; };
		03AD47211A6743E500F4B44B /* chan-receiver.swift in Sources */ = {isa = PBXBuildFile; fileRef = 03AD47031A6743E500F4B44B /* chan-receiver.swift */; };
		03AD47221A6743E500F4B44B /* chan-sender.swift in Sources */ = {isa = PBXBuildFile; fileRef = 03AD47041A6743E500F4B44B /* chan-sender.swift */; };
		03AD47231A6743E500F4B44B /* chan-singleton.swift in Sources */ = {isa = PBXBuildFile; fileRef = 03AD47051A6743E500F4B44B /* chan-singleton.swift */; };
		03AD47241A6743E500F4B44B /* chan.swift in Sources */ = {isa = PBXBuildFile; fileRef = 03AD47061A6743E500F4B44B /* chan.swift */; };
		03AD47251A6743E500F4B44B /* channel.swift in Sources */ = {isa = PBXBuildFile; fileRef = 03AD47071A6743E500F4B44B /* channel.swift */; };
		03AD472C1A6743E500F4B44B /* pchan-buffered1.swift in Sources */ = {isa = PBXBuildFile; fileRef = 03AD47101A6743E500F4B44B /* pchan-buffered1.swift */; };
		03AD472D1A6743E500F4B44B /* pchan-bufferedN-queue.swift in Sources */ = {isa = PBXBuildFile; fileRef = 03AD47111A6743E500F4B44B /* pchan-bufferedN-queue.swift */; };
		03AD472E1A6743E500F4B44B /* pchan-bufferedN-buffer.swift in Sources */ = {isa = PBXBuildFile; fileRef = 03AD47121A6743E500F4B44B /* pchan-bufferedN-buffer.swift */; };
		03AD472F1A6743E500F4B44B /* pchan.swift in Sources */ = {isa = PBXBuildFile; fileRef = 03AD47131A6743E500F4B44B /* pchan.swift */; };
		03AD47301A6743E500F4B44B /* pchan-unbuffered.swift in Sources */ = {isa = PBXBuildFile; fileRef = 03AD47141A6743E500F4B44B /* pchan-unbuffered.swift */; };
		03AD47311A6743E500F4B44B /* qchan-buffered.swift in Sources */ = {isa = PBXBuildFile; fileRef = 03AD47161A6743E500F4B44B /* qchan-buffered.swift */; };
		03AD47321A6743E500F4B44B /* qchan-unbuffered.swift in Sources */ = {isa = PBXBuildFile; fileRef = 03AD47171A6743E500F4B44B /* qchan-unbuffered.swift */; };
		03AD47331A6743E500F4B44B /* qchan.swift in Sources */ = {isa = PBXBuildFile; fileRef = 03AD47181A6743E500F4B44B /* qchan.swift */; };
		03AD47341A6743E500F4B44B /* semaphorepool.swift in Sources */ = {isa = PBXBuildFile; fileRef = 03AD47191A6743E500F4B44B /* semaphorepool.swift */; };
		03AD47361A6743E500F4B44B /* schan-buffered.swift in Sources */ = {isa = PBXBuildFile; fileRef = 03AD471C1A6743E500F4B44B /* schan-buffered.swift */; };
		03AD47371A6743E500F4B44B /* schan.swift in Sources */ = {isa = PBXBuildFile; fileRef = 03AD471D1A6743E500F4B44B /* schan.swift */; };
		03AD47431A67441A00F4B44B /* atomicqueue.swift in Sources */ = {isa = PBXBuildFile; fileRef = 03AD473A1A67441A00F4B44B /* atomicqueue.swift */; };
		03AD47451A67441A00F4B44B /* fastqueue.swift in Sources */ = {isa = PBXBuildFile; fileRef = 03AD473C1A67441A00F4B44B /* fastqueue.swift */; };
		03AD47471A67441A00F4B44B /* queuetype.swift in Sources */ = {isa = PBXBuildFile; fileRef = 03AD473E1A67441A00F4B44B /* queuetype.swift */; };
		03AD474B1A67441A00F4B44B /* semaphorequeue.swift in Sources */ = {isa = PBXBuildFile; fileRef = 03AD47421A67441A00F4B44B /* semaphorequeue.swift */; };
		03AD474D1A67447B00F4B44B /* BufferedChannelTests.swift in Sources */ = {isa = PBXBuildFile; fileRef = 03AD474C1A67447B00F4B44B /* BufferedChannelTests.swift */; };
		03AD47501A67448400F4B44B /* SingletonChannelTests.swift in Sources */ = {isa = PBXBuildFile; fileRef = 03AD474E1A67448400F4B44B /* SingletonChannelTests.swift */; };
		03AD47511A67448400F4B44B /* UnbufferedChannelTests.swift in Sources */ = {isa = PBXBuildFile; fileRef = 03AD474F1A67448400F4B44B /* UnbufferedChannelTests.swift */; };
		03AD47551A6744DA00F4B44B /* PChanTests.swift in Sources */ = {isa = PBXBuildFile; fileRef = 03AD47521A6744DA00F4B44B /* PChanTests.swift */; };
		03AD47561A6744DA00F4B44B /* QChanTests.swift in Sources */ = {isa = PBXBuildFile; fileRef = 03AD47531A6744DA00F4B44B /* QChanTests.swift */; };
		03AD47571A6744DA00F4B44B /* SChanTests.swift in Sources */ = {isa = PBXBuildFile; fileRef = 03AD47541A6744DA00F4B44B /* SChanTests.swift */; };
		03AD475F1A68346300F4B44B /* main.swift in Sources */ = {isa = PBXBuildFile; fileRef = 03AD475E1A68346300F4B44B /* main.swift */; };
		03AD47641A68347300F4B44B /* SimpleChannel.swift in Sources */ = {isa = PBXBuildFile; fileRef = 03AD47631A68347300F4B44B /* SimpleChannel.swift */; };
		03AD47661A68348C00F4B44B /* chan-operators.swift in Sources */ = {isa = PBXBuildFile; fileRef = 03AD47011A6743E500F4B44B /* chan-operators.swift */; };
		03AD47671A68348C00F4B44B /* chan-protocols.swift in Sources */ = {isa = PBXBuildFile; fileRef = 03AD47021A6743E500F4B44B /* chan-protocols.swift */; };
		03AD47681A68348C00F4B44B /* chan-receiver.swift in Sources */ = {isa = PBXBuildFile; fileRef = 03AD47031A6743E500F4B44B /* chan-receiver.swift */; };
		03AD47691A68348C00F4B44B /* chan-sender.swift in Sources */ = {isa = PBXBuildFile; fileRef = 03AD47041A6743E500F4B44B /* chan-sender.swift */; };
		03AD476A1A68348C00F4B44B /* chan-singleton.swift in Sources */ = {isa = PBXBuildFile; fileRef = 03AD47051A6743E500F4B44B /* chan-singleton.swift */; };
		03AD476B1A68348C00F4B44B /* chan.swift in Sources */ = {isa = PBXBuildFile; fileRef = 03AD47061A6743E500F4B44B /* chan.swift */; };
		03AD476C1A68348C00F4B44B /* channel.swift in Sources */ = {isa = PBXBuildFile; fileRef = 03AD47071A6743E500F4B44B /* channel.swift */; };
		03AD476D1A68348C00F4B44B /* pchan.swift in Sources */ = {isa = PBXBuildFile; fileRef = 03AD47131A6743E500F4B44B /* pchan.swift */; };
		03AD476E1A68348C00F4B44B /* pchan-buffered1.swift in Sources */ = {isa = PBXBuildFile; fileRef = 03AD47101A6743E500F4B44B /* pchan-buffered1.swift */; };
		03AD476F1A68348C00F4B44B /* pchan-bufferedN-queue.swift in Sources */ = {isa = PBXBuildFile; fileRef = 03AD47111A6743E500F4B44B /* pchan-bufferedN-queue.swift */; };
		03AD47701A68348C00F4B44B /* pchan-bufferedN-buffer.swift in Sources */ = {isa = PBXBuildFile; fileRef = 03AD47121A6743E500F4B44B /* pchan-bufferedN-buffer.swift */; };
		03AD47711A68348C00F4B44B /* pchan-unbuffered.swift in Sources */ = {isa = PBXBuildFile; fileRef = 03AD47141A6743E500F4B44B /* pchan-unbuffered.swift */; };
		03AD47721A68348C00F4B44B /* qchan.swift in Sources */ = {isa = PBXBuildFile; fileRef = 03AD47181A6743E500F4B44B /* qchan.swift */; };
		03AD47731A68348C00F4B44B /* qchan-buffered.swift in Sources */ = {isa = PBXBuildFile; fileRef = 03AD47161A6743E500F4B44B /* qchan-buffered.swift */; };
		03AD47741A68348C00F4B44B /* qchan-unbuffered.swift in Sources */ = {isa = PBXBuildFile; fileRef = 03AD47171A6743E500F4B44B /* qchan-unbuffered.swift */; };
		03AD47751A68348C00F4B44B /* semaphorepool.swift in Sources */ = {isa = PBXBuildFile; fileRef = 03AD47191A6743E500F4B44B /* semaphorepool.swift */; };
		03AD47761A68348C00F4B44B /* schan.swift in Sources */ = {isa = PBXBuildFile; fileRef = 03AD471D1A6743E500F4B44B /* schan.swift */; };
		03AD47771A68348C00F4B44B /* schan-buffered.swift in Sources */ = {isa = PBXBuildFile; fileRef = 03AD471C1A6743E500F4B44B /* schan-buffered.swift */; };
		03AD47791A6834F500F4B44B /* timing.swift in Sources */ = {isa = PBXBuildFile; fileRef = 03AD47781A6834F500F4B44B /* timing.swift */; };
		03AD477B1A6834FE00F4B44B /* logging.swift in Sources */ = {isa = PBXBuildFile; fileRef = 03AD477A1A6834FE00F4B44B /* logging.swift */; };
		03AD477C1A68354F00F4B44B /* queuetype.swift in Sources */ = {isa = PBXBuildFile; fileRef = 03AD473E1A67441A00F4B44B /* queuetype.swift */; };
		03AD477E1A68354F00F4B44B /* atomicqueue.swift in Sources */ = {isa = PBXBuildFile; fileRef = 03AD473A1A67441A00F4B44B /* atomicqueue.swift */; };
		03AD477F1A68354F00F4B44B /* fastqueue.swift in Sources */ = {isa = PBXBuildFile; fileRef = 03AD473C1A67441A00F4B44B /* fastqueue.swift */; };
		03AD47811A68354F00F4B44B /* semaphorequeue.swift in Sources */ = {isa = PBXBuildFile; fileRef = 03AD47421A67441A00F4B44B /* semaphorequeue.swift */; };
		03AD478A1A68366A00F4B44B /* main.swift in Sources */ = {isa = PBXBuildFile; fileRef = 03AD47891A68366A00F4B44B /* main.swift */; };
		03AD478F1A68369C00F4B44B /* chan-operators.swift in Sources */ = {isa = PBXBuildFile; fileRef = 03AD47011A6743E500F4B44B /* chan-operators.swift */; };
		03AD47901A68369C00F4B44B /* chan-protocols.swift in Sources */ = {isa = PBXBuildFile; fileRef = 03AD47021A6743E500F4B44B /* chan-protocols.swift */; };
		03AD47911A68369C00F4B44B /* chan-receiver.swift in Sources */ = {isa = PBXBuildFile; fileRef = 03AD47031A6743E500F4B44B /* chan-receiver.swift */; };
		03AD47921A68369C00F4B44B /* chan-sender.swift in Sources */ = {isa = PBXBuildFile; fileRef = 03AD47041A6743E500F4B44B /* chan-sender.swift */; };
		03AD47931A68369C00F4B44B /* chan-singleton.swift in Sources */ = {isa = PBXBuildFile; fileRef = 03AD47051A6743E500F4B44B /* chan-singleton.swift */; };
		03AD47941A68369C00F4B44B /* chan.swift in Sources */ = {isa = PBXBuildFile; fileRef = 03AD47061A6743E500F4B44B /* chan.swift */; };
		03AD47951A68369C00F4B44B /* channel.swift in Sources */ = {isa = PBXBuildFile; fileRef = 03AD47071A6743E500F4B44B /* channel.swift */; };
		03AD47961A68369C00F4B44B /* pchan.swift in Sources */ = {isa = PBXBuildFile; fileRef = 03AD47131A6743E500F4B44B /* pchan.swift */; };
		03AD47971A68369C00F4B44B /* pchan-buffered1.swift in Sources */ = {isa = PBXBuildFile; fileRef = 03AD47101A6743E500F4B44B /* pchan-buffered1.swift */; };
		03AD47981A68369C00F4B44B /* pchan-bufferedN-queue.swift in Sources */ = {isa = PBXBuildFile; fileRef = 03AD47111A6743E500F4B44B /* pchan-bufferedN-queue.swift */; };
		03AD47991A68369C00F4B44B /* pchan-bufferedN-buffer.swift in Sources */ = {isa = PBXBuildFile; fileRef = 03AD47121A6743E500F4B44B /* pchan-bufferedN-buffer.swift */; };
		03AD479A1A68369C00F4B44B /* pchan-unbuffered.swift in Sources */ = {isa = PBXBuildFile; fileRef = 03AD47141A6743E500F4B44B /* pchan-unbuffered.swift */; };
		03AD479B1A68369C00F4B44B /* qchan.swift in Sources */ = {isa = PBXBuildFile; fileRef = 03AD47181A6743E500F4B44B /* qchan.swift */; };
		03AD479C1A68369C00F4B44B /* qchan-buffered.swift in Sources */ = {isa = PBXBuildFile; fileRef = 03AD47161A6743E500F4B44B /* qchan-buffered.swift */; };
		03AD479D1A68369C00F4B44B /* qchan-unbuffered.swift in Sources */ = {isa = PBXBuildFile; fileRef = 03AD47171A6743E500F4B44B /* qchan-unbuffered.swift */; };
		03AD479E1A68369C00F4B44B /* semaphorepool.swift in Sources */ = {isa = PBXBuildFile; fileRef = 03AD47191A6743E500F4B44B /* semaphorepool.swift */; };
		03AD479F1A68369C00F4B44B /* schan.swift in Sources */ = {isa = PBXBuildFile; fileRef = 03AD471D1A6743E500F4B44B /* schan.swift */; };
		03AD47A01A68369C00F4B44B /* schan-buffered.swift in Sources */ = {isa = PBXBuildFile; fileRef = 03AD471C1A6743E500F4B44B /* schan-buffered.swift */; };
		03AD47A11A6836B300F4B44B /* logging.swift in Sources */ = {isa = PBXBuildFile; fileRef = 03AD477A1A6834FE00F4B44B /* logging.swift */; };
		03AD47A21A6836B300F4B44B /* timing.swift in Sources */ = {isa = PBXBuildFile; fileRef = 03AD47781A6834F500F4B44B /* timing.swift */; };
		03AD47A31A6836B800F4B44B /* queuetype.swift in Sources */ = {isa = PBXBuildFile; fileRef = 03AD473E1A67441A00F4B44B /* queuetype.swift */; };
		03AD47A51A6836B800F4B44B /* atomicqueue.swift in Sources */ = {isa = PBXBuildFile; fileRef = 03AD473A1A67441A00F4B44B /* atomicqueue.swift */; };
		03AD47A61A6836B800F4B44B /* fastqueue.swift in Sources */ = {isa = PBXBuildFile; fileRef = 03AD473C1A67441A00F4B44B /* fastqueue.swift */; };
		03AD47A81A6836B800F4B44B /* semaphorequeue.swift in Sources */ = {isa = PBXBuildFile; fileRef = 03AD47421A67441A00F4B44B /* semaphorequeue.swift */; };
		03AD47AB1A688ADF00F4B44B /* (null) in Sources */ = {isa = PBXBuildFile; };
		03AD47AF1A688BE900F4B44B /* shuffle.swift in Sources */ = {isa = PBXBuildFile; fileRef = 03AD47AD1A688BE900F4B44B /* shuffle.swift */; };
		03AD47B21A6890B100F4B44B /* merge.swift in Sources */ = {isa = PBXBuildFile; fileRef = 03AD47B11A6890B100F4B44B /* merge.swift */; };
		03AD47C01A689E0900F4B44B /* MergeTest.swift in Sources */ = {isa = PBXBuildFile; fileRef = 03AD47BF1A689E0900F4B44B /* MergeTest.swift */; };
		03E60E611AAC08CE00F4B44B /* SelectDualTests.swift in Sources */ = {isa = PBXBuildFile; fileRef = 03E60E601AAC08CE00F4B44B /* SelectDualTests.swift */; };
		03EE7ECD1A94217000F4B44B /* select-types.swift in Sources */ = {isa = PBXBuildFile; fileRef = 03F3FD691A69D90400F4B44B /* select-types.swift */; };
		03F3FD6A1A69D90400F4B44B /* select-types.swift in Sources */ = {isa = PBXBuildFile; fileRef = 03F3FD691A69D90400F4B44B /* select-types.swift */; };
		03F3FD6E1A6A4E7900F4B44B /* select-types.swift in Sources */ = {isa = PBXBuildFile; fileRef = 03F3FD691A69D90400F4B44B /* select-types.swift */; };
		03F3FD741A6D762C00F4B44B /* logging.swift in Sources */ = {isa = PBXBuildFile; fileRef = 03AD477A1A6834FE00F4B44B /* logging.swift */; };
		03F3FD751A6D76B300F4B44B /* SelectTests.swift in Sources */ = {isa = PBXBuildFile; fileRef = 03F3FD711A6B207E00F4B44B /* SelectTests.swift */; };
/* End PBXBuildFile section */

/* Begin PBXContainerItemProxy section */
		035B606B1A67433800F4B44B /* PBXContainerItemProxy */ = {
			isa = PBXContainerItemProxy;
			containerPortal = 035B60551A67433800F4B44B /* Project object */;
			proxyType = 1;
			remoteGlobalIDString = 035B605D1A67433800F4B44B;
			remoteInfo = Channels;
		};
/* End PBXContainerItemProxy section */

/* Begin PBXCopyFilesBuildPhase section */
		03AD475A1A68346300F4B44B /* CopyFiles */ = {
			isa = PBXCopyFilesBuildPhase;
			buildActionMask = 2147483647;
			dstPath = /usr/share/man/man1/;
			dstSubfolderSpec = 0;
			files = (
			);
			runOnlyForDeploymentPostprocessing = 1;
		};
		03AD47851A68366A00F4B44B /* CopyFiles */ = {
			isa = PBXCopyFilesBuildPhase;
			buildActionMask = 2147483647;
			dstPath = /usr/share/man/man1/;
			dstSubfolderSpec = 0;
			files = (
			);
			runOnlyForDeploymentPostprocessing = 1;
		};
/* End PBXCopyFilesBuildPhase section */

/* Begin PBXFileReference section */
		032CCD3E1A79BE9400F4B44B /* merge-select.swift */ = {isa = PBXFileReference; fileEncoding = 4; lastKnownFileType = sourcecode.swift; name = "merge-select.swift"; path = "select/merge-select.swift"; sourceTree = "<group>"; };
		0336B9B41ABB1BF700F4B44B /* async.swift */ = {isa = PBXFileReference; fileEncoding = 4; lastKnownFileType = sourcecode.swift; name = async.swift; path = utilities/async.swift; sourceTree = "<group>"; };
		0359EAFB1A8C77D300F4B44B /* semaphore-chan.swift */ = {isa = PBXFileReference; fileEncoding = 4; lastKnownFileType = sourcecode.swift; name = "semaphore-chan.swift"; path = "select/semaphore-chan.swift"; sourceTree = "<group>"; };
		035B605E1A67433800F4B44B /* Channels.framework */ = {isa = PBXFileReference; explicitFileType = wrapper.framework; includeInIndex = 0; path = Channels.framework; sourceTree = BUILT_PRODUCTS_DIR; };
		035B60621A67433800F4B44B /* Info.plist */ = {isa = PBXFileReference; lastKnownFileType = text.plist.xml; path = Info.plist; sourceTree = "<group>"; };
		035B60631A67433800F4B44B /* Channels.h */ = {isa = PBXFileReference; lastKnownFileType = sourcecode.c.h; path = Channels.h; sourceTree = "<group>"; };
		035B60691A67433800F4B44B /* ChannelsTests.xctest */ = {isa = PBXFileReference; explicitFileType = wrapper.cfbundle; includeInIndex = 0; path = ChannelsTests.xctest; sourceTree = BUILT_PRODUCTS_DIR; };
		035B606F1A67433800F4B44B /* Info.plist */ = {isa = PBXFileReference; lastKnownFileType = text.plist.xml; path = Info.plist; sourceTree = "<group>"; };
		035B60701A67433800F4B44B /* ChannelsTests.swift */ = {isa = PBXFileReference; lastKnownFileType = sourcecode.swift; path = ChannelsTests.swift; sourceTree = "<group>"; };
		03A21E391AB16E7900F4B44B /* SelectDemoTests.swift */ = {isa = PBXFileReference; fileEncoding = 4; lastKnownFileType = sourcecode.swift; path = SelectDemoTests.swift; sourceTree = "<group>"; };
		03AD47011A6743E500F4B44B /* chan-operators.swift */ = {isa = PBXFileReference; fileEncoding = 4; lastKnownFileType = sourcecode.swift; path = "chan-operators.swift"; sourceTree = "<group>"; };
		03AD47021A6743E500F4B44B /* chan-protocols.swift */ = {isa = PBXFileReference; fileEncoding = 4; lastKnownFileType = sourcecode.swift; path = "chan-protocols.swift"; sourceTree = "<group>"; };
		03AD47031A6743E500F4B44B /* chan-receiver.swift */ = {isa = PBXFileReference; fileEncoding = 4; lastKnownFileType = sourcecode.swift; path = "chan-receiver.swift"; sourceTree = "<group>"; };
		03AD47041A6743E500F4B44B /* chan-sender.swift */ = {isa = PBXFileReference; fileEncoding = 4; lastKnownFileType = sourcecode.swift; path = "chan-sender.swift"; sourceTree = "<group>"; };
		03AD47051A6743E500F4B44B /* chan-singleton.swift */ = {isa = PBXFileReference; fileEncoding = 4; lastKnownFileType = sourcecode.swift; path = "chan-singleton.swift"; sourceTree = "<group>"; };
		03AD47061A6743E500F4B44B /* chan.swift */ = {isa = PBXFileReference; fileEncoding = 4; lastKnownFileType = sourcecode.swift; path = chan.swift; sourceTree = "<group>"; };
		03AD47071A6743E500F4B44B /* channel.swift */ = {isa = PBXFileReference; fileEncoding = 4; lastKnownFileType = sourcecode.swift; path = channel.swift; sourceTree = "<group>"; };
		03AD47101A6743E500F4B44B /* pchan-buffered1.swift */ = {isa = PBXFileReference; fileEncoding = 4; lastKnownFileType = sourcecode.swift; path = "pchan-buffered1.swift"; sourceTree = "<group>"; };
		03AD47111A6743E500F4B44B /* pchan-bufferedN-queue.swift */ = {isa = PBXFileReference; fileEncoding = 4; lastKnownFileType = sourcecode.swift; path = "pchan-bufferedN-queue.swift"; sourceTree = "<group>"; };
		03AD47121A6743E500F4B44B /* pchan-bufferedN-buffer.swift */ = {isa = PBXFileReference; fileEncoding = 4; lastKnownFileType = sourcecode.swift; path = "pchan-bufferedN-buffer.swift"; sourceTree = "<group>"; };
		03AD47131A6743E500F4B44B /* pchan.swift */ = {isa = PBXFileReference; fileEncoding = 4; lastKnownFileType = sourcecode.swift; path = pchan.swift; sourceTree = "<group>"; };
		03AD47141A6743E500F4B44B /* pchan-unbuffered.swift */ = {isa = PBXFileReference; fileEncoding = 4; lastKnownFileType = sourcecode.swift; path = "pchan-unbuffered.swift"; sourceTree = "<group>"; };
		03AD47161A6743E500F4B44B /* qchan-buffered.swift */ = {isa = PBXFileReference; fileEncoding = 4; lastKnownFileType = sourcecode.swift; path = "qchan-buffered.swift"; sourceTree = "<group>"; };
		03AD47171A6743E500F4B44B /* qchan-unbuffered.swift */ = {isa = PBXFileReference; fileEncoding = 4; lastKnownFileType = sourcecode.swift; path = "qchan-unbuffered.swift"; sourceTree = "<group>"; };
		03AD47181A6743E500F4B44B /* qchan.swift */ = {isa = PBXFileReference; fileEncoding = 4; lastKnownFileType = sourcecode.swift; path = qchan.swift; sourceTree = "<group>"; };
		03AD47191A6743E500F4B44B /* semaphorepool.swift */ = {isa = PBXFileReference; fileEncoding = 4; lastKnownFileType = sourcecode.swift; path = semaphorepool.swift; sourceTree = "<group>"; };
		03AD471C1A6743E500F4B44B /* schan-buffered.swift */ = {isa = PBXFileReference; fileEncoding = 4; lastKnownFileType = sourcecode.swift; path = "schan-buffered.swift"; sourceTree = "<group>"; };
		03AD471D1A6743E500F4B44B /* schan.swift */ = {isa = PBXFileReference; fileEncoding = 4; lastKnownFileType = sourcecode.swift; path = schan.swift; sourceTree = "<group>"; };
		03AD473A1A67441A00F4B44B /* atomicqueue.swift */ = {isa = PBXFileReference; fileEncoding = 4; lastKnownFileType = sourcecode.swift; path = atomicqueue.swift; sourceTree = "<group>"; };
		03AD473C1A67441A00F4B44B /* fastqueue.swift */ = {isa = PBXFileReference; fileEncoding = 4; lastKnownFileType = sourcecode.swift; path = fastqueue.swift; sourceTree = "<group>"; };
		03AD473E1A67441A00F4B44B /* queuetype.swift */ = {isa = PBXFileReference; fileEncoding = 4; lastKnownFileType = sourcecode.swift; path = queuetype.swift; sourceTree = "<group>"; };
		03AD47411A67441A00F4B44B /* semaphorestack.swift */ = {isa = PBXFileReference; fileEncoding = 4; lastKnownFileType = sourcecode.swift; path = semaphorestack.swift; sourceTree = "<group>"; };
		03AD47421A67441A00F4B44B /* semaphorequeue.swift */ = {isa = PBXFileReference; fileEncoding = 4; lastKnownFileType = sourcecode.swift; path = semaphorequeue.swift; sourceTree = "<group>"; };
		03AD474C1A67447B00F4B44B /* BufferedChannelTests.swift */ = {isa = PBXFileReference; fileEncoding = 4; lastKnownFileType = sourcecode.swift; path = BufferedChannelTests.swift; sourceTree = "<group>"; };
		03AD474E1A67448400F4B44B /* SingletonChannelTests.swift */ = {isa = PBXFileReference; fileEncoding = 4; lastKnownFileType = sourcecode.swift; path = SingletonChannelTests.swift; sourceTree = "<group>"; };
		03AD474F1A67448400F4B44B /* UnbufferedChannelTests.swift */ = {isa = PBXFileReference; fileEncoding = 4; lastKnownFileType = sourcecode.swift; path = UnbufferedChannelTests.swift; sourceTree = "<group>"; };
		03AD47521A6744DA00F4B44B /* PChanTests.swift */ = {isa = PBXFileReference; fileEncoding = 4; lastKnownFileType = sourcecode.swift; path = PChanTests.swift; sourceTree = "<group>"; };
		03AD47531A6744DA00F4B44B /* QChanTests.swift */ = {isa = PBXFileReference; fileEncoding = 4; lastKnownFileType = sourcecode.swift; path = QChanTests.swift; sourceTree = "<group>"; };
		03AD47541A6744DA00F4B44B /* SChanTests.swift */ = {isa = PBXFileReference; fileEncoding = 4; lastKnownFileType = sourcecode.swift; path = SChanTests.swift; sourceTree = "<group>"; };
		03AD475C1A68346300F4B44B /* chan-benchmark */ = {isa = PBXFileReference; explicitFileType = "compiled.mach-o.executable"; includeInIndex = 0; path = "chan-benchmark"; sourceTree = BUILT_PRODUCTS_DIR; };
		03AD475E1A68346300F4B44B /* main.swift */ = {isa = PBXFileReference; lastKnownFileType = sourcecode.swift; path = main.swift; sourceTree = "<group>"; };
		03AD47631A68347300F4B44B /* SimpleChannel.swift */ = {isa = PBXFileReference; fileEncoding = 4; lastKnownFileType = sourcecode.swift; path = SimpleChannel.swift; sourceTree = "<group>"; };
		03AD47781A6834F500F4B44B /* timing.swift */ = {isa = PBXFileReference; fileEncoding = 4; lastKnownFileType = sourcecode.swift; name = timing.swift; path = utilities/timing.swift; sourceTree = "<group>"; };
		03AD477A1A6834FE00F4B44B /* logging.swift */ = {isa = PBXFileReference; fileEncoding = 4; lastKnownFileType = sourcecode.swift; name = logging.swift; path = utilities/logging.swift; sourceTree = "<group>"; };
		03AD47871A68366A00F4B44B /* concurrency tester */ = {isa = PBXFileReference; explicitFileType = "compiled.mach-o.executable"; includeInIndex = 0; path = "concurrency tester"; sourceTree = BUILT_PRODUCTS_DIR; };
		03AD47891A68366A00F4B44B /* main.swift */ = {isa = PBXFileReference; lastKnownFileType = sourcecode.swift; path = main.swift; sourceTree = "<group>"; };
		03AD47AD1A688BE900F4B44B /* shuffle.swift */ = {isa = PBXFileReference; fileEncoding = 4; lastKnownFileType = sourcecode.swift; name = shuffle.swift; path = ../utilities/shuffle.swift; sourceTree = "<group>"; };
		03AD47B11A6890B100F4B44B /* merge.swift */ = {isa = PBXFileReference; fileEncoding = 4; lastKnownFileType = sourcecode.swift; path = merge.swift; sourceTree = "<group>"; };
		03AD47BF1A689E0900F4B44B /* MergeTest.swift */ = {isa = PBXFileReference; fileEncoding = 4; lastKnownFileType = sourcecode.swift; path = MergeTest.swift; sourceTree = "<group>"; };
		03B24C0B1A8AC01F00F4B44B /* pchan-bufferedN-array.swift */ = {isa = PBXFileReference; fileEncoding = 4; lastKnownFileType = sourcecode.swift; path = "pchan-bufferedN-array.swift"; sourceTree = "<group>"; };
		03E60E601AAC08CE00F4B44B /* SelectDualTests.swift */ = {isa = PBXFileReference; fileEncoding = 4; lastKnownFileType = sourcecode.swift; path = SelectDualTests.swift; sourceTree = "<group>"; };
		03F3FD691A69D90400F4B44B /* select-types.swift */ = {isa = PBXFileReference; fileEncoding = 4; lastKnownFileType = sourcecode.swift; name = "select-types.swift"; path = "select/select-types.swift"; sourceTree = "<group>"; };
		03F3FD6F1A6AF95400F4B44B /* select.swift */ = {isa = PBXFileReference; fileEncoding = 4; lastKnownFileType = sourcecode.swift; name = select.swift; path = select/select.swift; sourceTree = "<group>"; };
		03F3FD711A6B207E00F4B44B /* SelectTests.swift */ = {isa = PBXFileReference; fileEncoding = 4; lastKnownFileType = sourcecode.swift; path = SelectTests.swift; sourceTree = "<group>"; };
/* End PBXFileReference section */

/* Begin PBXFrameworksBuildPhase section */
		035B605A1A67433800F4B44B /* Frameworks */ = {
			isa = PBXFrameworksBuildPhase;
			buildActionMask = 2147483647;
			files = (
			);
			runOnlyForDeploymentPostprocessing = 0;
		};
		035B60661A67433800F4B44B /* Frameworks */ = {
			isa = PBXFrameworksBuildPhase;
			buildActionMask = 2147483647;
			files = (
				035B606A1A67433800F4B44B /* Channels.framework in Frameworks */,
			);
			runOnlyForDeploymentPostprocessing = 0;
		};
		03AD47591A68346300F4B44B /* Frameworks */ = {
			isa = PBXFrameworksBuildPhase;
			buildActionMask = 2147483647;
			files = (
			);
			runOnlyForDeploymentPostprocessing = 0;
		};
		03AD47841A68366A00F4B44B /* Frameworks */ = {
			isa = PBXFrameworksBuildPhase;
			buildActionMask = 2147483647;
			files = (
			);
			runOnlyForDeploymentPostprocessing = 0;
		};
/* End PBXFrameworksBuildPhase section */

/* Begin PBXGroup section */
		035B60541A67433800F4B44B = {
			isa = PBXGroup;
			children = (
				03AD46FF1A6743E500F4B44B /* concurrency */,
				03AD47381A67440400F4B44B /* utilities */,
				035B60601A67433800F4B44B /* Channels */,
				035B606D1A67433800F4B44B /* ChannelsTests */,
				03AD475D1A68346300F4B44B /* chan-benchmark */,
				03AD47881A68366A00F4B44B /* concurrency tester */,
				035B605F1A67433800F4B44B /* Products */,
			);
			sourceTree = "<group>";
		};
		035B605F1A67433800F4B44B /* Products */ = {
			isa = PBXGroup;
			children = (
				035B605E1A67433800F4B44B /* Channels.framework */,
				035B60691A67433800F4B44B /* ChannelsTests.xctest */,
				03AD475C1A68346300F4B44B /* chan-benchmark */,
				03AD47871A68366A00F4B44B /* concurrency tester */,
			);
			name = Products;
			sourceTree = "<group>";
		};
		035B60601A67433800F4B44B /* Channels */ = {
			isa = PBXGroup;
			children = (
				035B60631A67433800F4B44B /* Channels.h */,
				035B60611A67433800F4B44B /* Supporting Files */,
			);
			path = Channels;
			sourceTree = "<group>";
		};
		035B60611A67433800F4B44B /* Supporting Files */ = {
			isa = PBXGroup;
			children = (
				035B60621A67433800F4B44B /* Info.plist */,
			);
			name = "Supporting Files";
			sourceTree = "<group>";
		};
		035B606D1A67433800F4B44B /* ChannelsTests */ = {
			isa = PBXGroup;
			children = (
				035B60701A67433800F4B44B /* ChannelsTests.swift */,
				03AD474F1A67448400F4B44B /* UnbufferedChannelTests.swift */,
				03AD474C1A67447B00F4B44B /* BufferedChannelTests.swift */,
				03AD474E1A67448400F4B44B /* SingletonChannelTests.swift */,
				03AD47521A6744DA00F4B44B /* PChanTests.swift */,
				03AD47531A6744DA00F4B44B /* QChanTests.swift */,
				03AD47541A6744DA00F4B44B /* SChanTests.swift */,
				03AD47BF1A689E0900F4B44B /* MergeTest.swift */,
				03F3FD711A6B207E00F4B44B /* SelectTests.swift */,
				03E60E601AAC08CE00F4B44B /* SelectDualTests.swift */,
				03A21E391AB16E7900F4B44B /* SelectDemoTests.swift */,
				035B606E1A67433800F4B44B /* Supporting Files */,
			);
			path = ChannelsTests;
			sourceTree = "<group>";
		};
		035B606E1A67433800F4B44B /* Supporting Files */ = {
			isa = PBXGroup;
			children = (
				035B606F1A67433800F4B44B /* Info.plist */,
			);
			name = "Supporting Files";
			sourceTree = "<group>";
		};
		03AD46FF1A6743E500F4B44B /* concurrency */ = {
			isa = PBXGroup;
			children = (
				03AD47071A6743E500F4B44B /* channel.swift */,
				03AD47061A6743E500F4B44B /* chan.swift */,
				03AD47011A6743E500F4B44B /* chan-operators.swift */,
				03AD47021A6743E500F4B44B /* chan-protocols.swift */,
				03AD47031A6743E500F4B44B /* chan-receiver.swift */,
				03AD47041A6743E500F4B44B /* chan-sender.swift */,
				03AD47051A6743E500F4B44B /* chan-singleton.swift */,
				03AD470F1A6743E500F4B44B /* pthread-mutex */,
				03AD47151A6743E500F4B44B /* queue */,
				03AD471B1A6743E500F4B44B /* semaphore */,
				03AD47B11A6890B100F4B44B /* merge.swift */,
				03F3FD681A69D47400F4B44B /* select */,
				03AD47B01A688BFF00F4B44B /* utilities */,
			);
			path = concurrency;
			sourceTree = "<group>";
		};
		03AD470F1A6743E500F4B44B /* pthread-mutex */ = {
			isa = PBXGroup;
			children = (
				03AD47131A6743E500F4B44B /* pchan.swift */,
				03AD47101A6743E500F4B44B /* pchan-buffered1.swift */,
				03AD47121A6743E500F4B44B /* pchan-bufferedN-buffer.swift */,
				03AD47111A6743E500F4B44B /* pchan-bufferedN-queue.swift */,
				03B24C0B1A8AC01F00F4B44B /* pchan-bufferedN-array.swift */,
				03AD47141A6743E500F4B44B /* pchan-unbuffered.swift */,
			);
			path = "pthread-mutex";
			sourceTree = "<group>";
		};
		03AD47151A6743E500F4B44B /* queue */ = {
			isa = PBXGroup;
			children = (
				03AD47181A6743E500F4B44B /* qchan.swift */,
				03AD47161A6743E500F4B44B /* qchan-buffered.swift */,
				03AD47171A6743E500F4B44B /* qchan-unbuffered.swift */,
				03AD47191A6743E500F4B44B /* semaphorepool.swift */,
			);
			path = queue;
			sourceTree = "<group>";
		};
		03AD471B1A6743E500F4B44B /* semaphore */ = {
			isa = PBXGroup;
			children = (
				03AD471D1A6743E500F4B44B /* schan.swift */,
				03AD471C1A6743E500F4B44B /* schan-buffered.swift */,
			);
			path = semaphore;
			sourceTree = "<group>";
		};
		03AD47381A67440400F4B44B /* utilities */ = {
			isa = PBXGroup;
			children = (
				0336B9B41ABB1BF700F4B44B /* async.swift */,
				03AD477A1A6834FE00F4B44B /* logging.swift */,
				03AD47781A6834F500F4B44B /* timing.swift */,
			);
			name = utilities;
			sourceTree = "<group>";
		};
		03AD47391A67441A00F4B44B /* queues */ = {
			isa = PBXGroup;
			children = (
				03AD473E1A67441A00F4B44B /* queuetype.swift */,
				03AD473A1A67441A00F4B44B /* atomicqueue.swift */,
				03AD473C1A67441A00F4B44B /* fastqueue.swift */,
				03AD47421A67441A00F4B44B /* semaphorequeue.swift */,
				03AD47411A67441A00F4B44B /* semaphorestack.swift */,
			);
			name = queues;
			path = ../utilities/queues;
			sourceTree = "<group>";
		};
		03AD475D1A68346300F4B44B /* chan-benchmark */ = {
			isa = PBXGroup;
			children = (
				03AD475E1A68346300F4B44B /* main.swift */,
				03AD47631A68347300F4B44B /* SimpleChannel.swift */,
			);
			path = "chan-benchmark";
			sourceTree = "<group>";
		};
		03AD47881A68366A00F4B44B /* concurrency tester */ = {
			isa = PBXGroup;
			children = (
				03AD47891A68366A00F4B44B /* main.swift */,
			);
			path = "concurrency tester";
			sourceTree = "<group>";
		};
		03AD47B01A688BFF00F4B44B /* utilities */ = {
			isa = PBXGroup;
			children = (
				03AD47AD1A688BE900F4B44B /* shuffle.swift */,
				03AD47391A67441A00F4B44B /* queues */,
			);
			name = utilities;
			sourceTree = "<group>";
		};
		03F3FD681A69D47400F4B44B /* select */ = {
			isa = PBXGroup;
			children = (
				03F3FD691A69D90400F4B44B /* select-types.swift */,
				0359EAFB1A8C77D300F4B44B /* semaphore-chan.swift */,
				03F3FD6F1A6AF95400F4B44B /* select.swift */,
				032CCD3E1A79BE9400F4B44B /* merge-select.swift */,
			);
			name = select;
			sourceTree = "<group>";
		};
/* End PBXGroup section */

/* Begin PBXHeadersBuildPhase section */
		035B605B1A67433800F4B44B /* Headers */ = {
			isa = PBXHeadersBuildPhase;
			buildActionMask = 2147483647;
			files = (
			);
			runOnlyForDeploymentPostprocessing = 0;
		};
/* End PBXHeadersBuildPhase section */

/* Begin PBXNativeTarget section */
		035B605D1A67433800F4B44B /* Channels */ = {
			isa = PBXNativeTarget;
			buildConfigurationList = 035B60741A67433800F4B44B /* Build configuration list for PBXNativeTarget "Channels" */;
			buildPhases = (
				035B60591A67433800F4B44B /* Sources */,
				035B605A1A67433800F4B44B /* Frameworks */,
				035B605B1A67433800F4B44B /* Headers */,
				035B605C1A67433800F4B44B /* Resources */,
			);
			buildRules = (
			);
			dependencies = (
			);
			name = Channels;
			productName = Channels;
			productReference = 035B605E1A67433800F4B44B /* Channels.framework */;
			productType = "com.apple.product-type.framework";
		};
		035B60681A67433800F4B44B /* ChannelsTests */ = {
			isa = PBXNativeTarget;
			buildConfigurationList = 035B60771A67433800F4B44B /* Build configuration list for PBXNativeTarget "ChannelsTests" */;
			buildPhases = (
				035B60651A67433800F4B44B /* Sources */,
				035B60661A67433800F4B44B /* Frameworks */,
				035B60671A67433800F4B44B /* Resources */,
			);
			buildRules = (
			);
			dependencies = (
				035B606C1A67433800F4B44B /* PBXTargetDependency */,
			);
			name = ChannelsTests;
			productName = ChannelsTests;
			productReference = 035B60691A67433800F4B44B /* ChannelsTests.xctest */;
			productType = "com.apple.product-type.bundle.unit-test";
		};
		03AD475B1A68346300F4B44B /* chan-benchmark */ = {
			isa = PBXNativeTarget;
			buildConfigurationList = 03AD47601A68346300F4B44B /* Build configuration list for PBXNativeTarget "chan-benchmark" */;
			buildPhases = (
				03AD47581A68346300F4B44B /* Sources */,
				03AD47591A68346300F4B44B /* Frameworks */,
				03AD475A1A68346300F4B44B /* CopyFiles */,
			);
			buildRules = (
			);
			dependencies = (
			);
			name = "chan-benchmark";
			productName = "chan-benchmark";
			productReference = 03AD475C1A68346300F4B44B /* chan-benchmark */;
			productType = "com.apple.product-type.tool";
		};
		03AD47861A68366A00F4B44B /* concurrency tester */ = {
			isa = PBXNativeTarget;
			buildConfigurationList = 03AD478B1A68366A00F4B44B /* Build configuration list for PBXNativeTarget "concurrency tester" */;
			buildPhases = (
				03AD47831A68366A00F4B44B /* Sources */,
				03AD47841A68366A00F4B44B /* Frameworks */,
				03AD47851A68366A00F4B44B /* CopyFiles */,
			);
			buildRules = (
			);
			dependencies = (
			);
			name = "concurrency tester";
			productName = "concurrency tester";
			productReference = 03AD47871A68366A00F4B44B /* concurrency tester */;
			productType = "com.apple.product-type.tool";
		};
/* End PBXNativeTarget section */

/* Begin PBXProject section */
		035B60551A67433800F4B44B /* Project object */ = {
			isa = PBXProject;
			attributes = {
				LastUpgradeCheck = 0610;
				ORGANIZATIONNAME = "Guillaume Lessard";
				TargetAttributes = {
					035B605D1A67433800F4B44B = {
						CreatedOnToolsVersion = 6.1.1;
					};
					035B60681A67433800F4B44B = {
						CreatedOnToolsVersion = 6.1.1;
					};
					03AD475B1A68346300F4B44B = {
						CreatedOnToolsVersion = 6.1.1;
					};
					03AD47861A68366A00F4B44B = {
						CreatedOnToolsVersion = 6.1.1;
					};
				};
			};
			buildConfigurationList = 035B60581A67433800F4B44B /* Build configuration list for PBXProject "Channels" */;
			compatibilityVersion = "Xcode 3.2";
			developmentRegion = English;
			hasScannedForEncodings = 0;
			knownRegions = (
				en,
			);
			mainGroup = 035B60541A67433800F4B44B;
			productRefGroup = 035B605F1A67433800F4B44B /* Products */;
			projectDirPath = "";
			projectRoot = "";
			targets = (
				035B605D1A67433800F4B44B /* Channels */,
				035B60681A67433800F4B44B /* ChannelsTests */,
				03AD475B1A68346300F4B44B /* chan-benchmark */,
				03AD47861A68366A00F4B44B /* concurrency tester */,
			);
		};
/* End PBXProject section */

/* Begin PBXResourcesBuildPhase section */
		035B605C1A67433800F4B44B /* Resources */ = {
			isa = PBXResourcesBuildPhase;
			buildActionMask = 2147483647;
			files = (
			);
			runOnlyForDeploymentPostprocessing = 0;
		};
		035B60671A67433800F4B44B /* Resources */ = {
			isa = PBXResourcesBuildPhase;
			buildActionMask = 2147483647;
			files = (
			);
			runOnlyForDeploymentPostprocessing = 0;
		};
/* End PBXResourcesBuildPhase section */

/* Begin PBXSourcesBuildPhase section */
		035B60591A67433800F4B44B /* Sources */ = {
			isa = PBXSourcesBuildPhase;
			buildActionMask = 2147483647;
			files = (
				03AD47371A6743E500F4B44B /* schan.swift in Sources */,
				03AD47311A6743E500F4B44B /* qchan-buffered.swift in Sources */,
				03AD47251A6743E500F4B44B /* channel.swift in Sources */,
				03AD47471A67441A00F4B44B /* queuetype.swift in Sources */,
				03AD472F1A6743E500F4B44B /* pchan.swift in Sources */,
				03AD474B1A67441A00F4B44B /* semaphorequeue.swift in Sources */,
				03AD47331A6743E500F4B44B /* qchan.swift in Sources */,
				034392C21A7A065200F4B44B /* select.swift in Sources */,
				03747ECD1A8AC9FF00F4B44B /* pchan-bufferedN-array.swift in Sources */,
				03AD47341A6743E500F4B44B /* semaphorepool.swift in Sources */,
				03F3FD741A6D762C00F4B44B /* logging.swift in Sources */,
				03AD47AB1A688ADF00F4B44B /* (null) in Sources */,
				03AD47AF1A688BE900F4B44B /* shuffle.swift in Sources */,
				0370A7171A7C44BC00F4B44B /* merge-select.swift in Sources */,
				03AD472C1A6743E500F4B44B /* pchan-buffered1.swift in Sources */,
				03AD471F1A6743E500F4B44B /* chan-operators.swift in Sources */,
				03AD47321A6743E500F4B44B /* qchan-unbuffered.swift in Sources */,
				03F3FD6A1A69D90400F4B44B /* select-types.swift in Sources */,
				03AD47211A6743E500F4B44B /* chan-receiver.swift in Sources */,
				03AD47451A67441A00F4B44B /* fastqueue.swift in Sources */,
				0359EAFC1A8C77D300F4B44B /* semaphore-chan.swift in Sources */,
				03AD47201A6743E500F4B44B /* chan-protocols.swift in Sources */,
				03AD47241A6743E500F4B44B /* chan.swift in Sources */,
				03AD47221A6743E500F4B44B /* chan-sender.swift in Sources */,
				03AD472E1A6743E500F4B44B /* pchan-bufferedN-buffer.swift in Sources */,
				03AD47231A6743E500F4B44B /* chan-singleton.swift in Sources */,
				03AD472D1A6743E500F4B44B /* pchan-bufferedN-queue.swift in Sources */,
				03AD47301A6743E500F4B44B /* pchan-unbuffered.swift in Sources */,
				03AD47B21A6890B100F4B44B /* merge.swift in Sources */,
				0335FBE31A8B2A9E00F4B44B /* semaphorestack.swift in Sources */,
				03AD47361A6743E500F4B44B /* schan-buffered.swift in Sources */,
				03AD47431A67441A00F4B44B /* atomicqueue.swift in Sources */,
			);
			runOnlyForDeploymentPostprocessing = 0;
		};
		035B60651A67433800F4B44B /* Sources */ = {
			isa = PBXSourcesBuildPhase;
			buildActionMask = 2147483647;
			files = (
				03F3FD751A6D76B300F4B44B /* SelectTests.swift in Sources */,
				03AD474D1A67447B00F4B44B /* BufferedChannelTests.swift in Sources */,
				03E60E611AAC08CE00F4B44B /* SelectDualTests.swift in Sources */,
				03AD47551A6744DA00F4B44B /* PChanTests.swift in Sources */,
				03A21E3A1AB16E7900F4B44B /* SelectDemoTests.swift in Sources */,
				03AD47C01A689E0900F4B44B /* MergeTest.swift in Sources */,
				03AD47511A67448400F4B44B /* UnbufferedChannelTests.swift in Sources */,
				03AD47571A6744DA00F4B44B /* SChanTests.swift in Sources */,
				03AD47501A67448400F4B44B /* SingletonChannelTests.swift in Sources */,
				035B60711A67433800F4B44B /* ChannelsTests.swift in Sources */,
				0336B9B51ABB1BF700F4B44B /* async.swift in Sources */,
				03AD47561A6744DA00F4B44B /* QChanTests.swift in Sources */,
			);
			runOnlyForDeploymentPostprocessing = 0;
		};
		03AD47581A68346300F4B44B /* Sources */ = {
			isa = PBXSourcesBuildPhase;
			buildActionMask = 2147483647;
			files = (
				03AD47681A68348C00F4B44B /* chan-receiver.swift in Sources */,
				03AD47811A68354F00F4B44B /* semaphorequeue.swift in Sources */,
				03AD47721A68348C00F4B44B /* qchan.swift in Sources */,
				03AD476A1A68348C00F4B44B /* chan-singleton.swift in Sources */,
				03AD47761A68348C00F4B44B /* schan.swift in Sources */,
				03AD47731A68348C00F4B44B /* qchan-buffered.swift in Sources */,
				03AD477F1A68354F00F4B44B /* fastqueue.swift in Sources */,
				0335FBE11A8B277500F4B44B /* pchan-bufferedN-array.swift in Sources */,
				0336B9B61ABB1BF700F4B44B /* async.swift in Sources */,
				03AD47751A68348C00F4B44B /* semaphorepool.swift in Sources */,
				03AD476D1A68348C00F4B44B /* pchan.swift in Sources */,
				03AD47791A6834F500F4B44B /* timing.swift in Sources */,
				03AD47771A68348C00F4B44B /* schan-buffered.swift in Sources */,
				03AD477C1A68354F00F4B44B /* queuetype.swift in Sources */,
				03AD476E1A68348C00F4B44B /* pchan-buffered1.swift in Sources */,
				03AD47691A68348C00F4B44B /* chan-sender.swift in Sources */,
				03AD47711A68348C00F4B44B /* pchan-unbuffered.swift in Sources */,
				03AD476C1A68348C00F4B44B /* channel.swift in Sources */,
				03AD477B1A6834FE00F4B44B /* logging.swift in Sources */,
				03AD47741A68348C00F4B44B /* qchan-unbuffered.swift in Sources */,
				03AD475F1A68346300F4B44B /* main.swift in Sources */,
				03AD476F1A68348C00F4B44B /* pchan-bufferedN-queue.swift in Sources */,
				03AD476B1A68348C00F4B44B /* chan.swift in Sources */,
				03AD47661A68348C00F4B44B /* chan-operators.swift in Sources */,
				03AD47701A68348C00F4B44B /* pchan-bufferedN-buffer.swift in Sources */,
				03AD47641A68347300F4B44B /* SimpleChannel.swift in Sources */,
				03F3FD6E1A6A4E7900F4B44B /* select-types.swift in Sources */,
				032DEC241A8D84F600F4B44B /* semaphore-chan.swift in Sources */,
				03AD47671A68348C00F4B44B /* chan-protocols.swift in Sources */,
				0335FBE41A8B2A9F00F4B44B /* semaphorestack.swift in Sources */,
				03AD477E1A68354F00F4B44B /* atomicqueue.swift in Sources */,
			);
			runOnlyForDeploymentPostprocessing = 0;
		};
		03AD47831A68366A00F4B44B /* Sources */ = {
			isa = PBXSourcesBuildPhase;
			buildActionMask = 2147483647;
			files = (
				03AD479D1A68369C00F4B44B /* qchan-unbuffered.swift in Sources */,
				03AD47981A68369C00F4B44B /* pchan-bufferedN-queue.swift in Sources */,
				03AD47A11A6836B300F4B44B /* logging.swift in Sources */,
				03AD479E1A68369C00F4B44B /* semaphorepool.swift in Sources */,
				0335FBE51A8B2A9F00F4B44B /* semaphorestack.swift in Sources */,
				03AD47951A68369C00F4B44B /* channel.swift in Sources */,
				03AD47A01A68369C00F4B44B /* schan-buffered.swift in Sources */,
				0335FBE21A8B277600F4B44B /* pchan-bufferedN-array.swift in Sources */,
				03AD47A51A6836B800F4B44B /* atomicqueue.swift in Sources */,
				03AD47921A68369C00F4B44B /* chan-sender.swift in Sources */,
				03AD47A21A6836B300F4B44B /* timing.swift in Sources */,
				03AD478F1A68369C00F4B44B /* chan-operators.swift in Sources */,
				03AD479B1A68369C00F4B44B /* qchan.swift in Sources */,
				03AD47971A68369C00F4B44B /* pchan-buffered1.swift in Sources */,
				03AD47931A68369C00F4B44B /* chan-singleton.swift in Sources */,
				0336B9B71ABB1BF700F4B44B /* async.swift in Sources */,
				0325764C1ABB477F00F4B44B /* semaphore-chan.swift in Sources */,
				03AD479F1A68369C00F4B44B /* schan.swift in Sources */,
				03AD47991A68369C00F4B44B /* pchan-bufferedN-buffer.swift in Sources */,
				03AD47A81A6836B800F4B44B /* semaphorequeue.swift in Sources */,
				03AD479C1A68369C00F4B44B /* qchan-buffered.swift in Sources */,
				03AD478A1A68366A00F4B44B /* main.swift in Sources */,
				03AD47A31A6836B800F4B44B /* queuetype.swift in Sources */,
				03AD47961A68369C00F4B44B /* pchan.swift in Sources */,
				03AD479A1A68369C00F4B44B /* pchan-unbuffered.swift in Sources */,
				03EE7ECD1A94217000F4B44B /* select-types.swift in Sources */,
				03AD47901A68369C00F4B44B /* chan-protocols.swift in Sources */,
				03AD47A61A6836B800F4B44B /* fastqueue.swift in Sources */,
				03AD47911A68369C00F4B44B /* chan-receiver.swift in Sources */,
				03AD47941A68369C00F4B44B /* chan.swift in Sources */,
			);
			runOnlyForDeploymentPostprocessing = 0;
		};
/* End PBXSourcesBuildPhase section */

/* Begin PBXTargetDependency section */
		035B606C1A67433800F4B44B /* PBXTargetDependency */ = {
			isa = PBXTargetDependency;
			target = 035B605D1A67433800F4B44B /* Channels */;
			targetProxy = 035B606B1A67433800F4B44B /* PBXContainerItemProxy */;
		};
/* End PBXTargetDependency section */

/* Begin XCBuildConfiguration section */
		035B60721A67433800F4B44B /* Debug */ = {
			isa = XCBuildConfiguration;
			buildSettings = {
				CLANG_ENABLE_MODULES = YES;
				CLANG_ENABLE_OBJC_ARC = YES;
				CLANG_WARN_BOOL_CONVERSION = YES;
				CLANG_WARN_CONSTANT_CONVERSION = YES;
				CLANG_WARN_DIRECT_OBJC_ISA_USAGE = YES_ERROR;
				CLANG_WARN_EMPTY_BODY = YES;
				CLANG_WARN_ENUM_CONVERSION = YES;
				CLANG_WARN_INT_CONVERSION = YES;
				CLANG_WARN_OBJC_ROOT_CLASS = YES_ERROR;
				CLANG_WARN_UNREACHABLE_CODE = YES;
				CLANG_WARN__DUPLICATE_METHOD_MATCH = YES;
				CURRENT_PROJECT_VERSION = 1;
				ENABLE_STRICT_OBJC_MSGSEND = YES;
				GCC_PREPROCESSOR_DEFINITIONS = (
					"DEBUG=1",
					"$(inherited)",
				);
				GCC_WARN_64_TO_32_BIT_CONVERSION = YES;
				GCC_WARN_ABOUT_RETURN_TYPE = YES_ERROR;
				GCC_WARN_UNDECLARED_SELECTOR = YES;
				GCC_WARN_UNINITIALIZED_AUTOS = YES_AGGRESSIVE;
				GCC_WARN_UNUSED_FUNCTION = YES;
				GCC_WARN_UNUSED_VARIABLE = YES;
				MACOSX_DEPLOYMENT_TARGET = 10.10;
				MTL_ENABLE_DEBUG_INFO = YES;
				SWIFT_OPTIMIZATION_LEVEL = "-Onone";
				VERSIONING_SYSTEM = "apple-generic";
				VERSION_INFO_PREFIX = "";
			};
			name = Debug;
		};
		035B60731A67433800F4B44B /* Release */ = {
			isa = XCBuildConfiguration;
			buildSettings = {
				CLANG_ENABLE_MODULES = YES;
				CLANG_ENABLE_OBJC_ARC = YES;
				CLANG_WARN_BOOL_CONVERSION = YES;
				CLANG_WARN_CONSTANT_CONVERSION = YES;
				CLANG_WARN_DIRECT_OBJC_ISA_USAGE = YES_ERROR;
				CLANG_WARN_EMPTY_BODY = YES;
				CLANG_WARN_ENUM_CONVERSION = YES;
				CLANG_WARN_INT_CONVERSION = YES;
				CLANG_WARN_OBJC_ROOT_CLASS = YES_ERROR;
				CLANG_WARN_UNREACHABLE_CODE = YES;
				CLANG_WARN__DUPLICATE_METHOD_MATCH = YES;
				CURRENT_PROJECT_VERSION = 1;
				ENABLE_STRICT_OBJC_MSGSEND = YES;
				GCC_WARN_64_TO_32_BIT_CONVERSION = YES;
				GCC_WARN_ABOUT_RETURN_TYPE = YES_ERROR;
				GCC_WARN_UNDECLARED_SELECTOR = YES;
				GCC_WARN_UNINITIALIZED_AUTOS = YES_AGGRESSIVE;
				GCC_WARN_UNUSED_FUNCTION = YES;
				GCC_WARN_UNUSED_VARIABLE = YES;
				MACOSX_DEPLOYMENT_TARGET = 10.10;
				MTL_ENABLE_DEBUG_INFO = NO;
				SWIFT_WHOLE_MODULE_OPTIMIZATION = YES;
				VERSIONING_SYSTEM = "apple-generic";
				VERSION_INFO_PREFIX = "";
			};
			name = Release;
		};
		035B60751A67433800F4B44B /* Debug */ = {
			isa = XCBuildConfiguration;
			buildSettings = {
				COMBINE_HIDPI_IMAGES = YES;
				DEFINES_MODULE = YES;
				DYLIB_COMPATIBILITY_VERSION = 1;
				DYLIB_CURRENT_VERSION = 1;
				DYLIB_INSTALL_NAME_BASE = "@rpath";
				FRAMEWORK_VERSION = A;
				INFOPLIST_FILE = Channels/Info.plist;
				INSTALL_PATH = "$(LOCAL_LIBRARY_DIR)/Frameworks";
				LD_RUNPATH_SEARCH_PATHS = "$(inherited) @executable_path/../Frameworks @loader_path/Frameworks";
				PRODUCT_NAME = "$(TARGET_NAME)";
				SKIP_INSTALL = YES;
			};
			name = Debug;
		};
		035B60761A67433800F4B44B /* Release */ = {
			isa = XCBuildConfiguration;
			buildSettings = {
				COMBINE_HIDPI_IMAGES = YES;
				DEFINES_MODULE = YES;
				DYLIB_COMPATIBILITY_VERSION = 1;
				DYLIB_CURRENT_VERSION = 1;
				DYLIB_INSTALL_NAME_BASE = "@rpath";
				FRAMEWORK_VERSION = A;
				INFOPLIST_FILE = Channels/Info.plist;
				INSTALL_PATH = "$(LOCAL_LIBRARY_DIR)/Frameworks";
				LD_RUNPATH_SEARCH_PATHS = "$(inherited) @executable_path/../Frameworks @loader_path/Frameworks";
				PRODUCT_NAME = "$(TARGET_NAME)";
				SKIP_INSTALL = YES;
			};
			name = Release;
		};
		035B60781A67433800F4B44B /* Debug */ = {
			isa = XCBuildConfiguration;
			buildSettings = {
				COMBINE_HIDPI_IMAGES = YES;
				FRAMEWORK_SEARCH_PATHS = (
					"$(DEVELOPER_FRAMEWORKS_DIR)",
					"$(inherited)",
				);
				INFOPLIST_FILE = ChannelsTests/Info.plist;
				LD_RUNPATH_SEARCH_PATHS = "$(inherited) @executable_path/../Frameworks @loader_path/../Frameworks";
				PRODUCT_NAME = "$(TARGET_NAME)";
			};
			name = Debug;
		};
		035B60791A67433800F4B44B /* Release */ = {
			isa = XCBuildConfiguration;
			buildSettings = {
				COMBINE_HIDPI_IMAGES = YES;
				FRAMEWORK_SEARCH_PATHS = (
					"$(DEVELOPER_FRAMEWORKS_DIR)",
					"$(inherited)",
				);
				INFOPLIST_FILE = ChannelsTests/Info.plist;
				LD_RUNPATH_SEARCH_PATHS = "$(inherited) @executable_path/../Frameworks @loader_path/../Frameworks";
				PRODUCT_NAME = "$(TARGET_NAME)";
			};
			name = Release;
		};
		03AD47611A68346300F4B44B /* Debug */ = {
			isa = XCBuildConfiguration;
			buildSettings = {
				PRODUCT_NAME = "$(TARGET_NAME)";
			};
			name = Debug;
		};
		03AD47621A68346300F4B44B /* Release */ = {
			isa = XCBuildConfiguration;
			buildSettings = {
				PRODUCT_NAME = "$(TARGET_NAME)";
			};
			name = Release;
		};
		03AD478C1A68366A00F4B44B /* Debug */ = {
			isa = XCBuildConfiguration;
			buildSettings = {
				PRODUCT_NAME = "$(TARGET_NAME)";
			};
			name = Debug;
		};
		03AD478D1A68366A00F4B44B /* Release */ = {
			isa = XCBuildConfiguration;
			buildSettings = {
				PRODUCT_NAME = "$(TARGET_NAME)";
			};
			name = Release;
		};
/* End XCBuildConfiguration section */

/* Begin XCConfigurationList section */
		035B60581A67433800F4B44B /* Build configuration list for PBXProject "Channels" */ = {
			isa = XCConfigurationList;
			buildConfigurations = (
				035B60721A67433800F4B44B /* Debug */,
				035B60731A67433800F4B44B /* Release */,
			);
			defaultConfigurationIsVisible = 0;
			defaultConfigurationName = Release;
		};
		035B60741A67433800F4B44B /* Build configuration list for PBXNativeTarget "Channels" */ = {
			isa = XCConfigurationList;
			buildConfigurations = (
				035B60751A67433800F4B44B /* Debug */,
				035B60761A67433800F4B44B /* Release */,
			);
			defaultConfigurationIsVisible = 0;
			defaultConfigurationName = Release;
		};
		035B60771A67433800F4B44B /* Build configuration list for PBXNativeTarget "ChannelsTests" */ = {
			isa = XCConfigurationList;
			buildConfigurations = (
				035B60781A67433800F4B44B /* Debug */,
				035B60791A67433800F4B44B /* Release */,
			);
			defaultConfigurationIsVisible = 0;
			defaultConfigurationName = Release;
		};
		03AD47601A68346300F4B44B /* Build configuration list for PBXNativeTarget "chan-benchmark" */ = {
			isa = XCConfigurationList;
			buildConfigurations = (
				03AD47611A68346300F4B44B /* Debug */,
				03AD47621A68346300F4B44B /* Release */,
			);
			defaultConfigurationIsVisible = 0;
			defaultConfigurationName = Release;
		};
		03AD478B1A68366A00F4B44B /* Build configuration list for PBXNativeTarget "concurrency tester" */ = {
			isa = XCConfigurationList;
			buildConfigurations = (
				03AD478C1A68366A00F4B44B /* Debug */,
				03AD478D1A68366A00F4B44B /* Release */,
			);
			defaultConfigurationIsVisible = 0;
			defaultConfigurationName = Release;
		};
/* End XCConfigurationList section */
	};
	rootObject = 035B60551A67433800F4B44B /* Project object */;
}<|MERGE_RESOLUTION|>--- conflicted
+++ resolved
@@ -17,12 +17,9 @@
 		0336B9B51ABB1BF700F4B44B /* async.swift in Sources */ = {isa = PBXBuildFile; fileRef = 0336B9B41ABB1BF700F4B44B /* async.swift */; };
 		0336B9B61ABB1BF700F4B44B /* async.swift in Sources */ = {isa = PBXBuildFile; fileRef = 0336B9B41ABB1BF700F4B44B /* async.swift */; };
 		0336B9B71ABB1BF700F4B44B /* async.swift in Sources */ = {isa = PBXBuildFile; fileRef = 0336B9B41ABB1BF700F4B44B /* async.swift */; };
-<<<<<<< HEAD
 		034392C21A7A065200F4B44B /* select.swift in Sources */ = {isa = PBXBuildFile; fileRef = 03F3FD6F1A6AF95400F4B44B /* select.swift */; };
 		0359EAFC1A8C77D300F4B44B /* semaphore-chan.swift in Sources */ = {isa = PBXBuildFile; fileRef = 0359EAFB1A8C77D300F4B44B /* semaphore-chan.swift */; };
 		035B60641A67433800F4B44B /* Channels.h in Headers */ = {isa = PBXBuildFile; fileRef = 035B60631A67433800F4B44B /* Channels.h */; settings = {ATTRIBUTES = (Public, ); }; };
-=======
->>>>>>> 1bede9b1
 		035B606A1A67433800F4B44B /* Channels.framework in Frameworks */ = {isa = PBXBuildFile; fileRef = 035B605E1A67433800F4B44B /* Channels.framework */; };
 		035B60711A67433800F4B44B /* ChannelsTests.swift in Sources */ = {isa = PBXBuildFile; fileRef = 035B60701A67433800F4B44B /* ChannelsTests.swift */; };
 		0370A7171A7C44BC00F4B44B /* merge-select.swift in Sources */ = {isa = PBXBuildFile; fileRef = 032CCD3E1A79BE9400F4B44B /* merge-select.swift */; };
