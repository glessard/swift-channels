// !$*UTF8*$!
{
	archiveVersion = 1;
	classes = {
	};
	objectVersion = 46;
	objects = {

/* Begin PBXBuildFile section */
		0335FBE11A8B277500F4B44B /* pchan-bufferedN-array.swift in Sources */ = {isa = PBXBuildFile; fileRef = 03B24C0B1A8AC01F00F4B44B /* pchan-bufferedN-array.swift */; };
		0335FBE21A8B277600F4B44B /* pchan-bufferedN-array.swift in Sources */ = {isa = PBXBuildFile; fileRef = 03B24C0B1A8AC01F00F4B44B /* pchan-bufferedN-array.swift */; };
		0336B9B51ABB1BF700F4B44B /* async.swift in Sources */ = {isa = PBXBuildFile; fileRef = 0336B9B41ABB1BF700F4B44B /* async.swift */; };
		0336B9B61ABB1BF700F4B44B /* async.swift in Sources */ = {isa = PBXBuildFile; fileRef = 0336B9B41ABB1BF700F4B44B /* async.swift */; };
		0336B9B71ABB1BF700F4B44B /* async.swift in Sources */ = {isa = PBXBuildFile; fileRef = 0336B9B41ABB1BF700F4B44B /* async.swift */; };
		033912031ABD3DC000F4B44B /* ChannelsExamples.swift in Sources */ = {isa = PBXBuildFile; fileRef = 033912021ABD3DC000F4B44B /* ChannelsExamples.swift */; };
		034392C21A7A065200F4B44B /* select.swift in Sources */ = {isa = PBXBuildFile; fileRef = 03F3FD6F1A6AF95400F4B44B /* select.swift */; };
		034CABE31AC210BC00F4B44B /* schan-singleton.swift in Sources */ = {isa = PBXBuildFile; fileRef = 034CABE21AC210BC00F4B44B /* schan-singleton.swift */; };
		035B606A1A67433800F4B44B /* Channels.framework in Frameworks */ = {isa = PBXBuildFile; fileRef = 035B605E1A67433800F4B44B /* Channels.framework */; };
		035B60711A67433800F4B44B /* ChannelsTests.swift in Sources */ = {isa = PBXBuildFile; fileRef = 035B60701A67433800F4B44B /* ChannelsTests.swift */; };
		0370A7171A7C44BC00F4B44B /* merge-select.swift in Sources */ = {isa = PBXBuildFile; fileRef = 032CCD3E1A79BE9400F4B44B /* merge-select.swift */; };
		03A21E3A1AB16E7900F4B44B /* SelectExamples.swift in Sources */ = {isa = PBXBuildFile; fileRef = 03A21E391AB16E7900F4B44B /* SelectExamples.swift */; };
		03AD471F1A6743E500F4B44B /* chan-operators.swift in Sources */ = {isa = PBXBuildFile; fileRef = 03AD47011A6743E500F4B44B /* chan-operators.swift */; };
		03AD47201A6743E500F4B44B /* chan-protocols.swift in Sources */ = {isa = PBXBuildFile; fileRef = 03AD47021A6743E500F4B44B /* chan-protocols.swift */; };
		03AD47211A6743E500F4B44B /* chan-receiver.swift in Sources */ = {isa = PBXBuildFile; fileRef = 03AD47031A6743E500F4B44B /* chan-receiver.swift */; };
		03AD47221A6743E500F4B44B /* chan-sender.swift in Sources */ = {isa = PBXBuildFile; fileRef = 03AD47041A6743E500F4B44B /* chan-sender.swift */; };
		03AD47241A6743E500F4B44B /* chan.swift in Sources */ = {isa = PBXBuildFile; fileRef = 03AD47061A6743E500F4B44B /* chan.swift */; };
		03AD47251A6743E500F4B44B /* channel.swift in Sources */ = {isa = PBXBuildFile; fileRef = 03AD47071A6743E500F4B44B /* channel.swift */; };
		03AD47311A6743E500F4B44B /* qchan-buffered.swift in Sources */ = {isa = PBXBuildFile; fileRef = 03AD47161A6743E500F4B44B /* qchan-buffered.swift */; };
		03AD47321A6743E500F4B44B /* qchan-unbuffered.swift in Sources */ = {isa = PBXBuildFile; fileRef = 03AD47171A6743E500F4B44B /* qchan-unbuffered.swift */; };
		03AD47331A6743E500F4B44B /* qchan.swift in Sources */ = {isa = PBXBuildFile; fileRef = 03AD47181A6743E500F4B44B /* qchan.swift */; };
		03AD47361A6743E500F4B44B /* schan-buffered.swift in Sources */ = {isa = PBXBuildFile; fileRef = 03AD471C1A6743E500F4B44B /* schan-buffered.swift */; };
		03AD47371A6743E500F4B44B /* schan.swift in Sources */ = {isa = PBXBuildFile; fileRef = 03AD471D1A6743E500F4B44B /* schan.swift */; };
		03AD47431A67441A00F4B44B /* atomicqueue.swift in Sources */ = {isa = PBXBuildFile; fileRef = 03AD473A1A67441A00F4B44B /* atomicqueue.swift */; };
		03AD47451A67441A00F4B44B /* fastqueue.swift in Sources */ = {isa = PBXBuildFile; fileRef = 03AD473C1A67441A00F4B44B /* fastqueue.swift */; };
		03AD47471A67441A00F4B44B /* queuetype.swift in Sources */ = {isa = PBXBuildFile; fileRef = 03AD473E1A67441A00F4B44B /* queuetype.swift */; };
		03AD474D1A67447B00F4B44B /* BufferedChannelTests.swift in Sources */ = {isa = PBXBuildFile; fileRef = 03AD474C1A67447B00F4B44B /* BufferedChannelTests.swift */; };
		03AD47501A67448400F4B44B /* SingletonChannelTests.swift in Sources */ = {isa = PBXBuildFile; fileRef = 03AD474E1A67448400F4B44B /* SingletonChannelTests.swift */; };
		03AD47511A67448400F4B44B /* UnbufferedChannelTests.swift in Sources */ = {isa = PBXBuildFile; fileRef = 03AD474F1A67448400F4B44B /* UnbufferedChannelTests.swift */; };
		03AD47571A6744DA00F4B44B /* SChanTests.swift in Sources */ = {isa = PBXBuildFile; fileRef = 03AD47541A6744DA00F4B44B /* SChanTests.swift */; };
		03AD475F1A68346300F4B44B /* main.swift in Sources */ = {isa = PBXBuildFile; fileRef = 03AD475E1A68346300F4B44B /* main.swift */; };
		03AD47641A68347300F4B44B /* SimpleChannel.swift in Sources */ = {isa = PBXBuildFile; fileRef = 03AD47631A68347300F4B44B /* SimpleChannel.swift */; };
		03AD47661A68348C00F4B44B /* chan-operators.swift in Sources */ = {isa = PBXBuildFile; fileRef = 03AD47011A6743E500F4B44B /* chan-operators.swift */; };
		03AD47671A68348C00F4B44B /* chan-protocols.swift in Sources */ = {isa = PBXBuildFile; fileRef = 03AD47021A6743E500F4B44B /* chan-protocols.swift */; };
		03AD47681A68348C00F4B44B /* chan-receiver.swift in Sources */ = {isa = PBXBuildFile; fileRef = 03AD47031A6743E500F4B44B /* chan-receiver.swift */; };
		03AD47691A68348C00F4B44B /* chan-sender.swift in Sources */ = {isa = PBXBuildFile; fileRef = 03AD47041A6743E500F4B44B /* chan-sender.swift */; };
		03AD476B1A68348C00F4B44B /* chan.swift in Sources */ = {isa = PBXBuildFile; fileRef = 03AD47061A6743E500F4B44B /* chan.swift */; };
		03AD476C1A68348C00F4B44B /* channel.swift in Sources */ = {isa = PBXBuildFile; fileRef = 03AD47071A6743E500F4B44B /* channel.swift */; };
		03AD476D1A68348C00F4B44B /* pchan.swift in Sources */ = {isa = PBXBuildFile; fileRef = 03AD47131A6743E500F4B44B /* pchan.swift */; };
		03AD476E1A68348C00F4B44B /* pchan-buffered1.swift in Sources */ = {isa = PBXBuildFile; fileRef = 03AD47101A6743E500F4B44B /* pchan-buffered1.swift */; };
		03AD476F1A68348C00F4B44B /* pchan-bufferedN-queue.swift in Sources */ = {isa = PBXBuildFile; fileRef = 03AD47111A6743E500F4B44B /* pchan-bufferedN-queue.swift */; };
		03AD47701A68348C00F4B44B /* pchan-bufferedN-buffer.swift in Sources */ = {isa = PBXBuildFile; fileRef = 03AD47121A6743E500F4B44B /* pchan-bufferedN-buffer.swift */; };
		03AD47721A68348C00F4B44B /* qchan.swift in Sources */ = {isa = PBXBuildFile; fileRef = 03AD47181A6743E500F4B44B /* qchan.swift */; };
		03AD47731A68348C00F4B44B /* qchan-buffered.swift in Sources */ = {isa = PBXBuildFile; fileRef = 03AD47161A6743E500F4B44B /* qchan-buffered.swift */; };
		03AD47741A68348C00F4B44B /* qchan-unbuffered.swift in Sources */ = {isa = PBXBuildFile; fileRef = 03AD47171A6743E500F4B44B /* qchan-unbuffered.swift */; };
		03AD47761A68348C00F4B44B /* schan.swift in Sources */ = {isa = PBXBuildFile; fileRef = 03AD471D1A6743E500F4B44B /* schan.swift */; };
		03AD47771A68348C00F4B44B /* schan-buffered.swift in Sources */ = {isa = PBXBuildFile; fileRef = 03AD471C1A6743E500F4B44B /* schan-buffered.swift */; };
		03AD47791A6834F500F4B44B /* timing.swift in Sources */ = {isa = PBXBuildFile; fileRef = 03AD47781A6834F500F4B44B /* timing.swift */; };
		03AD477B1A6834FE00F4B44B /* logging.swift in Sources */ = {isa = PBXBuildFile; fileRef = 03AD477A1A6834FE00F4B44B /* logging.swift */; };
		03AD477C1A68354F00F4B44B /* queuetype.swift in Sources */ = {isa = PBXBuildFile; fileRef = 03AD473E1A67441A00F4B44B /* queuetype.swift */; };
		03AD477E1A68354F00F4B44B /* atomicqueue.swift in Sources */ = {isa = PBXBuildFile; fileRef = 03AD473A1A67441A00F4B44B /* atomicqueue.swift */; };
		03AD477F1A68354F00F4B44B /* fastqueue.swift in Sources */ = {isa = PBXBuildFile; fileRef = 03AD473C1A67441A00F4B44B /* fastqueue.swift */; };
		03AD478A1A68366A00F4B44B /* main.swift in Sources */ = {isa = PBXBuildFile; fileRef = 03AD47891A68366A00F4B44B /* main.swift */; };
		03AD478F1A68369C00F4B44B /* chan-operators.swift in Sources */ = {isa = PBXBuildFile; fileRef = 03AD47011A6743E500F4B44B /* chan-operators.swift */; };
		03AD47901A68369C00F4B44B /* chan-protocols.swift in Sources */ = {isa = PBXBuildFile; fileRef = 03AD47021A6743E500F4B44B /* chan-protocols.swift */; };
		03AD47911A68369C00F4B44B /* chan-receiver.swift in Sources */ = {isa = PBXBuildFile; fileRef = 03AD47031A6743E500F4B44B /* chan-receiver.swift */; };
		03AD47921A68369C00F4B44B /* chan-sender.swift in Sources */ = {isa = PBXBuildFile; fileRef = 03AD47041A6743E500F4B44B /* chan-sender.swift */; };
		03AD47941A68369C00F4B44B /* chan.swift in Sources */ = {isa = PBXBuildFile; fileRef = 03AD47061A6743E500F4B44B /* chan.swift */; };
		03AD47951A68369C00F4B44B /* channel.swift in Sources */ = {isa = PBXBuildFile; fileRef = 03AD47071A6743E500F4B44B /* channel.swift */; };
		03AD47961A68369C00F4B44B /* pchan.swift in Sources */ = {isa = PBXBuildFile; fileRef = 03AD47131A6743E500F4B44B /* pchan.swift */; };
		03AD47971A68369C00F4B44B /* pchan-buffered1.swift in Sources */ = {isa = PBXBuildFile; fileRef = 03AD47101A6743E500F4B44B /* pchan-buffered1.swift */; };
		03AD47981A68369C00F4B44B /* pchan-bufferedN-queue.swift in Sources */ = {isa = PBXBuildFile; fileRef = 03AD47111A6743E500F4B44B /* pchan-bufferedN-queue.swift */; };
		03AD47991A68369C00F4B44B /* pchan-bufferedN-buffer.swift in Sources */ = {isa = PBXBuildFile; fileRef = 03AD47121A6743E500F4B44B /* pchan-bufferedN-buffer.swift */; };
		03AD479B1A68369C00F4B44B /* qchan.swift in Sources */ = {isa = PBXBuildFile; fileRef = 03AD47181A6743E500F4B44B /* qchan.swift */; };
		03AD479C1A68369C00F4B44B /* qchan-buffered.swift in Sources */ = {isa = PBXBuildFile; fileRef = 03AD47161A6743E500F4B44B /* qchan-buffered.swift */; };
		03AD479D1A68369C00F4B44B /* qchan-unbuffered.swift in Sources */ = {isa = PBXBuildFile; fileRef = 03AD47171A6743E500F4B44B /* qchan-unbuffered.swift */; };
		03AD479F1A68369C00F4B44B /* schan.swift in Sources */ = {isa = PBXBuildFile; fileRef = 03AD471D1A6743E500F4B44B /* schan.swift */; };
		03AD47A01A68369C00F4B44B /* schan-buffered.swift in Sources */ = {isa = PBXBuildFile; fileRef = 03AD471C1A6743E500F4B44B /* schan-buffered.swift */; };
		03AD47A11A6836B300F4B44B /* logging.swift in Sources */ = {isa = PBXBuildFile; fileRef = 03AD477A1A6834FE00F4B44B /* logging.swift */; };
		03AD47A21A6836B300F4B44B /* timing.swift in Sources */ = {isa = PBXBuildFile; fileRef = 03AD47781A6834F500F4B44B /* timing.swift */; };
		03AD47A31A6836B800F4B44B /* queuetype.swift in Sources */ = {isa = PBXBuildFile; fileRef = 03AD473E1A67441A00F4B44B /* queuetype.swift */; };
		03AD47A51A6836B800F4B44B /* atomicqueue.swift in Sources */ = {isa = PBXBuildFile; fileRef = 03AD473A1A67441A00F4B44B /* atomicqueue.swift */; };
		03AD47A61A6836B800F4B44B /* fastqueue.swift in Sources */ = {isa = PBXBuildFile; fileRef = 03AD473C1A67441A00F4B44B /* fastqueue.swift */; };
		03AD47AF1A688BE900F4B44B /* shuffle.swift in Sources */ = {isa = PBXBuildFile; fileRef = 03AD47AD1A688BE900F4B44B /* shuffle.swift */; };
		03AD47B21A6890B100F4B44B /* merge.swift in Sources */ = {isa = PBXBuildFile; fileRef = 03AD47B11A6890B100F4B44B /* merge.swift */; };
		03AD47C01A689E0900F4B44B /* MergeTest.swift in Sources */ = {isa = PBXBuildFile; fileRef = 03AD47BF1A689E0900F4B44B /* MergeTest.swift */; };
<<<<<<< HEAD
		03DE6C141AEE936900F4B44B /* schan-semaphore.swift in Sources */ = {isa = PBXBuildFile; fileRef = 03DE6C131AEE936900F4B44B /* schan-semaphore.swift */; };
		03DE6C151AEE936900F4B44B /* schan-semaphore.swift in Sources */ = {isa = PBXBuildFile; fileRef = 03DE6C131AEE936900F4B44B /* schan-semaphore.swift */; };
		03DE6C161AEE936900F4B44B /* schan-semaphore.swift in Sources */ = {isa = PBXBuildFile; fileRef = 03DE6C131AEE936900F4B44B /* schan-semaphore.swift */; };
=======
		03E50F8F1AC2407600F4B44B /* logging.swift in Sources */ = {isa = PBXBuildFile; fileRef = 03AD477A1A6834FE00F4B44B /* logging.swift */; };
>>>>>>> 3af4ca19
		03E50F901AC3E3DC00F4B44B /* schan-singleton.swift in Sources */ = {isa = PBXBuildFile; fileRef = 034CABE21AC210BC00F4B44B /* schan-singleton.swift */; };
		03E50F911AC3E3DC00F4B44B /* schan-singleton.swift in Sources */ = {isa = PBXBuildFile; fileRef = 034CABE21AC210BC00F4B44B /* schan-singleton.swift */; };
		03E60E611AAC08CE00F4B44B /* SelectSingletonTests.swift in Sources */ = {isa = PBXBuildFile; fileRef = 03E60E601AAC08CE00F4B44B /* SelectSingletonTests.swift */; };
		03EDB5F11AD22B6F00F4B44B /* channel-semaphore.swift in Sources */ = {isa = PBXBuildFile; fileRef = 03EDB5F01AD22B6F00F4B44B /* channel-semaphore.swift */; };
		03EDB5F21AD22BB000F4B44B /* channel-semaphore.swift in Sources */ = {isa = PBXBuildFile; fileRef = 03EDB5F01AD22B6F00F4B44B /* channel-semaphore.swift */; };
		03EDB5F31AD22BB100F4B44B /* channel-semaphore.swift in Sources */ = {isa = PBXBuildFile; fileRef = 03EDB5F01AD22B6F00F4B44B /* channel-semaphore.swift */; };
		03EE7ECD1A94217000F4B44B /* select-types.swift in Sources */ = {isa = PBXBuildFile; fileRef = 03F3FD691A69D90400F4B44B /* select-types.swift */; };
		03F3FD6A1A69D90400F4B44B /* select-types.swift in Sources */ = {isa = PBXBuildFile; fileRef = 03F3FD691A69D90400F4B44B /* select-types.swift */; };
		03F3FD6E1A6A4E7900F4B44B /* select-types.swift in Sources */ = {isa = PBXBuildFile; fileRef = 03F3FD691A69D90400F4B44B /* select-types.swift */; };
		03F3FD751A6D76B300F4B44B /* SelectTests.swift in Sources */ = {isa = PBXBuildFile; fileRef = 03F3FD711A6B207E00F4B44B /* SelectTests.swift */; };
/* End PBXBuildFile section */

/* Begin PBXContainerItemProxy section */
		035B606B1A67433800F4B44B /* PBXContainerItemProxy */ = {
			isa = PBXContainerItemProxy;
			containerPortal = 035B60551A67433800F4B44B /* Project object */;
			proxyType = 1;
			remoteGlobalIDString = 035B605D1A67433800F4B44B;
			remoteInfo = Channels;
		};
/* End PBXContainerItemProxy section */

/* Begin PBXCopyFilesBuildPhase section */
		03AD475A1A68346300F4B44B /* CopyFiles */ = {
			isa = PBXCopyFilesBuildPhase;
			buildActionMask = 2147483647;
			dstPath = /usr/share/man/man1/;
			dstSubfolderSpec = 0;
			files = (
			);
			runOnlyForDeploymentPostprocessing = 1;
		};
		03AD47851A68366A00F4B44B /* CopyFiles */ = {
			isa = PBXCopyFilesBuildPhase;
			buildActionMask = 2147483647;
			dstPath = /usr/share/man/man1/;
			dstSubfolderSpec = 0;
			files = (
			);
			runOnlyForDeploymentPostprocessing = 1;
		};
/* End PBXCopyFilesBuildPhase section */

/* Begin PBXFileReference section */
		032CCD3E1A79BE9400F4B44B /* merge-select.swift */ = {isa = PBXFileReference; fileEncoding = 4; lastKnownFileType = sourcecode.swift; name = "merge-select.swift"; path = "select/merge-select.swift"; sourceTree = "<group>"; };
		0336B9B41ABB1BF700F4B44B /* async.swift */ = {isa = PBXFileReference; fileEncoding = 4; lastKnownFileType = sourcecode.swift; name = async.swift; path = utilities/async.swift; sourceTree = "<group>"; };
		033912021ABD3DC000F4B44B /* ChannelsExamples.swift */ = {isa = PBXFileReference; fileEncoding = 4; lastKnownFileType = sourcecode.swift; path = ChannelsExamples.swift; sourceTree = "<group>"; };
		034CABE21AC210BC00F4B44B /* schan-singleton.swift */ = {isa = PBXFileReference; fileEncoding = 4; lastKnownFileType = sourcecode.swift; path = "schan-singleton.swift"; sourceTree = "<group>"; };
		035B605E1A67433800F4B44B /* Channels.framework */ = {isa = PBXFileReference; explicitFileType = wrapper.framework; includeInIndex = 0; path = Channels.framework; sourceTree = BUILT_PRODUCTS_DIR; };
		035B60621A67433800F4B44B /* Info.plist */ = {isa = PBXFileReference; lastKnownFileType = text.plist.xml; path = Info.plist; sourceTree = "<group>"; };
		035B60631A67433800F4B44B /* Channels.h */ = {isa = PBXFileReference; lastKnownFileType = sourcecode.c.h; path = Channels.h; sourceTree = "<group>"; };
		035B60691A67433800F4B44B /* ChannelsTests.xctest */ = {isa = PBXFileReference; explicitFileType = wrapper.cfbundle; includeInIndex = 0; path = ChannelsTests.xctest; sourceTree = BUILT_PRODUCTS_DIR; };
		035B606F1A67433800F4B44B /* Info.plist */ = {isa = PBXFileReference; lastKnownFileType = text.plist.xml; path = Info.plist; sourceTree = "<group>"; };
		035B60701A67433800F4B44B /* ChannelsTests.swift */ = {isa = PBXFileReference; lastKnownFileType = sourcecode.swift; path = ChannelsTests.swift; sourceTree = "<group>"; };
		03A21E391AB16E7900F4B44B /* SelectExamples.swift */ = {isa = PBXFileReference; fileEncoding = 4; lastKnownFileType = sourcecode.swift; path = SelectExamples.swift; sourceTree = "<group>"; };
		03AD47011A6743E500F4B44B /* chan-operators.swift */ = {isa = PBXFileReference; fileEncoding = 4; lastKnownFileType = sourcecode.swift; path = "chan-operators.swift"; sourceTree = "<group>"; };
		03AD47021A6743E500F4B44B /* chan-protocols.swift */ = {isa = PBXFileReference; fileEncoding = 4; lastKnownFileType = sourcecode.swift; path = "chan-protocols.swift"; sourceTree = "<group>"; };
		03AD47031A6743E500F4B44B /* chan-receiver.swift */ = {isa = PBXFileReference; fileEncoding = 4; lastKnownFileType = sourcecode.swift; path = "chan-receiver.swift"; sourceTree = "<group>"; };
		03AD47041A6743E500F4B44B /* chan-sender.swift */ = {isa = PBXFileReference; fileEncoding = 4; lastKnownFileType = sourcecode.swift; path = "chan-sender.swift"; sourceTree = "<group>"; };
		03AD47061A6743E500F4B44B /* chan.swift */ = {isa = PBXFileReference; fileEncoding = 4; lastKnownFileType = sourcecode.swift; path = chan.swift; sourceTree = "<group>"; };
		03AD47071A6743E500F4B44B /* channel.swift */ = {isa = PBXFileReference; fileEncoding = 4; lastKnownFileType = sourcecode.swift; path = channel.swift; sourceTree = "<group>"; };
		03AD47101A6743E500F4B44B /* pchan-buffered1.swift */ = {isa = PBXFileReference; fileEncoding = 4; lastKnownFileType = sourcecode.swift; path = "pchan-buffered1.swift"; sourceTree = "<group>"; };
		03AD47111A6743E500F4B44B /* pchan-bufferedN-queue.swift */ = {isa = PBXFileReference; fileEncoding = 4; lastKnownFileType = sourcecode.swift; path = "pchan-bufferedN-queue.swift"; sourceTree = "<group>"; };
		03AD47121A6743E500F4B44B /* pchan-bufferedN-buffer.swift */ = {isa = PBXFileReference; fileEncoding = 4; lastKnownFileType = sourcecode.swift; path = "pchan-bufferedN-buffer.swift"; sourceTree = "<group>"; };
		03AD47131A6743E500F4B44B /* pchan.swift */ = {isa = PBXFileReference; fileEncoding = 4; lastKnownFileType = sourcecode.swift; path = pchan.swift; sourceTree = "<group>"; };
		03AD47161A6743E500F4B44B /* qchan-buffered.swift */ = {isa = PBXFileReference; fileEncoding = 4; lastKnownFileType = sourcecode.swift; path = "qchan-buffered.swift"; sourceTree = "<group>"; };
		03AD47171A6743E500F4B44B /* qchan-unbuffered.swift */ = {isa = PBXFileReference; fileEncoding = 4; lastKnownFileType = sourcecode.swift; path = "qchan-unbuffered.swift"; sourceTree = "<group>"; };
		03AD47181A6743E500F4B44B /* qchan.swift */ = {isa = PBXFileReference; fileEncoding = 4; lastKnownFileType = sourcecode.swift; path = qchan.swift; sourceTree = "<group>"; };
		03AD471C1A6743E500F4B44B /* schan-buffered.swift */ = {isa = PBXFileReference; fileEncoding = 4; lastKnownFileType = sourcecode.swift; path = "schan-buffered.swift"; sourceTree = "<group>"; };
		03AD471D1A6743E500F4B44B /* schan.swift */ = {isa = PBXFileReference; fileEncoding = 4; lastKnownFileType = sourcecode.swift; path = schan.swift; sourceTree = "<group>"; };
		03AD473A1A67441A00F4B44B /* atomicqueue.swift */ = {isa = PBXFileReference; fileEncoding = 4; lastKnownFileType = sourcecode.swift; path = atomicqueue.swift; sourceTree = "<group>"; };
		03AD473C1A67441A00F4B44B /* fastqueue.swift */ = {isa = PBXFileReference; fileEncoding = 4; lastKnownFileType = sourcecode.swift; path = fastqueue.swift; sourceTree = "<group>"; };
		03AD473E1A67441A00F4B44B /* queuetype.swift */ = {isa = PBXFileReference; fileEncoding = 4; lastKnownFileType = sourcecode.swift; path = queuetype.swift; sourceTree = "<group>"; };
		03AD474C1A67447B00F4B44B /* BufferedChannelTests.swift */ = {isa = PBXFileReference; fileEncoding = 4; lastKnownFileType = sourcecode.swift; path = BufferedChannelTests.swift; sourceTree = "<group>"; };
		03AD474E1A67448400F4B44B /* SingletonChannelTests.swift */ = {isa = PBXFileReference; fileEncoding = 4; lastKnownFileType = sourcecode.swift; path = SingletonChannelTests.swift; sourceTree = "<group>"; };
		03AD474F1A67448400F4B44B /* UnbufferedChannelTests.swift */ = {isa = PBXFileReference; fileEncoding = 4; lastKnownFileType = sourcecode.swift; path = UnbufferedChannelTests.swift; sourceTree = "<group>"; };
		03AD47521A6744DA00F4B44B /* PChanTests.swift */ = {isa = PBXFileReference; fileEncoding = 4; lastKnownFileType = sourcecode.swift; path = PChanTests.swift; sourceTree = "<group>"; };
		03AD47531A6744DA00F4B44B /* QChanTests.swift */ = {isa = PBXFileReference; fileEncoding = 4; lastKnownFileType = sourcecode.swift; path = QChanTests.swift; sourceTree = "<group>"; };
		03AD47541A6744DA00F4B44B /* SChanTests.swift */ = {isa = PBXFileReference; fileEncoding = 4; lastKnownFileType = sourcecode.swift; path = SChanTests.swift; sourceTree = "<group>"; };
		03AD475C1A68346300F4B44B /* chan-benchmark */ = {isa = PBXFileReference; explicitFileType = "compiled.mach-o.executable"; includeInIndex = 0; path = "chan-benchmark"; sourceTree = BUILT_PRODUCTS_DIR; };
		03AD475E1A68346300F4B44B /* main.swift */ = {isa = PBXFileReference; lastKnownFileType = sourcecode.swift; path = main.swift; sourceTree = "<group>"; };
		03AD47631A68347300F4B44B /* SimpleChannel.swift */ = {isa = PBXFileReference; fileEncoding = 4; lastKnownFileType = sourcecode.swift; path = SimpleChannel.swift; sourceTree = "<group>"; };
		03AD47781A6834F500F4B44B /* timing.swift */ = {isa = PBXFileReference; fileEncoding = 4; lastKnownFileType = sourcecode.swift; name = timing.swift; path = utilities/timing.swift; sourceTree = "<group>"; };
		03AD477A1A6834FE00F4B44B /* logging.swift */ = {isa = PBXFileReference; fileEncoding = 4; lastKnownFileType = sourcecode.swift; name = logging.swift; path = utilities/logging.swift; sourceTree = "<group>"; };
		03AD47871A68366A00F4B44B /* concurrency tester */ = {isa = PBXFileReference; explicitFileType = "compiled.mach-o.executable"; includeInIndex = 0; path = "concurrency tester"; sourceTree = BUILT_PRODUCTS_DIR; };
		03AD47891A68366A00F4B44B /* main.swift */ = {isa = PBXFileReference; lastKnownFileType = sourcecode.swift; path = main.swift; sourceTree = "<group>"; };
		03AD47AD1A688BE900F4B44B /* shuffle.swift */ = {isa = PBXFileReference; fileEncoding = 4; lastKnownFileType = sourcecode.swift; name = shuffle.swift; path = ../utilities/shuffle.swift; sourceTree = "<group>"; };
		03AD47B11A6890B100F4B44B /* merge.swift */ = {isa = PBXFileReference; fileEncoding = 4; lastKnownFileType = sourcecode.swift; path = merge.swift; sourceTree = "<group>"; };
		03AD47BF1A689E0900F4B44B /* MergeTest.swift */ = {isa = PBXFileReference; fileEncoding = 4; lastKnownFileType = sourcecode.swift; path = MergeTest.swift; sourceTree = "<group>"; };
		03B24C0B1A8AC01F00F4B44B /* pchan-bufferedN-array.swift */ = {isa = PBXFileReference; fileEncoding = 4; lastKnownFileType = sourcecode.swift; path = "pchan-bufferedN-array.swift"; sourceTree = "<group>"; };
<<<<<<< HEAD
		03DE6C131AEE936900F4B44B /* schan-semaphore.swift */ = {isa = PBXFileReference; fileEncoding = 4; lastKnownFileType = sourcecode.swift; path = "schan-semaphore.swift"; sourceTree = "<group>"; };
=======
		03E60E601AAC08CE00F4B44B /* SelectSingletonTests.swift */ = {isa = PBXFileReference; fileEncoding = 4; lastKnownFileType = sourcecode.swift; path = SelectSingletonTests.swift; sourceTree = "<group>"; };
>>>>>>> 3af4ca19
		03EDB5F01AD22B6F00F4B44B /* channel-semaphore.swift */ = {isa = PBXFileReference; fileEncoding = 4; lastKnownFileType = sourcecode.swift; name = "channel-semaphore.swift"; path = "channel-semaphore/channel-semaphore.swift"; sourceTree = "<group>"; };
		03F3FD691A69D90400F4B44B /* select-types.swift */ = {isa = PBXFileReference; fileEncoding = 4; lastKnownFileType = sourcecode.swift; name = "select-types.swift"; path = "select/select-types.swift"; sourceTree = "<group>"; };
		03F3FD6F1A6AF95400F4B44B /* select.swift */ = {isa = PBXFileReference; fileEncoding = 4; lastKnownFileType = sourcecode.swift; name = select.swift; path = select/select.swift; sourceTree = "<group>"; };
		03F3FD711A6B207E00F4B44B /* SelectTests.swift */ = {isa = PBXFileReference; fileEncoding = 4; lastKnownFileType = sourcecode.swift; path = SelectTests.swift; sourceTree = "<group>"; };
/* End PBXFileReference section */

/* Begin PBXFrameworksBuildPhase section */
		035B605A1A67433800F4B44B /* Frameworks */ = {
			isa = PBXFrameworksBuildPhase;
			buildActionMask = 2147483647;
			files = (
			);
			runOnlyForDeploymentPostprocessing = 0;
		};
		035B60661A67433800F4B44B /* Frameworks */ = {
			isa = PBXFrameworksBuildPhase;
			buildActionMask = 2147483647;
			files = (
				035B606A1A67433800F4B44B /* Channels.framework in Frameworks */,
			);
			runOnlyForDeploymentPostprocessing = 0;
		};
		03AD47591A68346300F4B44B /* Frameworks */ = {
			isa = PBXFrameworksBuildPhase;
			buildActionMask = 2147483647;
			files = (
			);
			runOnlyForDeploymentPostprocessing = 0;
		};
		03AD47841A68366A00F4B44B /* Frameworks */ = {
			isa = PBXFrameworksBuildPhase;
			buildActionMask = 2147483647;
			files = (
			);
			runOnlyForDeploymentPostprocessing = 0;
		};
/* End PBXFrameworksBuildPhase section */

/* Begin PBXGroup section */
		03019F3F1AD080B800F4B44B /* channel-semaphore */ = {
			isa = PBXGroup;
			children = (
				03EDB5F01AD22B6F00F4B44B /* channel-semaphore.swift */,
			);
			name = "channel-semaphore";
			sourceTree = "<group>";
		};
		035B60541A67433800F4B44B = {
			isa = PBXGroup;
			children = (
				03AD46FF1A6743E500F4B44B /* concurrency */,
				03AD47381A67440400F4B44B /* utilities */,
				035B60601A67433800F4B44B /* Channels */,
				035B606D1A67433800F4B44B /* ChannelsTests */,
				03AD475D1A68346300F4B44B /* chan-benchmark */,
				03AD47881A68366A00F4B44B /* concurrency tester */,
				035B605F1A67433800F4B44B /* Products */,
			);
			sourceTree = "<group>";
		};
		035B605F1A67433800F4B44B /* Products */ = {
			isa = PBXGroup;
			children = (
				035B605E1A67433800F4B44B /* Channels.framework */,
				035B60691A67433800F4B44B /* ChannelsTests.xctest */,
				03AD475C1A68346300F4B44B /* chan-benchmark */,
				03AD47871A68366A00F4B44B /* concurrency tester */,
			);
			name = Products;
			sourceTree = "<group>";
		};
		035B60601A67433800F4B44B /* Channels */ = {
			isa = PBXGroup;
			children = (
				035B60631A67433800F4B44B /* Channels.h */,
				035B60611A67433800F4B44B /* Supporting Files */,
			);
			path = Channels;
			sourceTree = "<group>";
		};
		035B60611A67433800F4B44B /* Supporting Files */ = {
			isa = PBXGroup;
			children = (
				035B60621A67433800F4B44B /* Info.plist */,
			);
			name = "Supporting Files";
			sourceTree = "<group>";
		};
		035B606D1A67433800F4B44B /* ChannelsTests */ = {
			isa = PBXGroup;
			children = (
				033912021ABD3DC000F4B44B /* ChannelsExamples.swift */,
				035B60701A67433800F4B44B /* ChannelsTests.swift */,
				03AD474F1A67448400F4B44B /* UnbufferedChannelTests.swift */,
				03AD474C1A67447B00F4B44B /* BufferedChannelTests.swift */,
				03AD474E1A67448400F4B44B /* SingletonChannelTests.swift */,
				03AD47521A6744DA00F4B44B /* PChanTests.swift */,
				03AD47531A6744DA00F4B44B /* QChanTests.swift */,
				03AD47541A6744DA00F4B44B /* SChanTests.swift */,
				03AD47BF1A689E0900F4B44B /* MergeTest.swift */,
				03A21E391AB16E7900F4B44B /* SelectExamples.swift */,
				03F3FD711A6B207E00F4B44B /* SelectTests.swift */,
				03E60E601AAC08CE00F4B44B /* SelectSingletonTests.swift */,
				035B606E1A67433800F4B44B /* Supporting Files */,
			);
			path = ChannelsTests;
			sourceTree = "<group>";
		};
		035B606E1A67433800F4B44B /* Supporting Files */ = {
			isa = PBXGroup;
			children = (
				035B606F1A67433800F4B44B /* Info.plist */,
			);
			name = "Supporting Files";
			sourceTree = "<group>";
		};
		03AD46FF1A6743E500F4B44B /* concurrency */ = {
			isa = PBXGroup;
			children = (
				03AD47071A6743E500F4B44B /* channel.swift */,
				03AD47061A6743E500F4B44B /* chan.swift */,
				03AD47011A6743E500F4B44B /* chan-operators.swift */,
				03AD47021A6743E500F4B44B /* chan-protocols.swift */,
				03AD47031A6743E500F4B44B /* chan-receiver.swift */,
				03AD47041A6743E500F4B44B /* chan-sender.swift */,
				03AD470F1A6743E500F4B44B /* pthread-mutex */,
				03AD47151A6743E500F4B44B /* queue */,
				03019F3F1AD080B800F4B44B /* channel-semaphore */,
				03AD471B1A6743E500F4B44B /* semaphore */,
				03AD47B11A6890B100F4B44B /* merge.swift */,
				03F3FD681A69D47400F4B44B /* select */,
				03AD47B01A688BFF00F4B44B /* utilities */,
			);
			path = concurrency;
			sourceTree = "<group>";
		};
		03AD470F1A6743E500F4B44B /* pthread-mutex */ = {
			isa = PBXGroup;
			children = (
				03AD47131A6743E500F4B44B /* pchan.swift */,
				03AD47101A6743E500F4B44B /* pchan-buffered1.swift */,
				03AD47121A6743E500F4B44B /* pchan-bufferedN-buffer.swift */,
				03AD47111A6743E500F4B44B /* pchan-bufferedN-queue.swift */,
				03B24C0B1A8AC01F00F4B44B /* pchan-bufferedN-array.swift */,
			);
			path = "pthread-mutex";
			sourceTree = "<group>";
		};
		03AD47151A6743E500F4B44B /* queue */ = {
			isa = PBXGroup;
			children = (
				03AD47181A6743E500F4B44B /* qchan.swift */,
				03AD47161A6743E500F4B44B /* qchan-buffered.swift */,
				03AD47171A6743E500F4B44B /* qchan-unbuffered.swift */,
			);
			path = queue;
			sourceTree = "<group>";
		};
		03AD471B1A6743E500F4B44B /* semaphore */ = {
			isa = PBXGroup;
			children = (
				03AD471D1A6743E500F4B44B /* schan.swift */,
				03AD471C1A6743E500F4B44B /* schan-buffered.swift */,
				03DE6C131AEE936900F4B44B /* schan-semaphore.swift */,
				034CABE21AC210BC00F4B44B /* schan-singleton.swift */,
			);
			path = semaphore;
			sourceTree = "<group>";
		};
		03AD47381A67440400F4B44B /* utilities */ = {
			isa = PBXGroup;
			children = (
				0336B9B41ABB1BF700F4B44B /* async.swift */,
				03AD477A1A6834FE00F4B44B /* logging.swift */,
				03AD47781A6834F500F4B44B /* timing.swift */,
			);
			name = utilities;
			sourceTree = "<group>";
		};
		03AD47391A67441A00F4B44B /* queues */ = {
			isa = PBXGroup;
			children = (
				03AD473E1A67441A00F4B44B /* queuetype.swift */,
				03AD473A1A67441A00F4B44B /* atomicqueue.swift */,
				03AD473C1A67441A00F4B44B /* fastqueue.swift */,
			);
			name = queues;
			path = ../utilities/queues;
			sourceTree = "<group>";
		};
		03AD475D1A68346300F4B44B /* chan-benchmark */ = {
			isa = PBXGroup;
			children = (
				03AD475E1A68346300F4B44B /* main.swift */,
				03AD47631A68347300F4B44B /* SimpleChannel.swift */,
			);
			path = "chan-benchmark";
			sourceTree = "<group>";
		};
		03AD47881A68366A00F4B44B /* concurrency tester */ = {
			isa = PBXGroup;
			children = (
				03AD47891A68366A00F4B44B /* main.swift */,
			);
			path = "concurrency tester";
			sourceTree = "<group>";
		};
		03AD47B01A688BFF00F4B44B /* utilities */ = {
			isa = PBXGroup;
			children = (
				03AD47AD1A688BE900F4B44B /* shuffle.swift */,
				03AD47391A67441A00F4B44B /* queues */,
			);
			name = utilities;
			sourceTree = "<group>";
		};
		03F3FD681A69D47400F4B44B /* select */ = {
			isa = PBXGroup;
			children = (
				03F3FD691A69D90400F4B44B /* select-types.swift */,
				03F3FD6F1A6AF95400F4B44B /* select.swift */,
				032CCD3E1A79BE9400F4B44B /* merge-select.swift */,
			);
			name = select;
			sourceTree = "<group>";
		};
/* End PBXGroup section */

/* Begin PBXHeadersBuildPhase section */
		035B605B1A67433800F4B44B /* Headers */ = {
			isa = PBXHeadersBuildPhase;
			buildActionMask = 2147483647;
			files = (
			);
			runOnlyForDeploymentPostprocessing = 0;
		};
/* End PBXHeadersBuildPhase section */

/* Begin PBXNativeTarget section */
		035B605D1A67433800F4B44B /* Channels */ = {
			isa = PBXNativeTarget;
			buildConfigurationList = 035B60741A67433800F4B44B /* Build configuration list for PBXNativeTarget "Channels" */;
			buildPhases = (
				035B60591A67433800F4B44B /* Sources */,
				035B605A1A67433800F4B44B /* Frameworks */,
				035B605B1A67433800F4B44B /* Headers */,
				035B605C1A67433800F4B44B /* Resources */,
			);
			buildRules = (
			);
			dependencies = (
			);
			name = Channels;
			productName = Channels;
			productReference = 035B605E1A67433800F4B44B /* Channels.framework */;
			productType = "com.apple.product-type.framework";
		};
		035B60681A67433800F4B44B /* ChannelsTests */ = {
			isa = PBXNativeTarget;
			buildConfigurationList = 035B60771A67433800F4B44B /* Build configuration list for PBXNativeTarget "ChannelsTests" */;
			buildPhases = (
				035B60651A67433800F4B44B /* Sources */,
				035B60661A67433800F4B44B /* Frameworks */,
				035B60671A67433800F4B44B /* Resources */,
			);
			buildRules = (
			);
			dependencies = (
				035B606C1A67433800F4B44B /* PBXTargetDependency */,
			);
			name = ChannelsTests;
			productName = ChannelsTests;
			productReference = 035B60691A67433800F4B44B /* ChannelsTests.xctest */;
			productType = "com.apple.product-type.bundle.unit-test";
		};
		03AD475B1A68346300F4B44B /* chan-benchmark */ = {
			isa = PBXNativeTarget;
			buildConfigurationList = 03AD47601A68346300F4B44B /* Build configuration list for PBXNativeTarget "chan-benchmark" */;
			buildPhases = (
				03AD47581A68346300F4B44B /* Sources */,
				03AD47591A68346300F4B44B /* Frameworks */,
				03AD475A1A68346300F4B44B /* CopyFiles */,
			);
			buildRules = (
			);
			dependencies = (
			);
			name = "chan-benchmark";
			productName = "chan-benchmark";
			productReference = 03AD475C1A68346300F4B44B /* chan-benchmark */;
			productType = "com.apple.product-type.tool";
		};
		03AD47861A68366A00F4B44B /* concurrency tester */ = {
			isa = PBXNativeTarget;
			buildConfigurationList = 03AD478B1A68366A00F4B44B /* Build configuration list for PBXNativeTarget "concurrency tester" */;
			buildPhases = (
				03AD47831A68366A00F4B44B /* Sources */,
				03AD47841A68366A00F4B44B /* Frameworks */,
				03AD47851A68366A00F4B44B /* CopyFiles */,
			);
			buildRules = (
			);
			dependencies = (
			);
			name = "concurrency tester";
			productName = "concurrency tester";
			productReference = 03AD47871A68366A00F4B44B /* concurrency tester */;
			productType = "com.apple.product-type.tool";
		};
/* End PBXNativeTarget section */

/* Begin PBXProject section */
		035B60551A67433800F4B44B /* Project object */ = {
			isa = PBXProject;
			attributes = {
				LastUpgradeCheck = 0610;
				ORGANIZATIONNAME = "Guillaume Lessard";
				TargetAttributes = {
					035B605D1A67433800F4B44B = {
						CreatedOnToolsVersion = 6.1.1;
					};
					035B60681A67433800F4B44B = {
						CreatedOnToolsVersion = 6.1.1;
					};
					03AD475B1A68346300F4B44B = {
						CreatedOnToolsVersion = 6.1.1;
					};
					03AD47861A68366A00F4B44B = {
						CreatedOnToolsVersion = 6.1.1;
					};
				};
			};
			buildConfigurationList = 035B60581A67433800F4B44B /* Build configuration list for PBXProject "Channels" */;
			compatibilityVersion = "Xcode 3.2";
			developmentRegion = English;
			hasScannedForEncodings = 0;
			knownRegions = (
				en,
			);
			mainGroup = 035B60541A67433800F4B44B;
			productRefGroup = 035B605F1A67433800F4B44B /* Products */;
			projectDirPath = "";
			projectRoot = "";
			targets = (
				035B605D1A67433800F4B44B /* Channels */,
				035B60681A67433800F4B44B /* ChannelsTests */,
				03AD475B1A68346300F4B44B /* chan-benchmark */,
				03AD47861A68366A00F4B44B /* concurrency tester */,
			);
		};
/* End PBXProject section */

/* Begin PBXResourcesBuildPhase section */
		035B605C1A67433800F4B44B /* Resources */ = {
			isa = PBXResourcesBuildPhase;
			buildActionMask = 2147483647;
			files = (
			);
			runOnlyForDeploymentPostprocessing = 0;
		};
		035B60671A67433800F4B44B /* Resources */ = {
			isa = PBXResourcesBuildPhase;
			buildActionMask = 2147483647;
			files = (
			);
			runOnlyForDeploymentPostprocessing = 0;
		};
/* End PBXResourcesBuildPhase section */

/* Begin PBXSourcesBuildPhase section */
		035B60591A67433800F4B44B /* Sources */ = {
			isa = PBXSourcesBuildPhase;
			buildActionMask = 2147483647;
			files = (
				03AD47371A6743E500F4B44B /* schan.swift in Sources */,
				03AD47311A6743E500F4B44B /* qchan-buffered.swift in Sources */,
				03AD47251A6743E500F4B44B /* channel.swift in Sources */,
				03AD47471A67441A00F4B44B /* queuetype.swift in Sources */,
				03AD47331A6743E500F4B44B /* qchan.swift in Sources */,
				034392C21A7A065200F4B44B /* select.swift in Sources */,
				03AD47AF1A688BE900F4B44B /* shuffle.swift in Sources */,
				0370A7171A7C44BC00F4B44B /* merge-select.swift in Sources */,
				034CABE31AC210BC00F4B44B /* schan-singleton.swift in Sources */,
				03AD471F1A6743E500F4B44B /* chan-operators.swift in Sources */,
				03AD47321A6743E500F4B44B /* qchan-unbuffered.swift in Sources */,
				03F3FD6A1A69D90400F4B44B /* select-types.swift in Sources */,
				03AD47211A6743E500F4B44B /* chan-receiver.swift in Sources */,
				03AD47451A67441A00F4B44B /* fastqueue.swift in Sources */,
				03AD47201A6743E500F4B44B /* chan-protocols.swift in Sources */,
				03AD47241A6743E500F4B44B /* chan.swift in Sources */,
				03DE6C141AEE936900F4B44B /* schan-semaphore.swift in Sources */,
				03AD47221A6743E500F4B44B /* chan-sender.swift in Sources */,
				03AD47B21A6890B100F4B44B /* merge.swift in Sources */,
				03EDB5F11AD22B6F00F4B44B /* channel-semaphore.swift in Sources */,
				03AD47361A6743E500F4B44B /* schan-buffered.swift in Sources */,
				03AD47431A67441A00F4B44B /* atomicqueue.swift in Sources */,
			);
			runOnlyForDeploymentPostprocessing = 0;
		};
		035B60651A67433800F4B44B /* Sources */ = {
			isa = PBXSourcesBuildPhase;
			buildActionMask = 2147483647;
			files = (
				03F3FD751A6D76B300F4B44B /* SelectTests.swift in Sources */,
				03AD474D1A67447B00F4B44B /* BufferedChannelTests.swift in Sources */,
				03E60E611AAC08CE00F4B44B /* SelectSingletonTests.swift in Sources */,
				03A21E3A1AB16E7900F4B44B /* SelectExamples.swift in Sources */,
				03AD47C01A689E0900F4B44B /* MergeTest.swift in Sources */,
				03AD47511A67448400F4B44B /* UnbufferedChannelTests.swift in Sources */,
				03AD47571A6744DA00F4B44B /* SChanTests.swift in Sources */,
				03AD47501A67448400F4B44B /* SingletonChannelTests.swift in Sources */,
				03E50F8F1AC2407600F4B44B /* logging.swift in Sources */,
				033912031ABD3DC000F4B44B /* ChannelsExamples.swift in Sources */,
				035B60711A67433800F4B44B /* ChannelsTests.swift in Sources */,
				0336B9B51ABB1BF700F4B44B /* async.swift in Sources */,
			);
			runOnlyForDeploymentPostprocessing = 0;
		};
		03AD47581A68346300F4B44B /* Sources */ = {
			isa = PBXSourcesBuildPhase;
			buildActionMask = 2147483647;
			files = (
				03AD47681A68348C00F4B44B /* chan-receiver.swift in Sources */,
				03AD47721A68348C00F4B44B /* qchan.swift in Sources */,
				03AD47761A68348C00F4B44B /* schan.swift in Sources */,
				03AD47731A68348C00F4B44B /* qchan-buffered.swift in Sources */,
				03EDB5F21AD22BB000F4B44B /* channel-semaphore.swift in Sources */,
				03AD477F1A68354F00F4B44B /* fastqueue.swift in Sources */,
				0335FBE11A8B277500F4B44B /* pchan-bufferedN-array.swift in Sources */,
				0336B9B61ABB1BF700F4B44B /* async.swift in Sources */,
				03AD476D1A68348C00F4B44B /* pchan.swift in Sources */,
				03AD47791A6834F500F4B44B /* timing.swift in Sources */,
				03AD47771A68348C00F4B44B /* schan-buffered.swift in Sources */,
				03AD477C1A68354F00F4B44B /* queuetype.swift in Sources */,
				03AD476E1A68348C00F4B44B /* pchan-buffered1.swift in Sources */,
				03DE6C151AEE936900F4B44B /* schan-semaphore.swift in Sources */,
				03AD47691A68348C00F4B44B /* chan-sender.swift in Sources */,
				03AD476C1A68348C00F4B44B /* channel.swift in Sources */,
				03AD477B1A6834FE00F4B44B /* logging.swift in Sources */,
				03AD47741A68348C00F4B44B /* qchan-unbuffered.swift in Sources */,
				03AD475F1A68346300F4B44B /* main.swift in Sources */,
				03AD476F1A68348C00F4B44B /* pchan-bufferedN-queue.swift in Sources */,
				03AD476B1A68348C00F4B44B /* chan.swift in Sources */,
				03E50F901AC3E3DC00F4B44B /* schan-singleton.swift in Sources */,
				03AD47661A68348C00F4B44B /* chan-operators.swift in Sources */,
				03AD47701A68348C00F4B44B /* pchan-bufferedN-buffer.swift in Sources */,
				03AD47641A68347300F4B44B /* SimpleChannel.swift in Sources */,
				03F3FD6E1A6A4E7900F4B44B /* select-types.swift in Sources */,
				03AD47671A68348C00F4B44B /* chan-protocols.swift in Sources */,
				03AD477E1A68354F00F4B44B /* atomicqueue.swift in Sources */,
			);
			runOnlyForDeploymentPostprocessing = 0;
		};
		03AD47831A68366A00F4B44B /* Sources */ = {
			isa = PBXSourcesBuildPhase;
			buildActionMask = 2147483647;
			files = (
				03AD479D1A68369C00F4B44B /* qchan-unbuffered.swift in Sources */,
				03AD47981A68369C00F4B44B /* pchan-bufferedN-queue.swift in Sources */,
				03DE6C161AEE936900F4B44B /* schan-semaphore.swift in Sources */,
				03AD47A11A6836B300F4B44B /* logging.swift in Sources */,
				03AD47951A68369C00F4B44B /* channel.swift in Sources */,
				03AD47A01A68369C00F4B44B /* schan-buffered.swift in Sources */,
				0335FBE21A8B277600F4B44B /* pchan-bufferedN-array.swift in Sources */,
				03AD47A51A6836B800F4B44B /* atomicqueue.swift in Sources */,
				03AD47921A68369C00F4B44B /* chan-sender.swift in Sources */,
				03AD47A21A6836B300F4B44B /* timing.swift in Sources */,
				03AD478F1A68369C00F4B44B /* chan-operators.swift in Sources */,
				03AD479B1A68369C00F4B44B /* qchan.swift in Sources */,
				03AD47971A68369C00F4B44B /* pchan-buffered1.swift in Sources */,
				0336B9B71ABB1BF700F4B44B /* async.swift in Sources */,
				03AD479F1A68369C00F4B44B /* schan.swift in Sources */,
				03AD47991A68369C00F4B44B /* pchan-bufferedN-buffer.swift in Sources */,
				03AD479C1A68369C00F4B44B /* qchan-buffered.swift in Sources */,
				03AD478A1A68366A00F4B44B /* main.swift in Sources */,
				03AD47A31A6836B800F4B44B /* queuetype.swift in Sources */,
				03AD47961A68369C00F4B44B /* pchan.swift in Sources */,
				03EE7ECD1A94217000F4B44B /* select-types.swift in Sources */,
				03E50F911AC3E3DC00F4B44B /* schan-singleton.swift in Sources */,
				03AD47901A68369C00F4B44B /* chan-protocols.swift in Sources */,
				03EDB5F31AD22BB100F4B44B /* channel-semaphore.swift in Sources */,
				03AD47A61A6836B800F4B44B /* fastqueue.swift in Sources */,
				03AD47911A68369C00F4B44B /* chan-receiver.swift in Sources */,
				03AD47941A68369C00F4B44B /* chan.swift in Sources */,
			);
			runOnlyForDeploymentPostprocessing = 0;
		};
/* End PBXSourcesBuildPhase section */

/* Begin PBXTargetDependency section */
		035B606C1A67433800F4B44B /* PBXTargetDependency */ = {
			isa = PBXTargetDependency;
			target = 035B605D1A67433800F4B44B /* Channels */;
			targetProxy = 035B606B1A67433800F4B44B /* PBXContainerItemProxy */;
		};
/* End PBXTargetDependency section */

/* Begin XCBuildConfiguration section */
		035B60721A67433800F4B44B /* Debug */ = {
			isa = XCBuildConfiguration;
			buildSettings = {
				CLANG_ENABLE_MODULES = YES;
				CLANG_ENABLE_OBJC_ARC = YES;
				CLANG_WARN_BOOL_CONVERSION = YES;
				CLANG_WARN_CONSTANT_CONVERSION = YES;
				CLANG_WARN_DIRECT_OBJC_ISA_USAGE = YES_ERROR;
				CLANG_WARN_EMPTY_BODY = YES;
				CLANG_WARN_ENUM_CONVERSION = YES;
				CLANG_WARN_INT_CONVERSION = YES;
				CLANG_WARN_OBJC_ROOT_CLASS = YES_ERROR;
				CLANG_WARN_UNREACHABLE_CODE = YES;
				CLANG_WARN__DUPLICATE_METHOD_MATCH = YES;
				CURRENT_PROJECT_VERSION = 1;
				ENABLE_STRICT_OBJC_MSGSEND = YES;
				GCC_PREPROCESSOR_DEFINITIONS = (
					"DEBUG=1",
					"$(inherited)",
				);
				GCC_WARN_64_TO_32_BIT_CONVERSION = YES;
				GCC_WARN_ABOUT_RETURN_TYPE = YES_ERROR;
				GCC_WARN_UNDECLARED_SELECTOR = YES;
				GCC_WARN_UNINITIALIZED_AUTOS = YES_AGGRESSIVE;
				GCC_WARN_UNUSED_FUNCTION = YES;
				GCC_WARN_UNUSED_VARIABLE = YES;
				MACOSX_DEPLOYMENT_TARGET = 10.10;
				MTL_ENABLE_DEBUG_INFO = YES;
				SWIFT_OPTIMIZATION_LEVEL = "-Onone";
				VERSIONING_SYSTEM = "apple-generic";
				VERSION_INFO_PREFIX = "";
			};
			name = Debug;
		};
		035B60731A67433800F4B44B /* Release */ = {
			isa = XCBuildConfiguration;
			buildSettings = {
				CLANG_ENABLE_MODULES = YES;
				CLANG_ENABLE_OBJC_ARC = YES;
				CLANG_WARN_BOOL_CONVERSION = YES;
				CLANG_WARN_CONSTANT_CONVERSION = YES;
				CLANG_WARN_DIRECT_OBJC_ISA_USAGE = YES_ERROR;
				CLANG_WARN_EMPTY_BODY = YES;
				CLANG_WARN_ENUM_CONVERSION = YES;
				CLANG_WARN_INT_CONVERSION = YES;
				CLANG_WARN_OBJC_ROOT_CLASS = YES_ERROR;
				CLANG_WARN_UNREACHABLE_CODE = YES;
				CLANG_WARN__DUPLICATE_METHOD_MATCH = YES;
				CURRENT_PROJECT_VERSION = 1;
				ENABLE_STRICT_OBJC_MSGSEND = YES;
				GCC_WARN_64_TO_32_BIT_CONVERSION = YES;
				GCC_WARN_ABOUT_RETURN_TYPE = YES_ERROR;
				GCC_WARN_UNDECLARED_SELECTOR = YES;
				GCC_WARN_UNINITIALIZED_AUTOS = YES_AGGRESSIVE;
				GCC_WARN_UNUSED_FUNCTION = YES;
				GCC_WARN_UNUSED_VARIABLE = YES;
				MACOSX_DEPLOYMENT_TARGET = 10.10;
				MTL_ENABLE_DEBUG_INFO = NO;
				SWIFT_WHOLE_MODULE_OPTIMIZATION = YES;
				VERSIONING_SYSTEM = "apple-generic";
				VERSION_INFO_PREFIX = "";
			};
			name = Release;
		};
		035B60751A67433800F4B44B /* Debug */ = {
			isa = XCBuildConfiguration;
			buildSettings = {
				COMBINE_HIDPI_IMAGES = YES;
				DEFINES_MODULE = YES;
				DYLIB_COMPATIBILITY_VERSION = 1;
				DYLIB_CURRENT_VERSION = 1;
				DYLIB_INSTALL_NAME_BASE = "@rpath";
				FRAMEWORK_VERSION = A;
				INFOPLIST_FILE = Channels/Info.plist;
				INSTALL_PATH = "$(LOCAL_LIBRARY_DIR)/Frameworks";
				LD_RUNPATH_SEARCH_PATHS = "$(inherited) @executable_path/../Frameworks @loader_path/Frameworks";
				PRODUCT_NAME = "$(TARGET_NAME)";
				SKIP_INSTALL = YES;
			};
			name = Debug;
		};
		035B60761A67433800F4B44B /* Release */ = {
			isa = XCBuildConfiguration;
			buildSettings = {
				COMBINE_HIDPI_IMAGES = YES;
				DEFINES_MODULE = YES;
				DYLIB_COMPATIBILITY_VERSION = 1;
				DYLIB_CURRENT_VERSION = 1;
				DYLIB_INSTALL_NAME_BASE = "@rpath";
				FRAMEWORK_VERSION = A;
				INFOPLIST_FILE = Channels/Info.plist;
				INSTALL_PATH = "$(LOCAL_LIBRARY_DIR)/Frameworks";
				LD_RUNPATH_SEARCH_PATHS = "$(inherited) @executable_path/../Frameworks @loader_path/Frameworks";
				PRODUCT_NAME = "$(TARGET_NAME)";
				SKIP_INSTALL = YES;
			};
			name = Release;
		};
		035B60781A67433800F4B44B /* Debug */ = {
			isa = XCBuildConfiguration;
			buildSettings = {
				COMBINE_HIDPI_IMAGES = YES;
				FRAMEWORK_SEARCH_PATHS = (
					"$(DEVELOPER_FRAMEWORKS_DIR)",
					"$(inherited)",
				);
				INFOPLIST_FILE = ChannelsTests/Info.plist;
				LD_RUNPATH_SEARCH_PATHS = "$(inherited) @executable_path/../Frameworks @loader_path/../Frameworks";
				PRODUCT_NAME = "$(TARGET_NAME)";
			};
			name = Debug;
		};
		035B60791A67433800F4B44B /* Release */ = {
			isa = XCBuildConfiguration;
			buildSettings = {
				COMBINE_HIDPI_IMAGES = YES;
				FRAMEWORK_SEARCH_PATHS = (
					"$(DEVELOPER_FRAMEWORKS_DIR)",
					"$(inherited)",
				);
				INFOPLIST_FILE = ChannelsTests/Info.plist;
				LD_RUNPATH_SEARCH_PATHS = "$(inherited) @executable_path/../Frameworks @loader_path/../Frameworks";
				PRODUCT_NAME = "$(TARGET_NAME)";
			};
			name = Release;
		};
		03AD47611A68346300F4B44B /* Debug */ = {
			isa = XCBuildConfiguration;
			buildSettings = {
				PRODUCT_NAME = "$(TARGET_NAME)";
			};
			name = Debug;
		};
		03AD47621A68346300F4B44B /* Release */ = {
			isa = XCBuildConfiguration;
			buildSettings = {
				PRODUCT_NAME = "$(TARGET_NAME)";
			};
			name = Release;
		};
		03AD478C1A68366A00F4B44B /* Debug */ = {
			isa = XCBuildConfiguration;
			buildSettings = {
				PRODUCT_NAME = "$(TARGET_NAME)";
			};
			name = Debug;
		};
		03AD478D1A68366A00F4B44B /* Release */ = {
			isa = XCBuildConfiguration;
			buildSettings = {
				PRODUCT_NAME = "$(TARGET_NAME)";
			};
			name = Release;
		};
/* End XCBuildConfiguration section */

/* Begin XCConfigurationList section */
		035B60581A67433800F4B44B /* Build configuration list for PBXProject "Channels" */ = {
			isa = XCConfigurationList;
			buildConfigurations = (
				035B60721A67433800F4B44B /* Debug */,
				035B60731A67433800F4B44B /* Release */,
			);
			defaultConfigurationIsVisible = 0;
			defaultConfigurationName = Release;
		};
		035B60741A67433800F4B44B /* Build configuration list for PBXNativeTarget "Channels" */ = {
			isa = XCConfigurationList;
			buildConfigurations = (
				035B60751A67433800F4B44B /* Debug */,
				035B60761A67433800F4B44B /* Release */,
			);
			defaultConfigurationIsVisible = 0;
			defaultConfigurationName = Release;
		};
		035B60771A67433800F4B44B /* Build configuration list for PBXNativeTarget "ChannelsTests" */ = {
			isa = XCConfigurationList;
			buildConfigurations = (
				035B60781A67433800F4B44B /* Debug */,
				035B60791A67433800F4B44B /* Release */,
			);
			defaultConfigurationIsVisible = 0;
			defaultConfigurationName = Release;
		};
		03AD47601A68346300F4B44B /* Build configuration list for PBXNativeTarget "chan-benchmark" */ = {
			isa = XCConfigurationList;
			buildConfigurations = (
				03AD47611A68346300F4B44B /* Debug */,
				03AD47621A68346300F4B44B /* Release */,
			);
			defaultConfigurationIsVisible = 0;
			defaultConfigurationName = Release;
		};
		03AD478B1A68366A00F4B44B /* Build configuration list for PBXNativeTarget "concurrency tester" */ = {
			isa = XCConfigurationList;
			buildConfigurations = (
				03AD478C1A68366A00F4B44B /* Debug */,
				03AD478D1A68366A00F4B44B /* Release */,
			);
			defaultConfigurationIsVisible = 0;
			defaultConfigurationName = Release;
		};
/* End XCConfigurationList section */
	};
	rootObject = 035B60551A67433800F4B44B /* Project object */;
}<|MERGE_RESOLUTION|>--- conflicted
+++ resolved
@@ -83,13 +83,10 @@
 		03AD47AF1A688BE900F4B44B /* shuffle.swift in Sources */ = {isa = PBXBuildFile; fileRef = 03AD47AD1A688BE900F4B44B /* shuffle.swift */; };
 		03AD47B21A6890B100F4B44B /* merge.swift in Sources */ = {isa = PBXBuildFile; fileRef = 03AD47B11A6890B100F4B44B /* merge.swift */; };
 		03AD47C01A689E0900F4B44B /* MergeTest.swift in Sources */ = {isa = PBXBuildFile; fileRef = 03AD47BF1A689E0900F4B44B /* MergeTest.swift */; };
-<<<<<<< HEAD
 		03DE6C141AEE936900F4B44B /* schan-semaphore.swift in Sources */ = {isa = PBXBuildFile; fileRef = 03DE6C131AEE936900F4B44B /* schan-semaphore.swift */; };
 		03DE6C151AEE936900F4B44B /* schan-semaphore.swift in Sources */ = {isa = PBXBuildFile; fileRef = 03DE6C131AEE936900F4B44B /* schan-semaphore.swift */; };
 		03DE6C161AEE936900F4B44B /* schan-semaphore.swift in Sources */ = {isa = PBXBuildFile; fileRef = 03DE6C131AEE936900F4B44B /* schan-semaphore.swift */; };
-=======
 		03E50F8F1AC2407600F4B44B /* logging.swift in Sources */ = {isa = PBXBuildFile; fileRef = 03AD477A1A6834FE00F4B44B /* logging.swift */; };
->>>>>>> 3af4ca19
 		03E50F901AC3E3DC00F4B44B /* schan-singleton.swift in Sources */ = {isa = PBXBuildFile; fileRef = 034CABE21AC210BC00F4B44B /* schan-singleton.swift */; };
 		03E50F911AC3E3DC00F4B44B /* schan-singleton.swift in Sources */ = {isa = PBXBuildFile; fileRef = 034CABE21AC210BC00F4B44B /* schan-singleton.swift */; };
 		03E60E611AAC08CE00F4B44B /* SelectSingletonTests.swift in Sources */ = {isa = PBXBuildFile; fileRef = 03E60E601AAC08CE00F4B44B /* SelectSingletonTests.swift */; };
@@ -180,11 +177,8 @@
 		03AD47B11A6890B100F4B44B /* merge.swift */ = {isa = PBXFileReference; fileEncoding = 4; lastKnownFileType = sourcecode.swift; path = merge.swift; sourceTree = "<group>"; };
 		03AD47BF1A689E0900F4B44B /* MergeTest.swift */ = {isa = PBXFileReference; fileEncoding = 4; lastKnownFileType = sourcecode.swift; path = MergeTest.swift; sourceTree = "<group>"; };
 		03B24C0B1A8AC01F00F4B44B /* pchan-bufferedN-array.swift */ = {isa = PBXFileReference; fileEncoding = 4; lastKnownFileType = sourcecode.swift; path = "pchan-bufferedN-array.swift"; sourceTree = "<group>"; };
-<<<<<<< HEAD
 		03DE6C131AEE936900F4B44B /* schan-semaphore.swift */ = {isa = PBXFileReference; fileEncoding = 4; lastKnownFileType = sourcecode.swift; path = "schan-semaphore.swift"; sourceTree = "<group>"; };
-=======
 		03E60E601AAC08CE00F4B44B /* SelectSingletonTests.swift */ = {isa = PBXFileReference; fileEncoding = 4; lastKnownFileType = sourcecode.swift; path = SelectSingletonTests.swift; sourceTree = "<group>"; };
->>>>>>> 3af4ca19
 		03EDB5F01AD22B6F00F4B44B /* channel-semaphore.swift */ = {isa = PBXFileReference; fileEncoding = 4; lastKnownFileType = sourcecode.swift; name = "channel-semaphore.swift"; path = "channel-semaphore/channel-semaphore.swift"; sourceTree = "<group>"; };
 		03F3FD691A69D90400F4B44B /* select-types.swift */ = {isa = PBXFileReference; fileEncoding = 4; lastKnownFileType = sourcecode.swift; name = "select-types.swift"; path = "select/select-types.swift"; sourceTree = "<group>"; };
 		03F3FD6F1A6AF95400F4B44B /* select.swift */ = {isa = PBXFileReference; fileEncoding = 4; lastKnownFileType = sourcecode.swift; name = select.swift; path = select/select.swift; sourceTree = "<group>"; };
