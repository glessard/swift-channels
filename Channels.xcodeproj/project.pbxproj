// !$*UTF8*$!
{
	archiveVersion = 1;
	classes = {
	};
	objectVersion = 46;
	objects = {

/* Begin PBXBuildFile section */
		0325764C1ABB477F00F4B44B /* semaphore-chan.swift in Sources */ = {isa = PBXBuildFile; fileRef = 0359EAFB1A8C77D300F4B44B /* semaphore-chan.swift */; };
		032DEC241A8D84F600F4B44B /* semaphore-chan.swift in Sources */ = {isa = PBXBuildFile; fileRef = 0359EAFB1A8C77D300F4B44B /* semaphore-chan.swift */; };
		0335FBE11A8B277500F4B44B /* pchan-bufferedN-array.swift in Sources */ = {isa = PBXBuildFile; fileRef = 03B24C0B1A8AC01F00F4B44B /* pchan-bufferedN-array.swift */; };
		0335FBE21A8B277600F4B44B /* pchan-bufferedN-array.swift in Sources */ = {isa = PBXBuildFile; fileRef = 03B24C0B1A8AC01F00F4B44B /* pchan-bufferedN-array.swift */; };
		0336B9B51ABB1BF700F4B44B /* async.swift in Sources */ = {isa = PBXBuildFile; fileRef = 0336B9B41ABB1BF700F4B44B /* async.swift */; };
		0336B9B61ABB1BF700F4B44B /* async.swift in Sources */ = {isa = PBXBuildFile; fileRef = 0336B9B41ABB1BF700F4B44B /* async.swift */; };
		0336B9B71ABB1BF700F4B44B /* async.swift in Sources */ = {isa = PBXBuildFile; fileRef = 0336B9B41ABB1BF700F4B44B /* async.swift */; };
		033912031ABD3DC000F4B44B /* ChannelsExamples.swift in Sources */ = {isa = PBXBuildFile; fileRef = 033912021ABD3DC000F4B44B /* ChannelsExamples.swift */; };
		034392C21A7A065200F4B44B /* select.swift in Sources */ = {isa = PBXBuildFile; fileRef = 03F3FD6F1A6AF95400F4B44B /* select.swift */; };
		034CABE31AC210BC00F4B44B /* schan-singleton.swift in Sources */ = {isa = PBXBuildFile; fileRef = 034CABE21AC210BC00F4B44B /* schan-singleton.swift */; };
		0359EAFC1A8C77D300F4B44B /* semaphore-chan.swift in Sources */ = {isa = PBXBuildFile; fileRef = 0359EAFB1A8C77D300F4B44B /* semaphore-chan.swift */; };
		035B606A1A67433800F4B44B /* Channels.framework in Frameworks */ = {isa = PBXBuildFile; fileRef = 035B605E1A67433800F4B44B /* Channels.framework */; };
		035B60711A67433800F4B44B /* ChannelsTests.swift in Sources */ = {isa = PBXBuildFile; fileRef = 035B60701A67433800F4B44B /* ChannelsTests.swift */; };
		0370A7171A7C44BC00F4B44B /* merge-select.swift in Sources */ = {isa = PBXBuildFile; fileRef = 032CCD3E1A79BE9400F4B44B /* merge-select.swift */; };
		03A21E3A1AB16E7900F4B44B /* SelectExamples.swift in Sources */ = {isa = PBXBuildFile; fileRef = 03A21E391AB16E7900F4B44B /* SelectExamples.swift */; };
		03AD471F1A6743E500F4B44B /* chan-operators.swift in Sources */ = {isa = PBXBuildFile; fileRef = 03AD47011A6743E500F4B44B /* chan-operators.swift */; };
		03AD47201A6743E500F4B44B /* chan-protocols.swift in Sources */ = {isa = PBXBuildFile; fileRef = 03AD47021A6743E500F4B44B /* chan-protocols.swift */; };
		03AD47211A6743E500F4B44B /* chan-receiver.swift in Sources */ = {isa = PBXBuildFile; fileRef = 03AD47031A6743E500F4B44B /* chan-receiver.swift */; };
		03AD47221A6743E500F4B44B /* chan-sender.swift in Sources */ = {isa = PBXBuildFile; fileRef = 03AD47041A6743E500F4B44B /* chan-sender.swift */; };
		03AD47241A6743E500F4B44B /* chan.swift in Sources */ = {isa = PBXBuildFile; fileRef = 03AD47061A6743E500F4B44B /* chan.swift */; };
		03AD47251A6743E500F4B44B /* channel.swift in Sources */ = {isa = PBXBuildFile; fileRef = 03AD47071A6743E500F4B44B /* channel.swift */; };
		03AD47311A6743E500F4B44B /* qchan-buffered.swift in Sources */ = {isa = PBXBuildFile; fileRef = 03AD47161A6743E500F4B44B /* qchan-buffered.swift */; };
		03AD47321A6743E500F4B44B /* qchan-unbuffered.swift in Sources */ = {isa = PBXBuildFile; fileRef = 03AD47171A6743E500F4B44B /* qchan-unbuffered.swift */; };
		03AD47331A6743E500F4B44B /* qchan.swift in Sources */ = {isa = PBXBuildFile; fileRef = 03AD47181A6743E500F4B44B /* qchan.swift */; };
		03AD47361A6743E500F4B44B /* schan-buffered.swift in Sources */ = {isa = PBXBuildFile; fileRef = 03AD471C1A6743E500F4B44B /* schan-buffered.swift */; };
		03AD47371A6743E500F4B44B /* schan.swift in Sources */ = {isa = PBXBuildFile; fileRef = 03AD471D1A6743E500F4B44B /* schan.swift */; };
		03AD47431A67441A00F4B44B /* atomicqueue.swift in Sources */ = {isa = PBXBuildFile; fileRef = 03AD473A1A67441A00F4B44B /* atomicqueue.swift */; };
		03AD47451A67441A00F4B44B /* fastqueue.swift in Sources */ = {isa = PBXBuildFile; fileRef = 03AD473C1A67441A00F4B44B /* fastqueue.swift */; };
		03AD47471A67441A00F4B44B /* queuetype.swift in Sources */ = {isa = PBXBuildFile; fileRef = 03AD473E1A67441A00F4B44B /* queuetype.swift */; };
		03AD474D1A67447B00F4B44B /* BufferedChannelTests.swift in Sources */ = {isa = PBXBuildFile; fileRef = 03AD474C1A67447B00F4B44B /* BufferedChannelTests.swift */; };
		03AD47501A67448400F4B44B /* SingletonChannelTests.swift in Sources */ = {isa = PBXBuildFile; fileRef = 03AD474E1A67448400F4B44B /* SingletonChannelTests.swift */; };
		03AD47511A67448400F4B44B /* UnbufferedChannelTests.swift in Sources */ = {isa = PBXBuildFile; fileRef = 03AD474F1A67448400F4B44B /* UnbufferedChannelTests.swift */; };
		03AD47571A6744DA00F4B44B /* SChanTests.swift in Sources */ = {isa = PBXBuildFile; fileRef = 03AD47541A6744DA00F4B44B /* SChanTests.swift */; };
		03AD475F1A68346300F4B44B /* main.swift in Sources */ = {isa = PBXBuildFile; fileRef = 03AD475E1A68346300F4B44B /* main.swift */; };
		03AD47641A68347300F4B44B /* SimpleChannel.swift in Sources */ = {isa = PBXBuildFile; fileRef = 03AD47631A68347300F4B44B /* SimpleChannel.swift */; };
		03AD47661A68348C00F4B44B /* chan-operators.swift in Sources */ = {isa = PBXBuildFile; fileRef = 03AD47011A6743E500F4B44B /* chan-operators.swift */; };
		03AD47671A68348C00F4B44B /* chan-protocols.swift in Sources */ = {isa = PBXBuildFile; fileRef = 03AD47021A6743E500F4B44B /* chan-protocols.swift */; };
		03AD47681A68348C00F4B44B /* chan-receiver.swift in Sources */ = {isa = PBXBuildFile; fileRef = 03AD47031A6743E500F4B44B /* chan-receiver.swift */; };
		03AD47691A68348C00F4B44B /* chan-sender.swift in Sources */ = {isa = PBXBuildFile; fileRef = 03AD47041A6743E500F4B44B /* chan-sender.swift */; };
		03AD476B1A68348C00F4B44B /* chan.swift in Sources */ = {isa = PBXBuildFile; fileRef = 03AD47061A6743E500F4B44B /* chan.swift */; };
		03AD476C1A68348C00F4B44B /* channel.swift in Sources */ = {isa = PBXBuildFile; fileRef = 03AD47071A6743E500F4B44B /* channel.swift */; };
		03AD476D1A68348C00F4B44B /* pchan.swift in Sources */ = {isa = PBXBuildFile; fileRef = 03AD47131A6743E500F4B44B /* pchan.swift */; };
		03AD476E1A68348C00F4B44B /* pchan-buffered1.swift in Sources */ = {isa = PBXBuildFile; fileRef = 03AD47101A6743E500F4B44B /* pchan-buffered1.swift */; };
		03AD476F1A68348C00F4B44B /* pchan-bufferedN-queue.swift in Sources */ = {isa = PBXBuildFile; fileRef = 03AD47111A6743E500F4B44B /* pchan-bufferedN-queue.swift */; };
		03AD47701A68348C00F4B44B /* pchan-bufferedN-buffer.swift in Sources */ = {isa = PBXBuildFile; fileRef = 03AD47121A6743E500F4B44B /* pchan-bufferedN-buffer.swift */; };
		03AD47721A68348C00F4B44B /* qchan.swift in Sources */ = {isa = PBXBuildFile; fileRef = 03AD47181A6743E500F4B44B /* qchan.swift */; };
		03AD47731A68348C00F4B44B /* qchan-buffered.swift in Sources */ = {isa = PBXBuildFile; fileRef = 03AD47161A6743E500F4B44B /* qchan-buffered.swift */; };
		03AD47741A68348C00F4B44B /* qchan-unbuffered.swift in Sources */ = {isa = PBXBuildFile; fileRef = 03AD47171A6743E500F4B44B /* qchan-unbuffered.swift */; };
		03AD47761A68348C00F4B44B /* schan.swift in Sources */ = {isa = PBXBuildFile; fileRef = 03AD471D1A6743E500F4B44B /* schan.swift */; };
		03AD47771A68348C00F4B44B /* schan-buffered.swift in Sources */ = {isa = PBXBuildFile; fileRef = 03AD471C1A6743E500F4B44B /* schan-buffered.swift */; };
		03AD47791A6834F500F4B44B /* timing.swift in Sources */ = {isa = PBXBuildFile; fileRef = 03AD47781A6834F500F4B44B /* timing.swift */; };
		03AD477B1A6834FE00F4B44B /* logging.swift in Sources */ = {isa = PBXBuildFile; fileRef = 03AD477A1A6834FE00F4B44B /* logging.swift */; };
		03AD477C1A68354F00F4B44B /* queuetype.swift in Sources */ = {isa = PBXBuildFile; fileRef = 03AD473E1A67441A00F4B44B /* queuetype.swift */; };
		03AD477E1A68354F00F4B44B /* atomicqueue.swift in Sources */ = {isa = PBXBuildFile; fileRef = 03AD473A1A67441A00F4B44B /* atomicqueue.swift */; };
		03AD477F1A68354F00F4B44B /* fastqueue.swift in Sources */ = {isa = PBXBuildFile; fileRef = 03AD473C1A67441A00F4B44B /* fastqueue.swift */; };
		03AD478A1A68366A00F4B44B /* main.swift in Sources */ = {isa = PBXBuildFile; fileRef = 03AD47891A68366A00F4B44B /* main.swift */; };
		03AD478F1A68369C00F4B44B /* chan-operators.swift in Sources */ = {isa = PBXBuildFile; fileRef = 03AD47011A6743E500F4B44B /* chan-operators.swift */; };
		03AD47901A68369C00F4B44B /* chan-protocols.swift in Sources */ = {isa = PBXBuildFile; fileRef = 03AD47021A6743E500F4B44B /* chan-protocols.swift */; };
		03AD47911A68369C00F4B44B /* chan-receiver.swift in Sources */ = {isa = PBXBuildFile; fileRef = 03AD47031A6743E500F4B44B /* chan-receiver.swift */; };
		03AD47921A68369C00F4B44B /* chan-sender.swift in Sources */ = {isa = PBXBuildFile; fileRef = 03AD47041A6743E500F4B44B /* chan-sender.swift */; };
		03AD47941A68369C00F4B44B /* chan.swift in Sources */ = {isa = PBXBuildFile; fileRef = 03AD47061A6743E500F4B44B /* chan.swift */; };
		03AD47951A68369C00F4B44B /* channel.swift in Sources */ = {isa = PBXBuildFile; fileRef = 03AD47071A6743E500F4B44B /* channel.swift */; };
		03AD47961A68369C00F4B44B /* pchan.swift in Sources */ = {isa = PBXBuildFile; fileRef = 03AD47131A6743E500F4B44B /* pchan.swift */; };
		03AD47971A68369C00F4B44B /* pchan-buffered1.swift in Sources */ = {isa = PBXBuildFile; fileRef = 03AD47101A6743E500F4B44B /* pchan-buffered1.swift */; };
		03AD47981A68369C00F4B44B /* pchan-bufferedN-queue.swift in Sources */ = {isa = PBXBuildFile; fileRef = 03AD47111A6743E500F4B44B /* pchan-bufferedN-queue.swift */; };
		03AD47991A68369C00F4B44B /* pchan-bufferedN-buffer.swift in Sources */ = {isa = PBXBuildFile; fileRef = 03AD47121A6743E500F4B44B /* pchan-bufferedN-buffer.swift */; };
		03AD479B1A68369C00F4B44B /* qchan.swift in Sources */ = {isa = PBXBuildFile; fileRef = 03AD47181A6743E500F4B44B /* qchan.swift */; };
		03AD479C1A68369C00F4B44B /* qchan-buffered.swift in Sources */ = {isa = PBXBuildFile; fileRef = 03AD47161A6743E500F4B44B /* qchan-buffered.swift */; };
		03AD479D1A68369C00F4B44B /* qchan-unbuffered.swift in Sources */ = {isa = PBXBuildFile; fileRef = 03AD47171A6743E500F4B44B /* qchan-unbuffered.swift */; };
		03AD479F1A68369C00F4B44B /* schan.swift in Sources */ = {isa = PBXBuildFile; fileRef = 03AD471D1A6743E500F4B44B /* schan.swift */; };
		03AD47A01A68369C00F4B44B /* schan-buffered.swift in Sources */ = {isa = PBXBuildFile; fileRef = 03AD471C1A6743E500F4B44B /* schan-buffered.swift */; };
		03AD47A11A6836B300F4B44B /* logging.swift in Sources */ = {isa = PBXBuildFile; fileRef = 03AD477A1A6834FE00F4B44B /* logging.swift */; };
		03AD47A21A6836B300F4B44B /* timing.swift in Sources */ = {isa = PBXBuildFile; fileRef = 03AD47781A6834F500F4B44B /* timing.swift */; };
		03AD47A31A6836B800F4B44B /* queuetype.swift in Sources */ = {isa = PBXBuildFile; fileRef = 03AD473E1A67441A00F4B44B /* queuetype.swift */; };
		03AD47A51A6836B800F4B44B /* atomicqueue.swift in Sources */ = {isa = PBXBuildFile; fileRef = 03AD473A1A67441A00F4B44B /* atomicqueue.swift */; };
		03AD47A61A6836B800F4B44B /* fastqueue.swift in Sources */ = {isa = PBXBuildFile; fileRef = 03AD473C1A67441A00F4B44B /* fastqueue.swift */; };
		03AD47AF1A688BE900F4B44B /* shuffle.swift in Sources */ = {isa = PBXBuildFile; fileRef = 03AD47AD1A688BE900F4B44B /* shuffle.swift */; };
		03AD47B21A6890B100F4B44B /* merge.swift in Sources */ = {isa = PBXBuildFile; fileRef = 03AD47B11A6890B100F4B44B /* merge.swift */; };
		03AD47C01A689E0900F4B44B /* MergeTest.swift in Sources */ = {isa = PBXBuildFile; fileRef = 03AD47BF1A689E0900F4B44B /* MergeTest.swift */; };
		03E50F8F1AC2407600F4B44B /* logging.swift in Sources */ = {isa = PBXBuildFile; fileRef = 03AD477A1A6834FE00F4B44B /* logging.swift */; };
		03E50F901AC3E3DC00F4B44B /* schan-singleton.swift in Sources */ = {isa = PBXBuildFile; fileRef = 034CABE21AC210BC00F4B44B /* schan-singleton.swift */; };
		03E50F911AC3E3DC00F4B44B /* schan-singleton.swift in Sources */ = {isa = PBXBuildFile; fileRef = 034CABE21AC210BC00F4B44B /* schan-singleton.swift */; };
		03E60E611AAC08CE00F4B44B /* SelectSingletonTests.swift in Sources */ = {isa = PBXBuildFile; fileRef = 03E60E601AAC08CE00F4B44B /* SelectSingletonTests.swift */; };
<<<<<<< HEAD
=======
		03EDB5F11AD22B6F00F4B44B /* channel-semaphore.swift in Sources */ = {isa = PBXBuildFile; fileRef = 03EDB5F01AD22B6F00F4B44B /* channel-semaphore.swift */; };
		03EDB5F21AD22BB000F4B44B /* channel-semaphore.swift in Sources */ = {isa = PBXBuildFile; fileRef = 03EDB5F01AD22B6F00F4B44B /* channel-semaphore.swift */; };
		03EDB5F31AD22BB100F4B44B /* channel-semaphore.swift in Sources */ = {isa = PBXBuildFile; fileRef = 03EDB5F01AD22B6F00F4B44B /* channel-semaphore.swift */; };
>>>>>>> 54eefcff
		03EE7ECD1A94217000F4B44B /* select-types.swift in Sources */ = {isa = PBXBuildFile; fileRef = 03F3FD691A69D90400F4B44B /* select-types.swift */; };
		03F3FD6A1A69D90400F4B44B /* select-types.swift in Sources */ = {isa = PBXBuildFile; fileRef = 03F3FD691A69D90400F4B44B /* select-types.swift */; };
		03F3FD6E1A6A4E7900F4B44B /* select-types.swift in Sources */ = {isa = PBXBuildFile; fileRef = 03F3FD691A69D90400F4B44B /* select-types.swift */; };
		03F3FD751A6D76B300F4B44B /* SelectTests.swift in Sources */ = {isa = PBXBuildFile; fileRef = 03F3FD711A6B207E00F4B44B /* SelectTests.swift */; };
/* End PBXBuildFile section */

/* Begin PBXContainerItemProxy section */
		035B606B1A67433800F4B44B /* PBXContainerItemProxy */ = {
			isa = PBXContainerItemProxy;
			containerPortal = 035B60551A67433800F4B44B /* Project object */;
			proxyType = 1;
			remoteGlobalIDString = 035B605D1A67433800F4B44B;
			remoteInfo = Channels;
		};
/* End PBXContainerItemProxy section */

/* Begin PBXCopyFilesBuildPhase section */
		03AD475A1A68346300F4B44B /* CopyFiles */ = {
			isa = PBXCopyFilesBuildPhase;
			buildActionMask = 2147483647;
			dstPath = /usr/share/man/man1/;
			dstSubfolderSpec = 0;
			files = (
			);
			runOnlyForDeploymentPostprocessing = 1;
		};
		03AD47851A68366A00F4B44B /* CopyFiles */ = {
			isa = PBXCopyFilesBuildPhase;
			buildActionMask = 2147483647;
			dstPath = /usr/share/man/man1/;
			dstSubfolderSpec = 0;
			files = (
			);
			runOnlyForDeploymentPostprocessing = 1;
		};
/* End PBXCopyFilesBuildPhase section */

/* Begin PBXFileReference section */
		032CCD3E1A79BE9400F4B44B /* merge-select.swift */ = {isa = PBXFileReference; fileEncoding = 4; lastKnownFileType = sourcecode.swift; name = "merge-select.swift"; path = "select/merge-select.swift"; sourceTree = "<group>"; };
		0336B9B41ABB1BF700F4B44B /* async.swift */ = {isa = PBXFileReference; fileEncoding = 4; lastKnownFileType = sourcecode.swift; name = async.swift; path = utilities/async.swift; sourceTree = "<group>"; };
		033912021ABD3DC000F4B44B /* ChannelsExamples.swift */ = {isa = PBXFileReference; fileEncoding = 4; lastKnownFileType = sourcecode.swift; path = ChannelsExamples.swift; sourceTree = "<group>"; };
		034CABE21AC210BC00F4B44B /* schan-singleton.swift */ = {isa = PBXFileReference; fileEncoding = 4; lastKnownFileType = sourcecode.swift; path = "schan-singleton.swift"; sourceTree = "<group>"; };
		0359EAFB1A8C77D300F4B44B /* semaphore-chan.swift */ = {isa = PBXFileReference; fileEncoding = 4; lastKnownFileType = sourcecode.swift; name = "semaphore-chan.swift"; path = "select/semaphore-chan.swift"; sourceTree = "<group>"; };
		035B605E1A67433800F4B44B /* Channels.framework */ = {isa = PBXFileReference; explicitFileType = wrapper.framework; includeInIndex = 0; path = Channels.framework; sourceTree = BUILT_PRODUCTS_DIR; };
		035B60621A67433800F4B44B /* Info.plist */ = {isa = PBXFileReference; lastKnownFileType = text.plist.xml; path = Info.plist; sourceTree = "<group>"; };
		035B60631A67433800F4B44B /* Channels.h */ = {isa = PBXFileReference; lastKnownFileType = sourcecode.c.h; path = Channels.h; sourceTree = "<group>"; };
		035B60691A67433800F4B44B /* ChannelsTests.xctest */ = {isa = PBXFileReference; explicitFileType = wrapper.cfbundle; includeInIndex = 0; path = ChannelsTests.xctest; sourceTree = BUILT_PRODUCTS_DIR; };
		035B606F1A67433800F4B44B /* Info.plist */ = {isa = PBXFileReference; lastKnownFileType = text.plist.xml; path = Info.plist; sourceTree = "<group>"; };
		035B60701A67433800F4B44B /* ChannelsTests.swift */ = {isa = PBXFileReference; lastKnownFileType = sourcecode.swift; path = ChannelsTests.swift; sourceTree = "<group>"; };
		03A21E391AB16E7900F4B44B /* SelectExamples.swift */ = {isa = PBXFileReference; fileEncoding = 4; lastKnownFileType = sourcecode.swift; path = SelectExamples.swift; sourceTree = "<group>"; };
		03AD47011A6743E500F4B44B /* chan-operators.swift */ = {isa = PBXFileReference; fileEncoding = 4; lastKnownFileType = sourcecode.swift; path = "chan-operators.swift"; sourceTree = "<group>"; };
		03AD47021A6743E500F4B44B /* chan-protocols.swift */ = {isa = PBXFileReference; fileEncoding = 4; lastKnownFileType = sourcecode.swift; path = "chan-protocols.swift"; sourceTree = "<group>"; };
		03AD47031A6743E500F4B44B /* chan-receiver.swift */ = {isa = PBXFileReference; fileEncoding = 4; lastKnownFileType = sourcecode.swift; path = "chan-receiver.swift"; sourceTree = "<group>"; };
		03AD47041A6743E500F4B44B /* chan-sender.swift */ = {isa = PBXFileReference; fileEncoding = 4; lastKnownFileType = sourcecode.swift; path = "chan-sender.swift"; sourceTree = "<group>"; };
		03AD47061A6743E500F4B44B /* chan.swift */ = {isa = PBXFileReference; fileEncoding = 4; lastKnownFileType = sourcecode.swift; path = chan.swift; sourceTree = "<group>"; };
		03AD47071A6743E500F4B44B /* channel.swift */ = {isa = PBXFileReference; fileEncoding = 4; lastKnownFileType = sourcecode.swift; path = channel.swift; sourceTree = "<group>"; };
		03AD47101A6743E500F4B44B /* pchan-buffered1.swift */ = {isa = PBXFileReference; fileEncoding = 4; lastKnownFileType = sourcecode.swift; path = "pchan-buffered1.swift"; sourceTree = "<group>"; };
		03AD47111A6743E500F4B44B /* pchan-bufferedN-queue.swift */ = {isa = PBXFileReference; fileEncoding = 4; lastKnownFileType = sourcecode.swift; path = "pchan-bufferedN-queue.swift"; sourceTree = "<group>"; };
		03AD47121A6743E500F4B44B /* pchan-bufferedN-buffer.swift */ = {isa = PBXFileReference; fileEncoding = 4; lastKnownFileType = sourcecode.swift; path = "pchan-bufferedN-buffer.swift"; sourceTree = "<group>"; };
		03AD47131A6743E500F4B44B /* pchan.swift */ = {isa = PBXFileReference; fileEncoding = 4; lastKnownFileType = sourcecode.swift; path = pchan.swift; sourceTree = "<group>"; };
		03AD47161A6743E500F4B44B /* qchan-buffered.swift */ = {isa = PBXFileReference; fileEncoding = 4; lastKnownFileType = sourcecode.swift; path = "qchan-buffered.swift"; sourceTree = "<group>"; };
		03AD47171A6743E500F4B44B /* qchan-unbuffered.swift */ = {isa = PBXFileReference; fileEncoding = 4; lastKnownFileType = sourcecode.swift; path = "qchan-unbuffered.swift"; sourceTree = "<group>"; };
		03AD47181A6743E500F4B44B /* qchan.swift */ = {isa = PBXFileReference; fileEncoding = 4; lastKnownFileType = sourcecode.swift; path = qchan.swift; sourceTree = "<group>"; };
		03AD471C1A6743E500F4B44B /* schan-buffered.swift */ = {isa = PBXFileReference; fileEncoding = 4; lastKnownFileType = sourcecode.swift; path = "schan-buffered.swift"; sourceTree = "<group>"; };
		03AD471D1A6743E500F4B44B /* schan.swift */ = {isa = PBXFileReference; fileEncoding = 4; lastKnownFileType = sourcecode.swift; path = schan.swift; sourceTree = "<group>"; };
		03AD473A1A67441A00F4B44B /* atomicqueue.swift */ = {isa = PBXFileReference; fileEncoding = 4; lastKnownFileType = sourcecode.swift; path = atomicqueue.swift; sourceTree = "<group>"; };
		03AD473C1A67441A00F4B44B /* fastqueue.swift */ = {isa = PBXFileReference; fileEncoding = 4; lastKnownFileType = sourcecode.swift; path = fastqueue.swift; sourceTree = "<group>"; };
		03AD473E1A67441A00F4B44B /* queuetype.swift */ = {isa = PBXFileReference; fileEncoding = 4; lastKnownFileType = sourcecode.swift; path = queuetype.swift; sourceTree = "<group>"; };
		03AD474C1A67447B00F4B44B /* BufferedChannelTests.swift */ = {isa = PBXFileReference; fileEncoding = 4; lastKnownFileType = sourcecode.swift; path = BufferedChannelTests.swift; sourceTree = "<group>"; };
		03AD474E1A67448400F4B44B /* SingletonChannelTests.swift */ = {isa = PBXFileReference; fileEncoding = 4; lastKnownFileType = sourcecode.swift; path = SingletonChannelTests.swift; sourceTree = "<group>"; };
		03AD474F1A67448400F4B44B /* UnbufferedChannelTests.swift */ = {isa = PBXFileReference; fileEncoding = 4; lastKnownFileType = sourcecode.swift; path = UnbufferedChannelTests.swift; sourceTree = "<group>"; };
		03AD47521A6744DA00F4B44B /* PChanTests.swift */ = {isa = PBXFileReference; fileEncoding = 4; lastKnownFileType = sourcecode.swift; path = PChanTests.swift; sourceTree = "<group>"; };
		03AD47531A6744DA00F4B44B /* QChanTests.swift */ = {isa = PBXFileReference; fileEncoding = 4; lastKnownFileType = sourcecode.swift; path = QChanTests.swift; sourceTree = "<group>"; };
		03AD47541A6744DA00F4B44B /* SChanTests.swift */ = {isa = PBXFileReference; fileEncoding = 4; lastKnownFileType = sourcecode.swift; path = SChanTests.swift; sourceTree = "<group>"; };
		03AD475C1A68346300F4B44B /* chan-benchmark */ = {isa = PBXFileReference; explicitFileType = "compiled.mach-o.executable"; includeInIndex = 0; path = "chan-benchmark"; sourceTree = BUILT_PRODUCTS_DIR; };
		03AD475E1A68346300F4B44B /* main.swift */ = {isa = PBXFileReference; lastKnownFileType = sourcecode.swift; path = main.swift; sourceTree = "<group>"; };
		03AD47631A68347300F4B44B /* SimpleChannel.swift */ = {isa = PBXFileReference; fileEncoding = 4; lastKnownFileType = sourcecode.swift; path = SimpleChannel.swift; sourceTree = "<group>"; };
		03AD47781A6834F500F4B44B /* timing.swift */ = {isa = PBXFileReference; fileEncoding = 4; lastKnownFileType = sourcecode.swift; name = timing.swift; path = utilities/timing.swift; sourceTree = "<group>"; };
		03AD477A1A6834FE00F4B44B /* logging.swift */ = {isa = PBXFileReference; fileEncoding = 4; lastKnownFileType = sourcecode.swift; name = logging.swift; path = utilities/logging.swift; sourceTree = "<group>"; };
		03AD47871A68366A00F4B44B /* concurrency tester */ = {isa = PBXFileReference; explicitFileType = "compiled.mach-o.executable"; includeInIndex = 0; path = "concurrency tester"; sourceTree = BUILT_PRODUCTS_DIR; };
		03AD47891A68366A00F4B44B /* main.swift */ = {isa = PBXFileReference; lastKnownFileType = sourcecode.swift; path = main.swift; sourceTree = "<group>"; };
		03AD47AD1A688BE900F4B44B /* shuffle.swift */ = {isa = PBXFileReference; fileEncoding = 4; lastKnownFileType = sourcecode.swift; name = shuffle.swift; path = ../utilities/shuffle.swift; sourceTree = "<group>"; };
		03AD47B11A6890B100F4B44B /* merge.swift */ = {isa = PBXFileReference; fileEncoding = 4; lastKnownFileType = sourcecode.swift; path = merge.swift; sourceTree = "<group>"; };
		03AD47BF1A689E0900F4B44B /* MergeTest.swift */ = {isa = PBXFileReference; fileEncoding = 4; lastKnownFileType = sourcecode.swift; path = MergeTest.swift; sourceTree = "<group>"; };
		03B24C0B1A8AC01F00F4B44B /* pchan-bufferedN-array.swift */ = {isa = PBXFileReference; fileEncoding = 4; lastKnownFileType = sourcecode.swift; path = "pchan-bufferedN-array.swift"; sourceTree = "<group>"; };
		03E60E601AAC08CE00F4B44B /* SelectSingletonTests.swift */ = {isa = PBXFileReference; fileEncoding = 4; lastKnownFileType = sourcecode.swift; path = SelectSingletonTests.swift; sourceTree = "<group>"; };
<<<<<<< HEAD
=======
		03EDB5F01AD22B6F00F4B44B /* channel-semaphore.swift */ = {isa = PBXFileReference; fileEncoding = 4; lastKnownFileType = sourcecode.swift; name = "channel-semaphore.swift"; path = "channel-semaphore/channel-semaphore.swift"; sourceTree = "<group>"; };
>>>>>>> 54eefcff
		03F3FD691A69D90400F4B44B /* select-types.swift */ = {isa = PBXFileReference; fileEncoding = 4; lastKnownFileType = sourcecode.swift; name = "select-types.swift"; path = "select/select-types.swift"; sourceTree = "<group>"; };
		03F3FD6F1A6AF95400F4B44B /* select.swift */ = {isa = PBXFileReference; fileEncoding = 4; lastKnownFileType = sourcecode.swift; name = select.swift; path = select/select.swift; sourceTree = "<group>"; };
		03F3FD711A6B207E00F4B44B /* SelectTests.swift */ = {isa = PBXFileReference; fileEncoding = 4; lastKnownFileType = sourcecode.swift; path = SelectTests.swift; sourceTree = "<group>"; };
/* End PBXFileReference section */

/* Begin PBXFrameworksBuildPhase section */
		035B605A1A67433800F4B44B /* Frameworks */ = {
			isa = PBXFrameworksBuildPhase;
			buildActionMask = 2147483647;
			files = (
			);
			runOnlyForDeploymentPostprocessing = 0;
		};
		035B60661A67433800F4B44B /* Frameworks */ = {
			isa = PBXFrameworksBuildPhase;
			buildActionMask = 2147483647;
			files = (
				035B606A1A67433800F4B44B /* Channels.framework in Frameworks */,
			);
			runOnlyForDeploymentPostprocessing = 0;
		};
		03AD47591A68346300F4B44B /* Frameworks */ = {
			isa = PBXFrameworksBuildPhase;
			buildActionMask = 2147483647;
			files = (
			);
			runOnlyForDeploymentPostprocessing = 0;
		};
		03AD47841A68366A00F4B44B /* Frameworks */ = {
			isa = PBXFrameworksBuildPhase;
			buildActionMask = 2147483647;
			files = (
			);
			runOnlyForDeploymentPostprocessing = 0;
		};
/* End PBXFrameworksBuildPhase section */

/* Begin PBXGroup section */
		03019F3F1AD080B800F4B44B /* channel-semaphore */ = {
			isa = PBXGroup;
			children = (
				03EDB5F01AD22B6F00F4B44B /* channel-semaphore.swift */,
			);
			name = "channel-semaphore";
			sourceTree = "<group>";
		};
		035B60541A67433800F4B44B = {
			isa = PBXGroup;
			children = (
				03AD46FF1A6743E500F4B44B /* concurrency */,
				03AD47381A67440400F4B44B /* utilities */,
				035B60601A67433800F4B44B /* Channels */,
				035B606D1A67433800F4B44B /* ChannelsTests */,
				03AD475D1A68346300F4B44B /* chan-benchmark */,
				03AD47881A68366A00F4B44B /* concurrency tester */,
				035B605F1A67433800F4B44B /* Products */,
			);
			sourceTree = "<group>";
		};
		035B605F1A67433800F4B44B /* Products */ = {
			isa = PBXGroup;
			children = (
				035B605E1A67433800F4B44B /* Channels.framework */,
				035B60691A67433800F4B44B /* ChannelsTests.xctest */,
				03AD475C1A68346300F4B44B /* chan-benchmark */,
				03AD47871A68366A00F4B44B /* concurrency tester */,
			);
			name = Products;
			sourceTree = "<group>";
		};
		035B60601A67433800F4B44B /* Channels */ = {
			isa = PBXGroup;
			children = (
				035B60631A67433800F4B44B /* Channels.h */,
				035B60611A67433800F4B44B /* Supporting Files */,
			);
			path = Channels;
			sourceTree = "<group>";
		};
		035B60611A67433800F4B44B /* Supporting Files */ = {
			isa = PBXGroup;
			children = (
				035B60621A67433800F4B44B /* Info.plist */,
			);
			name = "Supporting Files";
			sourceTree = "<group>";
		};
		035B606D1A67433800F4B44B /* ChannelsTests */ = {
			isa = PBXGroup;
			children = (
				033912021ABD3DC000F4B44B /* ChannelsExamples.swift */,
				035B60701A67433800F4B44B /* ChannelsTests.swift */,
				03AD474F1A67448400F4B44B /* UnbufferedChannelTests.swift */,
				03AD474C1A67447B00F4B44B /* BufferedChannelTests.swift */,
				03AD474E1A67448400F4B44B /* SingletonChannelTests.swift */,
				03AD47521A6744DA00F4B44B /* PChanTests.swift */,
				03AD47531A6744DA00F4B44B /* QChanTests.swift */,
				03AD47541A6744DA00F4B44B /* SChanTests.swift */,
				03AD47BF1A689E0900F4B44B /* MergeTest.swift */,
				03A21E391AB16E7900F4B44B /* SelectExamples.swift */,
				03F3FD711A6B207E00F4B44B /* SelectTests.swift */,
				03E60E601AAC08CE00F4B44B /* SelectSingletonTests.swift */,
				035B606E1A67433800F4B44B /* Supporting Files */,
			);
			path = ChannelsTests;
			sourceTree = "<group>";
		};
		035B606E1A67433800F4B44B /* Supporting Files */ = {
			isa = PBXGroup;
			children = (
				035B606F1A67433800F4B44B /* Info.plist */,
			);
			name = "Supporting Files";
			sourceTree = "<group>";
		};
		03AD46FF1A6743E500F4B44B /* concurrency */ = {
			isa = PBXGroup;
			children = (
				03AD47071A6743E500F4B44B /* channel.swift */,
				03AD47061A6743E500F4B44B /* chan.swift */,
				03AD47011A6743E500F4B44B /* chan-operators.swift */,
				03AD47021A6743E500F4B44B /* chan-protocols.swift */,
				03AD47031A6743E500F4B44B /* chan-receiver.swift */,
				03AD47041A6743E500F4B44B /* chan-sender.swift */,
				03AD470F1A6743E500F4B44B /* pthread-mutex */,
				03AD47151A6743E500F4B44B /* queue */,
				03019F3F1AD080B800F4B44B /* channel-semaphore */,
				03AD471B1A6743E500F4B44B /* semaphore */,
				03AD47B11A6890B100F4B44B /* merge.swift */,
				03F3FD681A69D47400F4B44B /* select */,
				03AD47B01A688BFF00F4B44B /* utilities */,
			);
			path = concurrency;
			sourceTree = "<group>";
		};
		03AD470F1A6743E500F4B44B /* pthread-mutex */ = {
			isa = PBXGroup;
			children = (
				03AD47131A6743E500F4B44B /* pchan.swift */,
				03AD47101A6743E500F4B44B /* pchan-buffered1.swift */,
				03AD47121A6743E500F4B44B /* pchan-bufferedN-buffer.swift */,
				03AD47111A6743E500F4B44B /* pchan-bufferedN-queue.swift */,
				03B24C0B1A8AC01F00F4B44B /* pchan-bufferedN-array.swift */,
			);
			path = "pthread-mutex";
			sourceTree = "<group>";
		};
		03AD47151A6743E500F4B44B /* queue */ = {
			isa = PBXGroup;
			children = (
				03AD47181A6743E500F4B44B /* qchan.swift */,
				03AD47161A6743E500F4B44B /* qchan-buffered.swift */,
				03AD47171A6743E500F4B44B /* qchan-unbuffered.swift */,
			);
			path = queue;
			sourceTree = "<group>";
		};
		03AD471B1A6743E500F4B44B /* semaphore */ = {
			isa = PBXGroup;
			children = (
				03AD471D1A6743E500F4B44B /* schan.swift */,
				03AD471C1A6743E500F4B44B /* schan-buffered.swift */,
				034CABE21AC210BC00F4B44B /* schan-singleton.swift */,
			);
			path = semaphore;
			sourceTree = "<group>";
		};
		03AD47381A67440400F4B44B /* utilities */ = {
			isa = PBXGroup;
			children = (
				0336B9B41ABB1BF700F4B44B /* async.swift */,
				03AD477A1A6834FE00F4B44B /* logging.swift */,
				03AD47781A6834F500F4B44B /* timing.swift */,
			);
			name = utilities;
			sourceTree = "<group>";
		};
		03AD47391A67441A00F4B44B /* queues */ = {
			isa = PBXGroup;
			children = (
				03AD473E1A67441A00F4B44B /* queuetype.swift */,
				03AD473A1A67441A00F4B44B /* atomicqueue.swift */,
				03AD473C1A67441A00F4B44B /* fastqueue.swift */,
			);
			name = queues;
			path = ../utilities/queues;
			sourceTree = "<group>";
		};
		03AD475D1A68346300F4B44B /* chan-benchmark */ = {
			isa = PBXGroup;
			children = (
				03AD475E1A68346300F4B44B /* main.swift */,
				03AD47631A68347300F4B44B /* SimpleChannel.swift */,
			);
			path = "chan-benchmark";
			sourceTree = "<group>";
		};
		03AD47881A68366A00F4B44B /* concurrency tester */ = {
			isa = PBXGroup;
			children = (
				03AD47891A68366A00F4B44B /* main.swift */,
			);
			path = "concurrency tester";
			sourceTree = "<group>";
		};
		03AD47B01A688BFF00F4B44B /* utilities */ = {
			isa = PBXGroup;
			children = (
				03AD47AD1A688BE900F4B44B /* shuffle.swift */,
				03AD47391A67441A00F4B44B /* queues */,
			);
			name = utilities;
			sourceTree = "<group>";
		};
		03F3FD681A69D47400F4B44B /* select */ = {
			isa = PBXGroup;
			children = (
				03F3FD691A69D90400F4B44B /* select-types.swift */,
<<<<<<< HEAD
				0359EAFB1A8C77D300F4B44B /* semaphore-chan.swift */,
=======
>>>>>>> 54eefcff
				03F3FD6F1A6AF95400F4B44B /* select.swift */,
				032CCD3E1A79BE9400F4B44B /* merge-select.swift */,
			);
			name = select;
			sourceTree = "<group>";
		};
/* End PBXGroup section */

/* Begin PBXHeadersBuildPhase section */
		035B605B1A67433800F4B44B /* Headers */ = {
			isa = PBXHeadersBuildPhase;
			buildActionMask = 2147483647;
			files = (
			);
			runOnlyForDeploymentPostprocessing = 0;
		};
/* End PBXHeadersBuildPhase section */

/* Begin PBXNativeTarget section */
		035B605D1A67433800F4B44B /* Channels */ = {
			isa = PBXNativeTarget;
			buildConfigurationList = 035B60741A67433800F4B44B /* Build configuration list for PBXNativeTarget "Channels" */;
			buildPhases = (
				035B60591A67433800F4B44B /* Sources */,
				035B605A1A67433800F4B44B /* Frameworks */,
				035B605B1A67433800F4B44B /* Headers */,
				035B605C1A67433800F4B44B /* Resources */,
			);
			buildRules = (
			);
			dependencies = (
			);
			name = Channels;
			productName = Channels;
			productReference = 035B605E1A67433800F4B44B /* Channels.framework */;
			productType = "com.apple.product-type.framework";
		};
		035B60681A67433800F4B44B /* ChannelsTests */ = {
			isa = PBXNativeTarget;
			buildConfigurationList = 035B60771A67433800F4B44B /* Build configuration list for PBXNativeTarget "ChannelsTests" */;
			buildPhases = (
				035B60651A67433800F4B44B /* Sources */,
				035B60661A67433800F4B44B /* Frameworks */,
				035B60671A67433800F4B44B /* Resources */,
			);
			buildRules = (
			);
			dependencies = (
				035B606C1A67433800F4B44B /* PBXTargetDependency */,
			);
			name = ChannelsTests;
			productName = ChannelsTests;
			productReference = 035B60691A67433800F4B44B /* ChannelsTests.xctest */;
			productType = "com.apple.product-type.bundle.unit-test";
		};
		03AD475B1A68346300F4B44B /* chan-benchmark */ = {
			isa = PBXNativeTarget;
			buildConfigurationList = 03AD47601A68346300F4B44B /* Build configuration list for PBXNativeTarget "chan-benchmark" */;
			buildPhases = (
				03AD47581A68346300F4B44B /* Sources */,
				03AD47591A68346300F4B44B /* Frameworks */,
				03AD475A1A68346300F4B44B /* CopyFiles */,
			);
			buildRules = (
			);
			dependencies = (
			);
			name = "chan-benchmark";
			productName = "chan-benchmark";
			productReference = 03AD475C1A68346300F4B44B /* chan-benchmark */;
			productType = "com.apple.product-type.tool";
		};
		03AD47861A68366A00F4B44B /* concurrency tester */ = {
			isa = PBXNativeTarget;
			buildConfigurationList = 03AD478B1A68366A00F4B44B /* Build configuration list for PBXNativeTarget "concurrency tester" */;
			buildPhases = (
				03AD47831A68366A00F4B44B /* Sources */,
				03AD47841A68366A00F4B44B /* Frameworks */,
				03AD47851A68366A00F4B44B /* CopyFiles */,
			);
			buildRules = (
			);
			dependencies = (
			);
			name = "concurrency tester";
			productName = "concurrency tester";
			productReference = 03AD47871A68366A00F4B44B /* concurrency tester */;
			productType = "com.apple.product-type.tool";
		};
/* End PBXNativeTarget section */

/* Begin PBXProject section */
		035B60551A67433800F4B44B /* Project object */ = {
			isa = PBXProject;
			attributes = {
				LastUpgradeCheck = 0610;
				ORGANIZATIONNAME = "Guillaume Lessard";
				TargetAttributes = {
					035B605D1A67433800F4B44B = {
						CreatedOnToolsVersion = 6.1.1;
					};
					035B60681A67433800F4B44B = {
						CreatedOnToolsVersion = 6.1.1;
					};
					03AD475B1A68346300F4B44B = {
						CreatedOnToolsVersion = 6.1.1;
					};
					03AD47861A68366A00F4B44B = {
						CreatedOnToolsVersion = 6.1.1;
					};
				};
			};
			buildConfigurationList = 035B60581A67433800F4B44B /* Build configuration list for PBXProject "Channels" */;
			compatibilityVersion = "Xcode 3.2";
			developmentRegion = English;
			hasScannedForEncodings = 0;
			knownRegions = (
				en,
			);
			mainGroup = 035B60541A67433800F4B44B;
			productRefGroup = 035B605F1A67433800F4B44B /* Products */;
			projectDirPath = "";
			projectRoot = "";
			targets = (
				035B605D1A67433800F4B44B /* Channels */,
				035B60681A67433800F4B44B /* ChannelsTests */,
				03AD475B1A68346300F4B44B /* chan-benchmark */,
				03AD47861A68366A00F4B44B /* concurrency tester */,
			);
		};
/* End PBXProject section */

/* Begin PBXResourcesBuildPhase section */
		035B605C1A67433800F4B44B /* Resources */ = {
			isa = PBXResourcesBuildPhase;
			buildActionMask = 2147483647;
			files = (
			);
			runOnlyForDeploymentPostprocessing = 0;
		};
		035B60671A67433800F4B44B /* Resources */ = {
			isa = PBXResourcesBuildPhase;
			buildActionMask = 2147483647;
			files = (
			);
			runOnlyForDeploymentPostprocessing = 0;
		};
/* End PBXResourcesBuildPhase section */

/* Begin PBXSourcesBuildPhase section */
		035B60591A67433800F4B44B /* Sources */ = {
			isa = PBXSourcesBuildPhase;
			buildActionMask = 2147483647;
			files = (
				03AD47371A6743E500F4B44B /* schan.swift in Sources */,
				03AD47311A6743E500F4B44B /* qchan-buffered.swift in Sources */,
				03AD47251A6743E500F4B44B /* channel.swift in Sources */,
				03AD47471A67441A00F4B44B /* queuetype.swift in Sources */,
				03AD47331A6743E500F4B44B /* qchan.swift in Sources */,
				034392C21A7A065200F4B44B /* select.swift in Sources */,
<<<<<<< HEAD
				03AD47341A6743E500F4B44B /* semaphorepool.swift in Sources */,
=======
>>>>>>> 54eefcff
				03AD47AF1A688BE900F4B44B /* shuffle.swift in Sources */,
				0370A7171A7C44BC00F4B44B /* merge-select.swift in Sources */,
				034CABE31AC210BC00F4B44B /* schan-singleton.swift in Sources */,
				03AD471F1A6743E500F4B44B /* chan-operators.swift in Sources */,
				03AD47321A6743E500F4B44B /* qchan-unbuffered.swift in Sources */,
				03F3FD6A1A69D90400F4B44B /* select-types.swift in Sources */,
				03AD47211A6743E500F4B44B /* chan-receiver.swift in Sources */,
				03AD47451A67441A00F4B44B /* fastqueue.swift in Sources */,
				0359EAFC1A8C77D300F4B44B /* semaphore-chan.swift in Sources */,
				03AD47201A6743E500F4B44B /* chan-protocols.swift in Sources */,
				03AD47241A6743E500F4B44B /* chan.swift in Sources */,
				03AD47221A6743E500F4B44B /* chan-sender.swift in Sources */,
				03AD47B21A6890B100F4B44B /* merge.swift in Sources */,
				03EDB5F11AD22B6F00F4B44B /* channel-semaphore.swift in Sources */,
				03AD47361A6743E500F4B44B /* schan-buffered.swift in Sources */,
				03AD47431A67441A00F4B44B /* atomicqueue.swift in Sources */,
			);
			runOnlyForDeploymentPostprocessing = 0;
		};
		035B60651A67433800F4B44B /* Sources */ = {
			isa = PBXSourcesBuildPhase;
			buildActionMask = 2147483647;
			files = (
				03F3FD751A6D76B300F4B44B /* SelectTests.swift in Sources */,
				03AD474D1A67447B00F4B44B /* BufferedChannelTests.swift in Sources */,
				03E60E611AAC08CE00F4B44B /* SelectSingletonTests.swift in Sources */,
				03A21E3A1AB16E7900F4B44B /* SelectExamples.swift in Sources */,
				03AD47C01A689E0900F4B44B /* MergeTest.swift in Sources */,
				03AD47511A67448400F4B44B /* UnbufferedChannelTests.swift in Sources */,
				03AD47571A6744DA00F4B44B /* SChanTests.swift in Sources */,
				03AD47501A67448400F4B44B /* SingletonChannelTests.swift in Sources */,
				03E50F8F1AC2407600F4B44B /* logging.swift in Sources */,
				033912031ABD3DC000F4B44B /* ChannelsExamples.swift in Sources */,
				035B60711A67433800F4B44B /* ChannelsTests.swift in Sources */,
				0336B9B51ABB1BF700F4B44B /* async.swift in Sources */,
			);
			runOnlyForDeploymentPostprocessing = 0;
		};
		03AD47581A68346300F4B44B /* Sources */ = {
			isa = PBXSourcesBuildPhase;
			buildActionMask = 2147483647;
			files = (
				03AD47681A68348C00F4B44B /* chan-receiver.swift in Sources */,
				03AD47721A68348C00F4B44B /* qchan.swift in Sources */,
				03AD47761A68348C00F4B44B /* schan.swift in Sources */,
				03AD47731A68348C00F4B44B /* qchan-buffered.swift in Sources */,
				03EDB5F21AD22BB000F4B44B /* channel-semaphore.swift in Sources */,
				03AD477F1A68354F00F4B44B /* fastqueue.swift in Sources */,
				0335FBE11A8B277500F4B44B /* pchan-bufferedN-array.swift in Sources */,
				0336B9B61ABB1BF700F4B44B /* async.swift in Sources */,
				03AD476D1A68348C00F4B44B /* pchan.swift in Sources */,
				03AD47791A6834F500F4B44B /* timing.swift in Sources */,
				03AD47771A68348C00F4B44B /* schan-buffered.swift in Sources */,
				03AD477C1A68354F00F4B44B /* queuetype.swift in Sources */,
				03AD476E1A68348C00F4B44B /* pchan-buffered1.swift in Sources */,
				03AD47691A68348C00F4B44B /* chan-sender.swift in Sources */,
				03AD476C1A68348C00F4B44B /* channel.swift in Sources */,
				03AD477B1A6834FE00F4B44B /* logging.swift in Sources */,
				03AD47741A68348C00F4B44B /* qchan-unbuffered.swift in Sources */,
				03AD475F1A68346300F4B44B /* main.swift in Sources */,
				03AD476F1A68348C00F4B44B /* pchan-bufferedN-queue.swift in Sources */,
				03AD476B1A68348C00F4B44B /* chan.swift in Sources */,
				03E50F901AC3E3DC00F4B44B /* schan-singleton.swift in Sources */,
				03AD47661A68348C00F4B44B /* chan-operators.swift in Sources */,
				03AD47701A68348C00F4B44B /* pchan-bufferedN-buffer.swift in Sources */,
				03AD47641A68347300F4B44B /* SimpleChannel.swift in Sources */,
				03F3FD6E1A6A4E7900F4B44B /* select-types.swift in Sources */,
<<<<<<< HEAD
				032DEC241A8D84F600F4B44B /* semaphore-chan.swift in Sources */,
=======
>>>>>>> 54eefcff
				03AD47671A68348C00F4B44B /* chan-protocols.swift in Sources */,
				03AD477E1A68354F00F4B44B /* atomicqueue.swift in Sources */,
			);
			runOnlyForDeploymentPostprocessing = 0;
		};
		03AD47831A68366A00F4B44B /* Sources */ = {
			isa = PBXSourcesBuildPhase;
			buildActionMask = 2147483647;
			files = (
				03AD479D1A68369C00F4B44B /* qchan-unbuffered.swift in Sources */,
				03AD47981A68369C00F4B44B /* pchan-bufferedN-queue.swift in Sources */,
				03AD47A11A6836B300F4B44B /* logging.swift in Sources */,
				03AD47951A68369C00F4B44B /* channel.swift in Sources */,
				03AD47A01A68369C00F4B44B /* schan-buffered.swift in Sources */,
				0335FBE21A8B277600F4B44B /* pchan-bufferedN-array.swift in Sources */,
				03AD47A51A6836B800F4B44B /* atomicqueue.swift in Sources */,
				03AD47921A68369C00F4B44B /* chan-sender.swift in Sources */,
				03AD47A21A6836B300F4B44B /* timing.swift in Sources */,
				03AD478F1A68369C00F4B44B /* chan-operators.swift in Sources */,
				03AD479B1A68369C00F4B44B /* qchan.swift in Sources */,
				03AD47971A68369C00F4B44B /* pchan-buffered1.swift in Sources */,
				0336B9B71ABB1BF700F4B44B /* async.swift in Sources */,
				0325764C1ABB477F00F4B44B /* semaphore-chan.swift in Sources */,
				03AD479F1A68369C00F4B44B /* schan.swift in Sources */,
				03AD47991A68369C00F4B44B /* pchan-bufferedN-buffer.swift in Sources */,
				03AD479C1A68369C00F4B44B /* qchan-buffered.swift in Sources */,
				03AD478A1A68366A00F4B44B /* main.swift in Sources */,
				03AD47A31A6836B800F4B44B /* queuetype.swift in Sources */,
				03AD47961A68369C00F4B44B /* pchan.swift in Sources */,
				03EE7ECD1A94217000F4B44B /* select-types.swift in Sources */,
				03E50F911AC3E3DC00F4B44B /* schan-singleton.swift in Sources */,
				03AD47901A68369C00F4B44B /* chan-protocols.swift in Sources */,
				03EDB5F31AD22BB100F4B44B /* channel-semaphore.swift in Sources */,
				03AD47A61A6836B800F4B44B /* fastqueue.swift in Sources */,
				03AD47911A68369C00F4B44B /* chan-receiver.swift in Sources */,
				03AD47941A68369C00F4B44B /* chan.swift in Sources */,
			);
			runOnlyForDeploymentPostprocessing = 0;
		};
/* End PBXSourcesBuildPhase section */

/* Begin PBXTargetDependency section */
		035B606C1A67433800F4B44B /* PBXTargetDependency */ = {
			isa = PBXTargetDependency;
			target = 035B605D1A67433800F4B44B /* Channels */;
			targetProxy = 035B606B1A67433800F4B44B /* PBXContainerItemProxy */;
		};
/* End PBXTargetDependency section */

/* Begin XCBuildConfiguration section */
		035B60721A67433800F4B44B /* Debug */ = {
			isa = XCBuildConfiguration;
			buildSettings = {
				CLANG_ENABLE_MODULES = YES;
				CLANG_ENABLE_OBJC_ARC = YES;
				CLANG_WARN_BOOL_CONVERSION = YES;
				CLANG_WARN_CONSTANT_CONVERSION = YES;
				CLANG_WARN_DIRECT_OBJC_ISA_USAGE = YES_ERROR;
				CLANG_WARN_EMPTY_BODY = YES;
				CLANG_WARN_ENUM_CONVERSION = YES;
				CLANG_WARN_INT_CONVERSION = YES;
				CLANG_WARN_OBJC_ROOT_CLASS = YES_ERROR;
				CLANG_WARN_UNREACHABLE_CODE = YES;
				CLANG_WARN__DUPLICATE_METHOD_MATCH = YES;
				CURRENT_PROJECT_VERSION = 1;
				ENABLE_STRICT_OBJC_MSGSEND = YES;
				GCC_PREPROCESSOR_DEFINITIONS = (
					"DEBUG=1",
					"$(inherited)",
				);
				GCC_WARN_64_TO_32_BIT_CONVERSION = YES;
				GCC_WARN_ABOUT_RETURN_TYPE = YES_ERROR;
				GCC_WARN_UNDECLARED_SELECTOR = YES;
				GCC_WARN_UNINITIALIZED_AUTOS = YES_AGGRESSIVE;
				GCC_WARN_UNUSED_FUNCTION = YES;
				GCC_WARN_UNUSED_VARIABLE = YES;
				MACOSX_DEPLOYMENT_TARGET = 10.10;
				MTL_ENABLE_DEBUG_INFO = YES;
				SWIFT_OPTIMIZATION_LEVEL = "-Onone";
				VERSIONING_SYSTEM = "apple-generic";
				VERSION_INFO_PREFIX = "";
			};
			name = Debug;
		};
		035B60731A67433800F4B44B /* Release */ = {
			isa = XCBuildConfiguration;
			buildSettings = {
				CLANG_ENABLE_MODULES = YES;
				CLANG_ENABLE_OBJC_ARC = YES;
				CLANG_WARN_BOOL_CONVERSION = YES;
				CLANG_WARN_CONSTANT_CONVERSION = YES;
				CLANG_WARN_DIRECT_OBJC_ISA_USAGE = YES_ERROR;
				CLANG_WARN_EMPTY_BODY = YES;
				CLANG_WARN_ENUM_CONVERSION = YES;
				CLANG_WARN_INT_CONVERSION = YES;
				CLANG_WARN_OBJC_ROOT_CLASS = YES_ERROR;
				CLANG_WARN_UNREACHABLE_CODE = YES;
				CLANG_WARN__DUPLICATE_METHOD_MATCH = YES;
				CURRENT_PROJECT_VERSION = 1;
				ENABLE_STRICT_OBJC_MSGSEND = YES;
				GCC_WARN_64_TO_32_BIT_CONVERSION = YES;
				GCC_WARN_ABOUT_RETURN_TYPE = YES_ERROR;
				GCC_WARN_UNDECLARED_SELECTOR = YES;
				GCC_WARN_UNINITIALIZED_AUTOS = YES_AGGRESSIVE;
				GCC_WARN_UNUSED_FUNCTION = YES;
				GCC_WARN_UNUSED_VARIABLE = YES;
				MACOSX_DEPLOYMENT_TARGET = 10.10;
				MTL_ENABLE_DEBUG_INFO = NO;
				SWIFT_WHOLE_MODULE_OPTIMIZATION = YES;
				VERSIONING_SYSTEM = "apple-generic";
				VERSION_INFO_PREFIX = "";
			};
			name = Release;
		};
		035B60751A67433800F4B44B /* Debug */ = {
			isa = XCBuildConfiguration;
			buildSettings = {
				COMBINE_HIDPI_IMAGES = YES;
				DEFINES_MODULE = YES;
				DYLIB_COMPATIBILITY_VERSION = 1;
				DYLIB_CURRENT_VERSION = 1;
				DYLIB_INSTALL_NAME_BASE = "@rpath";
				FRAMEWORK_VERSION = A;
				INFOPLIST_FILE = Channels/Info.plist;
				INSTALL_PATH = "$(LOCAL_LIBRARY_DIR)/Frameworks";
				LD_RUNPATH_SEARCH_PATHS = "$(inherited) @executable_path/../Frameworks @loader_path/Frameworks";
				PRODUCT_NAME = "$(TARGET_NAME)";
				SKIP_INSTALL = YES;
			};
			name = Debug;
		};
		035B60761A67433800F4B44B /* Release */ = {
			isa = XCBuildConfiguration;
			buildSettings = {
				COMBINE_HIDPI_IMAGES = YES;
				DEFINES_MODULE = YES;
				DYLIB_COMPATIBILITY_VERSION = 1;
				DYLIB_CURRENT_VERSION = 1;
				DYLIB_INSTALL_NAME_BASE = "@rpath";
				FRAMEWORK_VERSION = A;
				INFOPLIST_FILE = Channels/Info.plist;
				INSTALL_PATH = "$(LOCAL_LIBRARY_DIR)/Frameworks";
				LD_RUNPATH_SEARCH_PATHS = "$(inherited) @executable_path/../Frameworks @loader_path/Frameworks";
				PRODUCT_NAME = "$(TARGET_NAME)";
				SKIP_INSTALL = YES;
			};
			name = Release;
		};
		035B60781A67433800F4B44B /* Debug */ = {
			isa = XCBuildConfiguration;
			buildSettings = {
				COMBINE_HIDPI_IMAGES = YES;
				FRAMEWORK_SEARCH_PATHS = (
					"$(DEVELOPER_FRAMEWORKS_DIR)",
					"$(inherited)",
				);
				INFOPLIST_FILE = ChannelsTests/Info.plist;
				LD_RUNPATH_SEARCH_PATHS = "$(inherited) @executable_path/../Frameworks @loader_path/../Frameworks";
				PRODUCT_NAME = "$(TARGET_NAME)";
			};
			name = Debug;
		};
		035B60791A67433800F4B44B /* Release */ = {
			isa = XCBuildConfiguration;
			buildSettings = {
				COMBINE_HIDPI_IMAGES = YES;
				FRAMEWORK_SEARCH_PATHS = (
					"$(DEVELOPER_FRAMEWORKS_DIR)",
					"$(inherited)",
				);
				INFOPLIST_FILE = ChannelsTests/Info.plist;
				LD_RUNPATH_SEARCH_PATHS = "$(inherited) @executable_path/../Frameworks @loader_path/../Frameworks";
				PRODUCT_NAME = "$(TARGET_NAME)";
			};
			name = Release;
		};
		03AD47611A68346300F4B44B /* Debug */ = {
			isa = XCBuildConfiguration;
			buildSettings = {
				PRODUCT_NAME = "$(TARGET_NAME)";
			};
			name = Debug;
		};
		03AD47621A68346300F4B44B /* Release */ = {
			isa = XCBuildConfiguration;
			buildSettings = {
				PRODUCT_NAME = "$(TARGET_NAME)";
			};
			name = Release;
		};
		03AD478C1A68366A00F4B44B /* Debug */ = {
			isa = XCBuildConfiguration;
			buildSettings = {
				PRODUCT_NAME = "$(TARGET_NAME)";
			};
			name = Debug;
		};
		03AD478D1A68366A00F4B44B /* Release */ = {
			isa = XCBuildConfiguration;
			buildSettings = {
				PRODUCT_NAME = "$(TARGET_NAME)";
			};
			name = Release;
		};
/* End XCBuildConfiguration section */

/* Begin XCConfigurationList section */
		035B60581A67433800F4B44B /* Build configuration list for PBXProject "Channels" */ = {
			isa = XCConfigurationList;
			buildConfigurations = (
				035B60721A67433800F4B44B /* Debug */,
				035B60731A67433800F4B44B /* Release */,
			);
			defaultConfigurationIsVisible = 0;
			defaultConfigurationName = Release;
		};
		035B60741A67433800F4B44B /* Build configuration list for PBXNativeTarget "Channels" */ = {
			isa = XCConfigurationList;
			buildConfigurations = (
				035B60751A67433800F4B44B /* Debug */,
				035B60761A67433800F4B44B /* Release */,
			);
			defaultConfigurationIsVisible = 0;
			defaultConfigurationName = Release;
		};
		035B60771A67433800F4B44B /* Build configuration list for PBXNativeTarget "ChannelsTests" */ = {
			isa = XCConfigurationList;
			buildConfigurations = (
				035B60781A67433800F4B44B /* Debug */,
				035B60791A67433800F4B44B /* Release */,
			);
			defaultConfigurationIsVisible = 0;
			defaultConfigurationName = Release;
		};
		03AD47601A68346300F4B44B /* Build configuration list for PBXNativeTarget "chan-benchmark" */ = {
			isa = XCConfigurationList;
			buildConfigurations = (
				03AD47611A68346300F4B44B /* Debug */,
				03AD47621A68346300F4B44B /* Release */,
			);
			defaultConfigurationIsVisible = 0;
			defaultConfigurationName = Release;
		};
		03AD478B1A68366A00F4B44B /* Build configuration list for PBXNativeTarget "concurrency tester" */ = {
			isa = XCConfigurationList;
			buildConfigurations = (
				03AD478C1A68366A00F4B44B /* Debug */,
				03AD478D1A68366A00F4B44B /* Release */,
			);
			defaultConfigurationIsVisible = 0;
			defaultConfigurationName = Release;
		};
/* End XCConfigurationList section */
	};
	rootObject = 035B60551A67433800F4B44B /* Project object */;
}<|MERGE_RESOLUTION|>--- conflicted
+++ resolved
@@ -7,8 +7,6 @@
 	objects = {
 
 /* Begin PBXBuildFile section */
-		0325764C1ABB477F00F4B44B /* semaphore-chan.swift in Sources */ = {isa = PBXBuildFile; fileRef = 0359EAFB1A8C77D300F4B44B /* semaphore-chan.swift */; };
-		032DEC241A8D84F600F4B44B /* semaphore-chan.swift in Sources */ = {isa = PBXBuildFile; fileRef = 0359EAFB1A8C77D300F4B44B /* semaphore-chan.swift */; };
 		0335FBE11A8B277500F4B44B /* pchan-bufferedN-array.swift in Sources */ = {isa = PBXBuildFile; fileRef = 03B24C0B1A8AC01F00F4B44B /* pchan-bufferedN-array.swift */; };
 		0335FBE21A8B277600F4B44B /* pchan-bufferedN-array.swift in Sources */ = {isa = PBXBuildFile; fileRef = 03B24C0B1A8AC01F00F4B44B /* pchan-bufferedN-array.swift */; };
 		0336B9B51ABB1BF700F4B44B /* async.swift in Sources */ = {isa = PBXBuildFile; fileRef = 0336B9B41ABB1BF700F4B44B /* async.swift */; };
@@ -17,7 +15,6 @@
 		033912031ABD3DC000F4B44B /* ChannelsExamples.swift in Sources */ = {isa = PBXBuildFile; fileRef = 033912021ABD3DC000F4B44B /* ChannelsExamples.swift */; };
 		034392C21A7A065200F4B44B /* select.swift in Sources */ = {isa = PBXBuildFile; fileRef = 03F3FD6F1A6AF95400F4B44B /* select.swift */; };
 		034CABE31AC210BC00F4B44B /* schan-singleton.swift in Sources */ = {isa = PBXBuildFile; fileRef = 034CABE21AC210BC00F4B44B /* schan-singleton.swift */; };
-		0359EAFC1A8C77D300F4B44B /* semaphore-chan.swift in Sources */ = {isa = PBXBuildFile; fileRef = 0359EAFB1A8C77D300F4B44B /* semaphore-chan.swift */; };
 		035B606A1A67433800F4B44B /* Channels.framework in Frameworks */ = {isa = PBXBuildFile; fileRef = 035B605E1A67433800F4B44B /* Channels.framework */; };
 		035B60711A67433800F4B44B /* ChannelsTests.swift in Sources */ = {isa = PBXBuildFile; fileRef = 035B60701A67433800F4B44B /* ChannelsTests.swift */; };
 		0370A7171A7C44BC00F4B44B /* merge-select.swift in Sources */ = {isa = PBXBuildFile; fileRef = 032CCD3E1A79BE9400F4B44B /* merge-select.swift */; };
@@ -90,12 +87,9 @@
 		03E50F901AC3E3DC00F4B44B /* schan-singleton.swift in Sources */ = {isa = PBXBuildFile; fileRef = 034CABE21AC210BC00F4B44B /* schan-singleton.swift */; };
 		03E50F911AC3E3DC00F4B44B /* schan-singleton.swift in Sources */ = {isa = PBXBuildFile; fileRef = 034CABE21AC210BC00F4B44B /* schan-singleton.swift */; };
 		03E60E611AAC08CE00F4B44B /* SelectSingletonTests.swift in Sources */ = {isa = PBXBuildFile; fileRef = 03E60E601AAC08CE00F4B44B /* SelectSingletonTests.swift */; };
-<<<<<<< HEAD
-=======
 		03EDB5F11AD22B6F00F4B44B /* channel-semaphore.swift in Sources */ = {isa = PBXBuildFile; fileRef = 03EDB5F01AD22B6F00F4B44B /* channel-semaphore.swift */; };
 		03EDB5F21AD22BB000F4B44B /* channel-semaphore.swift in Sources */ = {isa = PBXBuildFile; fileRef = 03EDB5F01AD22B6F00F4B44B /* channel-semaphore.swift */; };
 		03EDB5F31AD22BB100F4B44B /* channel-semaphore.swift in Sources */ = {isa = PBXBuildFile; fileRef = 03EDB5F01AD22B6F00F4B44B /* channel-semaphore.swift */; };
->>>>>>> 54eefcff
 		03EE7ECD1A94217000F4B44B /* select-types.swift in Sources */ = {isa = PBXBuildFile; fileRef = 03F3FD691A69D90400F4B44B /* select-types.swift */; };
 		03F3FD6A1A69D90400F4B44B /* select-types.swift in Sources */ = {isa = PBXBuildFile; fileRef = 03F3FD691A69D90400F4B44B /* select-types.swift */; };
 		03F3FD6E1A6A4E7900F4B44B /* select-types.swift in Sources */ = {isa = PBXBuildFile; fileRef = 03F3FD691A69D90400F4B44B /* select-types.swift */; };
@@ -138,7 +132,6 @@
 		0336B9B41ABB1BF700F4B44B /* async.swift */ = {isa = PBXFileReference; fileEncoding = 4; lastKnownFileType = sourcecode.swift; name = async.swift; path = utilities/async.swift; sourceTree = "<group>"; };
 		033912021ABD3DC000F4B44B /* ChannelsExamples.swift */ = {isa = PBXFileReference; fileEncoding = 4; lastKnownFileType = sourcecode.swift; path = ChannelsExamples.swift; sourceTree = "<group>"; };
 		034CABE21AC210BC00F4B44B /* schan-singleton.swift */ = {isa = PBXFileReference; fileEncoding = 4; lastKnownFileType = sourcecode.swift; path = "schan-singleton.swift"; sourceTree = "<group>"; };
-		0359EAFB1A8C77D300F4B44B /* semaphore-chan.swift */ = {isa = PBXFileReference; fileEncoding = 4; lastKnownFileType = sourcecode.swift; name = "semaphore-chan.swift"; path = "select/semaphore-chan.swift"; sourceTree = "<group>"; };
 		035B605E1A67433800F4B44B /* Channels.framework */ = {isa = PBXFileReference; explicitFileType = wrapper.framework; includeInIndex = 0; path = Channels.framework; sourceTree = BUILT_PRODUCTS_DIR; };
 		035B60621A67433800F4B44B /* Info.plist */ = {isa = PBXFileReference; lastKnownFileType = text.plist.xml; path = Info.plist; sourceTree = "<group>"; };
 		035B60631A67433800F4B44B /* Channels.h */ = {isa = PBXFileReference; lastKnownFileType = sourcecode.c.h; path = Channels.h; sourceTree = "<group>"; };
@@ -182,10 +175,7 @@
 		03AD47BF1A689E0900F4B44B /* MergeTest.swift */ = {isa = PBXFileReference; fileEncoding = 4; lastKnownFileType = sourcecode.swift; path = MergeTest.swift; sourceTree = "<group>"; };
 		03B24C0B1A8AC01F00F4B44B /* pchan-bufferedN-array.swift */ = {isa = PBXFileReference; fileEncoding = 4; lastKnownFileType = sourcecode.swift; path = "pchan-bufferedN-array.swift"; sourceTree = "<group>"; };
 		03E60E601AAC08CE00F4B44B /* SelectSingletonTests.swift */ = {isa = PBXFileReference; fileEncoding = 4; lastKnownFileType = sourcecode.swift; path = SelectSingletonTests.swift; sourceTree = "<group>"; };
-<<<<<<< HEAD
-=======
 		03EDB5F01AD22B6F00F4B44B /* channel-semaphore.swift */ = {isa = PBXFileReference; fileEncoding = 4; lastKnownFileType = sourcecode.swift; name = "channel-semaphore.swift"; path = "channel-semaphore/channel-semaphore.swift"; sourceTree = "<group>"; };
->>>>>>> 54eefcff
 		03F3FD691A69D90400F4B44B /* select-types.swift */ = {isa = PBXFileReference; fileEncoding = 4; lastKnownFileType = sourcecode.swift; name = "select-types.swift"; path = "select/select-types.swift"; sourceTree = "<group>"; };
 		03F3FD6F1A6AF95400F4B44B /* select.swift */ = {isa = PBXFileReference; fileEncoding = 4; lastKnownFileType = sourcecode.swift; name = select.swift; path = select/select.swift; sourceTree = "<group>"; };
 		03F3FD711A6B207E00F4B44B /* SelectTests.swift */ = {isa = PBXFileReference; fileEncoding = 4; lastKnownFileType = sourcecode.swift; path = SelectTests.swift; sourceTree = "<group>"; };
@@ -404,10 +394,6 @@
 			isa = PBXGroup;
 			children = (
 				03F3FD691A69D90400F4B44B /* select-types.swift */,
-<<<<<<< HEAD
-				0359EAFB1A8C77D300F4B44B /* semaphore-chan.swift */,
-=======
->>>>>>> 54eefcff
 				03F3FD6F1A6AF95400F4B44B /* select.swift */,
 				032CCD3E1A79BE9400F4B44B /* merge-select.swift */,
 			);
@@ -568,10 +554,6 @@
 				03AD47471A67441A00F4B44B /* queuetype.swift in Sources */,
 				03AD47331A6743E500F4B44B /* qchan.swift in Sources */,
 				034392C21A7A065200F4B44B /* select.swift in Sources */,
-<<<<<<< HEAD
-				03AD47341A6743E500F4B44B /* semaphorepool.swift in Sources */,
-=======
->>>>>>> 54eefcff
 				03AD47AF1A688BE900F4B44B /* shuffle.swift in Sources */,
 				0370A7171A7C44BC00F4B44B /* merge-select.swift in Sources */,
 				034CABE31AC210BC00F4B44B /* schan-singleton.swift in Sources */,
@@ -580,7 +562,6 @@
 				03F3FD6A1A69D90400F4B44B /* select-types.swift in Sources */,
 				03AD47211A6743E500F4B44B /* chan-receiver.swift in Sources */,
 				03AD47451A67441A00F4B44B /* fastqueue.swift in Sources */,
-				0359EAFC1A8C77D300F4B44B /* semaphore-chan.swift in Sources */,
 				03AD47201A6743E500F4B44B /* chan-protocols.swift in Sources */,
 				03AD47241A6743E500F4B44B /* chan.swift in Sources */,
 				03AD47221A6743E500F4B44B /* chan-sender.swift in Sources */,
@@ -639,10 +620,6 @@
 				03AD47701A68348C00F4B44B /* pchan-bufferedN-buffer.swift in Sources */,
 				03AD47641A68347300F4B44B /* SimpleChannel.swift in Sources */,
 				03F3FD6E1A6A4E7900F4B44B /* select-types.swift in Sources */,
-<<<<<<< HEAD
-				032DEC241A8D84F600F4B44B /* semaphore-chan.swift in Sources */,
-=======
->>>>>>> 54eefcff
 				03AD47671A68348C00F4B44B /* chan-protocols.swift in Sources */,
 				03AD477E1A68354F00F4B44B /* atomicqueue.swift in Sources */,
 			);
@@ -665,7 +642,6 @@
 				03AD479B1A68369C00F4B44B /* qchan.swift in Sources */,
 				03AD47971A68369C00F4B44B /* pchan-buffered1.swift in Sources */,
 				0336B9B71ABB1BF700F4B44B /* async.swift in Sources */,
-				0325764C1ABB477F00F4B44B /* semaphore-chan.swift in Sources */,
 				03AD479F1A68369C00F4B44B /* schan.swift in Sources */,
 				03AD47991A68369C00F4B44B /* pchan-bufferedN-buffer.swift in Sources */,
 				03AD479C1A68369C00F4B44B /* qchan-buffered.swift in Sources */,
