// !$*UTF8*$!
{
	archiveVersion = 1;
	classes = {
	};
	objectVersion = 46;
	objects = {

/* Begin PBXBuildFile section */
		03019F431AD0811F00F4B44B /* semaphorequeue.swift in Sources */ = {isa = PBXBuildFile; fileRef = 03019F421AD0811F00F4B44B /* semaphorequeue.swift */; };
		03019F471AD082BD00F4B44B /* semaphorequeue.swift in Sources */ = {isa = PBXBuildFile; fileRef = 03019F421AD0811F00F4B44B /* semaphorequeue.swift */; };
		0335FBE11A8B277500F4B44B /* pchan-bufferedN-array.swift in Sources */ = {isa = PBXBuildFile; fileRef = 03B24C0B1A8AC01F00F4B44B /* pchan-bufferedN-array.swift */; };
		0335FBE21A8B277600F4B44B /* pchan-bufferedN-array.swift in Sources */ = {isa = PBXBuildFile; fileRef = 03B24C0B1A8AC01F00F4B44B /* pchan-bufferedN-array.swift */; };
		0336B9B51ABB1BF700F4B44B /* async.swift in Sources */ = {isa = PBXBuildFile; fileRef = 0336B9B41ABB1BF700F4B44B /* async.swift */; };
		0336B9B61ABB1BF700F4B44B /* async.swift in Sources */ = {isa = PBXBuildFile; fileRef = 0336B9B41ABB1BF700F4B44B /* async.swift */; };
		0336B9B71ABB1BF700F4B44B /* async.swift in Sources */ = {isa = PBXBuildFile; fileRef = 0336B9B41ABB1BF700F4B44B /* async.swift */; };
		033912031ABD3DC000F4B44B /* ChannelsExamples.swift in Sources */ = {isa = PBXBuildFile; fileRef = 033912021ABD3DC000F4B44B /* ChannelsExamples.swift */; };
		034392C21A7A065200F4B44B /* select.swift in Sources */ = {isa = PBXBuildFile; fileRef = 03F3FD6F1A6AF95400F4B44B /* select.swift */; };
		034CABE31AC210BC00F4B44B /* schan-singleton.swift in Sources */ = {isa = PBXBuildFile; fileRef = 034CABE21AC210BC00F4B44B /* schan-singleton.swift */; };
		035B606A1A67433800F4B44B /* Channels.framework in Frameworks */ = {isa = PBXBuildFile; fileRef = 035B605E1A67433800F4B44B /* Channels.framework */; };
		035B60711A67433800F4B44B /* ChannelsTests.swift in Sources */ = {isa = PBXBuildFile; fileRef = 035B60701A67433800F4B44B /* ChannelsTests.swift */; };
		0370A7171A7C44BC00F4B44B /* merge-select.swift in Sources */ = {isa = PBXBuildFile; fileRef = 032CCD3E1A79BE9400F4B44B /* merge-select.swift */; };
		038D83D41AD5CE4D00F4B44B /* supersemaphorequeue.swift in Sources */ = {isa = PBXBuildFile; fileRef = 03EEE5411AC60F8D00F4B44B /* supersemaphorequeue.swift */; };
		03A21E3A1AB16E7900F4B44B /* SelectExamples.swift in Sources */ = {isa = PBXBuildFile; fileRef = 03A21E391AB16E7900F4B44B /* SelectExamples.swift */; };
		03AD471F1A6743E500F4B44B /* chan-operators.swift in Sources */ = {isa = PBXBuildFile; fileRef = 03AD47011A6743E500F4B44B /* chan-operators.swift */; };
		03AD47201A6743E500F4B44B /* chan-protocols.swift in Sources */ = {isa = PBXBuildFile; fileRef = 03AD47021A6743E500F4B44B /* chan-protocols.swift */; };
		03AD47211A6743E500F4B44B /* chan-receiver.swift in Sources */ = {isa = PBXBuildFile; fileRef = 03AD47031A6743E500F4B44B /* chan-receiver.swift */; };
		03AD47221A6743E500F4B44B /* chan-sender.swift in Sources */ = {isa = PBXBuildFile; fileRef = 03AD47041A6743E500F4B44B /* chan-sender.swift */; };
		03AD47241A6743E500F4B44B /* chan.swift in Sources */ = {isa = PBXBuildFile; fileRef = 03AD47061A6743E500F4B44B /* chan.swift */; };
		03AD47251A6743E500F4B44B /* channel.swift in Sources */ = {isa = PBXBuildFile; fileRef = 03AD47071A6743E500F4B44B /* channel.swift */; };
		03AD47311A6743E500F4B44B /* qchan-buffered.swift in Sources */ = {isa = PBXBuildFile; fileRef = 03AD47161A6743E500F4B44B /* qchan-buffered.swift */; };
		03AD47321A6743E500F4B44B /* qchan-unbuffered.swift in Sources */ = {isa = PBXBuildFile; fileRef = 03AD47171A6743E500F4B44B /* qchan-unbuffered.swift */; };
		03AD47331A6743E500F4B44B /* qchan.swift in Sources */ = {isa = PBXBuildFile; fileRef = 03AD47181A6743E500F4B44B /* qchan.swift */; };
		03AD47361A6743E500F4B44B /* schan-buffered.swift in Sources */ = {isa = PBXBuildFile; fileRef = 03AD471C1A6743E500F4B44B /* schan-buffered.swift */; };
		03AD47371A6743E500F4B44B /* schan.swift in Sources */ = {isa = PBXBuildFile; fileRef = 03AD471D1A6743E500F4B44B /* schan.swift */; };
		03AD47431A67441A00F4B44B /* atomicqueue.swift in Sources */ = {isa = PBXBuildFile; fileRef = 03AD473A1A67441A00F4B44B /* atomicqueue.swift */; };
		03AD47451A67441A00F4B44B /* fastqueue.swift in Sources */ = {isa = PBXBuildFile; fileRef = 03AD473C1A67441A00F4B44B /* fastqueue.swift */; };
		03AD47471A67441A00F4B44B /* queuetype.swift in Sources */ = {isa = PBXBuildFile; fileRef = 03AD473E1A67441A00F4B44B /* queuetype.swift */; };
		03AD474D1A67447B00F4B44B /* BufferedChannelTests.swift in Sources */ = {isa = PBXBuildFile; fileRef = 03AD474C1A67447B00F4B44B /* BufferedChannelTests.swift */; };
		03AD47501A67448400F4B44B /* SingletonChannelTests.swift in Sources */ = {isa = PBXBuildFile; fileRef = 03AD474E1A67448400F4B44B /* SingletonChannelTests.swift */; };
		03AD47511A67448400F4B44B /* UnbufferedChannelTests.swift in Sources */ = {isa = PBXBuildFile; fileRef = 03AD474F1A67448400F4B44B /* UnbufferedChannelTests.swift */; };
		03AD47571A6744DA00F4B44B /* SChanTests.swift in Sources */ = {isa = PBXBuildFile; fileRef = 03AD47541A6744DA00F4B44B /* SChanTests.swift */; };
		03AD475F1A68346300F4B44B /* main.swift in Sources */ = {isa = PBXBuildFile; fileRef = 03AD475E1A68346300F4B44B /* main.swift */; };
		03AD47641A68347300F4B44B /* SimpleChannel.swift in Sources */ = {isa = PBXBuildFile; fileRef = 03AD47631A68347300F4B44B /* SimpleChannel.swift */; };
		03AD47661A68348C00F4B44B /* chan-operators.swift in Sources */ = {isa = PBXBuildFile; fileRef = 03AD47011A6743E500F4B44B /* chan-operators.swift */; };
		03AD47671A68348C00F4B44B /* chan-protocols.swift in Sources */ = {isa = PBXBuildFile; fileRef = 03AD47021A6743E500F4B44B /* chan-protocols.swift */; };
		03AD47681A68348C00F4B44B /* chan-receiver.swift in Sources */ = {isa = PBXBuildFile; fileRef = 03AD47031A6743E500F4B44B /* chan-receiver.swift */; };
		03AD47691A68348C00F4B44B /* chan-sender.swift in Sources */ = {isa = PBXBuildFile; fileRef = 03AD47041A6743E500F4B44B /* chan-sender.swift */; };
		03AD476B1A68348C00F4B44B /* chan.swift in Sources */ = {isa = PBXBuildFile; fileRef = 03AD47061A6743E500F4B44B /* chan.swift */; };
		03AD476C1A68348C00F4B44B /* channel.swift in Sources */ = {isa = PBXBuildFile; fileRef = 03AD47071A6743E500F4B44B /* channel.swift */; };
		03AD476D1A68348C00F4B44B /* pchan.swift in Sources */ = {isa = PBXBuildFile; fileRef = 03AD47131A6743E500F4B44B /* pchan.swift */; };
		03AD476E1A68348C00F4B44B /* pchan-buffered1.swift in Sources */ = {isa = PBXBuildFile; fileRef = 03AD47101A6743E500F4B44B /* pchan-buffered1.swift */; };
		03AD476F1A68348C00F4B44B /* pchan-bufferedN-queue.swift in Sources */ = {isa = PBXBuildFile; fileRef = 03AD47111A6743E500F4B44B /* pchan-bufferedN-queue.swift */; };
		03AD47701A68348C00F4B44B /* pchan-bufferedN-buffer.swift in Sources */ = {isa = PBXBuildFile; fileRef = 03AD47121A6743E500F4B44B /* pchan-bufferedN-buffer.swift */; };
		03AD47721A68348C00F4B44B /* qchan.swift in Sources */ = {isa = PBXBuildFile; fileRef = 03AD47181A6743E500F4B44B /* qchan.swift */; };
		03AD47731A68348C00F4B44B /* qchan-buffered.swift in Sources */ = {isa = PBXBuildFile; fileRef = 03AD47161A6743E500F4B44B /* qchan-buffered.swift */; };
		03AD47741A68348C00F4B44B /* qchan-unbuffered.swift in Sources */ = {isa = PBXBuildFile; fileRef = 03AD47171A6743E500F4B44B /* qchan-unbuffered.swift */; };
		03AD47761A68348C00F4B44B /* schan.swift in Sources */ = {isa = PBXBuildFile; fileRef = 03AD471D1A6743E500F4B44B /* schan.swift */; };
		03AD47771A68348C00F4B44B /* schan-buffered.swift in Sources */ = {isa = PBXBuildFile; fileRef = 03AD471C1A6743E500F4B44B /* schan-buffered.swift */; };
		03AD47791A6834F500F4B44B /* timing.swift in Sources */ = {isa = PBXBuildFile; fileRef = 03AD47781A6834F500F4B44B /* timing.swift */; };
		03AD477B1A6834FE00F4B44B /* logging.swift in Sources */ = {isa = PBXBuildFile; fileRef = 03AD477A1A6834FE00F4B44B /* logging.swift */; };
		03AD477C1A68354F00F4B44B /* queuetype.swift in Sources */ = {isa = PBXBuildFile; fileRef = 03AD473E1A67441A00F4B44B /* queuetype.swift */; };
		03AD477E1A68354F00F4B44B /* atomicqueue.swift in Sources */ = {isa = PBXBuildFile; fileRef = 03AD473A1A67441A00F4B44B /* atomicqueue.swift */; };
		03AD477F1A68354F00F4B44B /* fastqueue.swift in Sources */ = {isa = PBXBuildFile; fileRef = 03AD473C1A67441A00F4B44B /* fastqueue.swift */; };
		03AD478A1A68366A00F4B44B /* main.swift in Sources */ = {isa = PBXBuildFile; fileRef = 03AD47891A68366A00F4B44B /* main.swift */; };
		03AD478F1A68369C00F4B44B /* chan-operators.swift in Sources */ = {isa = PBXBuildFile; fileRef = 03AD47011A6743E500F4B44B /* chan-operators.swift */; };
		03AD47901A68369C00F4B44B /* chan-protocols.swift in Sources */ = {isa = PBXBuildFile; fileRef = 03AD47021A6743E500F4B44B /* chan-protocols.swift */; };
		03AD47911A68369C00F4B44B /* chan-receiver.swift in Sources */ = {isa = PBXBuildFile; fileRef = 03AD47031A6743E500F4B44B /* chan-receiver.swift */; };
		03AD47921A68369C00F4B44B /* chan-sender.swift in Sources */ = {isa = PBXBuildFile; fileRef = 03AD47041A6743E500F4B44B /* chan-sender.swift */; };
		03AD47941A68369C00F4B44B /* chan.swift in Sources */ = {isa = PBXBuildFile; fileRef = 03AD47061A6743E500F4B44B /* chan.swift */; };
		03AD47951A68369C00F4B44B /* channel.swift in Sources */ = {isa = PBXBuildFile; fileRef = 03AD47071A6743E500F4B44B /* channel.swift */; };
		03AD47961A68369C00F4B44B /* pchan.swift in Sources */ = {isa = PBXBuildFile; fileRef = 03AD47131A6743E500F4B44B /* pchan.swift */; };
		03AD47971A68369C00F4B44B /* pchan-buffered1.swift in Sources */ = {isa = PBXBuildFile; fileRef = 03AD47101A6743E500F4B44B /* pchan-buffered1.swift */; };
		03AD47981A68369C00F4B44B /* pchan-bufferedN-queue.swift in Sources */ = {isa = PBXBuildFile; fileRef = 03AD47111A6743E500F4B44B /* pchan-bufferedN-queue.swift */; };
		03AD47991A68369C00F4B44B /* pchan-bufferedN-buffer.swift in Sources */ = {isa = PBXBuildFile; fileRef = 03AD47121A6743E500F4B44B /* pchan-bufferedN-buffer.swift */; };
		03AD479B1A68369C00F4B44B /* qchan.swift in Sources */ = {isa = PBXBuildFile; fileRef = 03AD47181A6743E500F4B44B /* qchan.swift */; };
		03AD479C1A68369C00F4B44B /* qchan-buffered.swift in Sources */ = {isa = PBXBuildFile; fileRef = 03AD47161A6743E500F4B44B /* qchan-buffered.swift */; };
		03AD479D1A68369C00F4B44B /* qchan-unbuffered.swift in Sources */ = {isa = PBXBuildFile; fileRef = 03AD47171A6743E500F4B44B /* qchan-unbuffered.swift */; };
		03AD479F1A68369C00F4B44B /* schan.swift in Sources */ = {isa = PBXBuildFile; fileRef = 03AD471D1A6743E500F4B44B /* schan.swift */; };
		03AD47A01A68369C00F4B44B /* schan-buffered.swift in Sources */ = {isa = PBXBuildFile; fileRef = 03AD471C1A6743E500F4B44B /* schan-buffered.swift */; };
		03AD47A11A6836B300F4B44B /* logging.swift in Sources */ = {isa = PBXBuildFile; fileRef = 03AD477A1A6834FE00F4B44B /* logging.swift */; };
		03AD47A21A6836B300F4B44B /* timing.swift in Sources */ = {isa = PBXBuildFile; fileRef = 03AD47781A6834F500F4B44B /* timing.swift */; };
		03AD47A31A6836B800F4B44B /* queuetype.swift in Sources */ = {isa = PBXBuildFile; fileRef = 03AD473E1A67441A00F4B44B /* queuetype.swift */; };
		03AD47A51A6836B800F4B44B /* atomicqueue.swift in Sources */ = {isa = PBXBuildFile; fileRef = 03AD473A1A67441A00F4B44B /* atomicqueue.swift */; };
		03AD47A61A6836B800F4B44B /* fastqueue.swift in Sources */ = {isa = PBXBuildFile; fileRef = 03AD473C1A67441A00F4B44B /* fastqueue.swift */; };
		03AD47AF1A688BE900F4B44B /* shuffle.swift in Sources */ = {isa = PBXBuildFile; fileRef = 03AD47AD1A688BE900F4B44B /* shuffle.swift */; };
		03AD47B21A6890B100F4B44B /* merge.swift in Sources */ = {isa = PBXBuildFile; fileRef = 03AD47B11A6890B100F4B44B /* merge.swift */; };
		03AD47C01A689E0900F4B44B /* MergeTest.swift in Sources */ = {isa = PBXBuildFile; fileRef = 03AD47BF1A689E0900F4B44B /* MergeTest.swift */; };
		03E50F8F1AC2407600F4B44B /* logging.swift in Sources */ = {isa = PBXBuildFile; fileRef = 03AD477A1A6834FE00F4B44B /* logging.swift */; };
		03E50F901AC3E3DC00F4B44B /* schan-singleton.swift in Sources */ = {isa = PBXBuildFile; fileRef = 034CABE21AC210BC00F4B44B /* schan-singleton.swift */; };
		03E50F911AC3E3DC00F4B44B /* schan-singleton.swift in Sources */ = {isa = PBXBuildFile; fileRef = 034CABE21AC210BC00F4B44B /* schan-singleton.swift */; };
		03E60E611AAC08CE00F4B44B /* SelectSingletonTests.swift in Sources */ = {isa = PBXBuildFile; fileRef = 03E60E601AAC08CE00F4B44B /* SelectSingletonTests.swift */; };
		03EDB5F11AD22B6F00F4B44B /* channel-semaphore.swift in Sources */ = {isa = PBXBuildFile; fileRef = 03EDB5F01AD22B6F00F4B44B /* channel-semaphore.swift */; };
		03EDB5F21AD22BB000F4B44B /* channel-semaphore.swift in Sources */ = {isa = PBXBuildFile; fileRef = 03EDB5F01AD22B6F00F4B44B /* channel-semaphore.swift */; };
		03EDB5F31AD22BB100F4B44B /* channel-semaphore.swift in Sources */ = {isa = PBXBuildFile; fileRef = 03EDB5F01AD22B6F00F4B44B /* channel-semaphore.swift */; };
		03EDB5F41AD22BB300F4B44B /* semaphorequeue.swift in Sources */ = {isa = PBXBuildFile; fileRef = 03019F421AD0811F00F4B44B /* semaphorequeue.swift */; };
		03EE7ECD1A94217000F4B44B /* select-types.swift in Sources */ = {isa = PBXBuildFile; fileRef = 03F3FD691A69D90400F4B44B /* select-types.swift */; };
		03EEE5421AC60F8D00F4B44B /* supersemaphorequeue.swift in Sources */ = {isa = PBXBuildFile; fileRef = 03EEE5411AC60F8D00F4B44B /* supersemaphorequeue.swift */; };
		03EEE5431AC60F8D00F4B44B /* supersemaphorequeue.swift in Sources */ = {isa = PBXBuildFile; fileRef = 03EEE5411AC60F8D00F4B44B /* supersemaphorequeue.swift */; };
		03F3FD6A1A69D90400F4B44B /* select-types.swift in Sources */ = {isa = PBXBuildFile; fileRef = 03F3FD691A69D90400F4B44B /* select-types.swift */; };
		03F3FD6E1A6A4E7900F4B44B /* select-types.swift in Sources */ = {isa = PBXBuildFile; fileRef = 03F3FD691A69D90400F4B44B /* select-types.swift */; };
		03F3FD751A6D76B300F4B44B /* SelectTests.swift in Sources */ = {isa = PBXBuildFile; fileRef = 03F3FD711A6B207E00F4B44B /* SelectTests.swift */; };
/* End PBXBuildFile section */

/* Begin PBXContainerItemProxy section */
		035B606B1A67433800F4B44B /* PBXContainerItemProxy */ = {
			isa = PBXContainerItemProxy;
			containerPortal = 035B60551A67433800F4B44B /* Project object */;
			proxyType = 1;
			remoteGlobalIDString = 035B605D1A67433800F4B44B;
			remoteInfo = Channels;
		};
/* End PBXContainerItemProxy section */

/* Begin PBXCopyFilesBuildPhase section */
		03AD475A1A68346300F4B44B /* CopyFiles */ = {
			isa = PBXCopyFilesBuildPhase;
			buildActionMask = 2147483647;
			dstPath = /usr/share/man/man1/;
			dstSubfolderSpec = 0;
			files = (
			);
			runOnlyForDeploymentPostprocessing = 1;
		};
		03AD47851A68366A00F4B44B /* CopyFiles */ = {
			isa = PBXCopyFilesBuildPhase;
			buildActionMask = 2147483647;
			dstPath = /usr/share/man/man1/;
			dstSubfolderSpec = 0;
			files = (
			);
			runOnlyForDeploymentPostprocessing = 1;
		};
/* End PBXCopyFilesBuildPhase section */

/* Begin PBXFileReference section */
		03019F421AD0811F00F4B44B /* semaphorequeue.swift */ = {isa = PBXFileReference; fileEncoding = 4; lastKnownFileType = sourcecode.swift; name = semaphorequeue.swift; path = "concurrency/channel-semaphore/semaphorequeue.swift"; sourceTree = SOURCE_ROOT; };
		032CCD3E1A79BE9400F4B44B /* merge-select.swift */ = {isa = PBXFileReference; fileEncoding = 4; lastKnownFileType = sourcecode.swift; name = "merge-select.swift"; path = "select/merge-select.swift"; sourceTree = "<group>"; };
		0336B9B41ABB1BF700F4B44B /* async.swift */ = {isa = PBXFileReference; fileEncoding = 4; lastKnownFileType = sourcecode.swift; name = async.swift; path = utilities/async.swift; sourceTree = "<group>"; };
		033912021ABD3DC000F4B44B /* ChannelsExamples.swift */ = {isa = PBXFileReference; fileEncoding = 4; lastKnownFileType = sourcecode.swift; path = ChannelsExamples.swift; sourceTree = "<group>"; };
		034CABE21AC210BC00F4B44B /* schan-singleton.swift */ = {isa = PBXFileReference; fileEncoding = 4; lastKnownFileType = sourcecode.swift; path = "schan-singleton.swift"; sourceTree = "<group>"; };
		034CABE41AC2166700F4B44B /* qchan-singleton.swift */ = {isa = PBXFileReference; fileEncoding = 4; lastKnownFileType = sourcecode.swift; path = "qchan-singleton.swift"; sourceTree = "<group>"; };
		0359EAFB1A8C77D300F4B44B /* semaphore-chan.swift */ = {isa = PBXFileReference; fileEncoding = 4; lastKnownFileType = sourcecode.swift; name = "semaphore-chan.swift"; path = "select/semaphore-chan.swift"; sourceTree = "<group>"; };
		035B605E1A67433800F4B44B /* Channels.framework */ = {isa = PBXFileReference; explicitFileType = wrapper.framework; includeInIndex = 0; path = Channels.framework; sourceTree = BUILT_PRODUCTS_DIR; };
		035B60621A67433800F4B44B /* Info.plist */ = {isa = PBXFileReference; lastKnownFileType = text.plist.xml; path = Info.plist; sourceTree = "<group>"; };
		035B60631A67433800F4B44B /* Channels.h */ = {isa = PBXFileReference; lastKnownFileType = sourcecode.c.h; path = Channels.h; sourceTree = "<group>"; };
		035B60691A67433800F4B44B /* ChannelsTests.xctest */ = {isa = PBXFileReference; explicitFileType = wrapper.cfbundle; includeInIndex = 0; path = ChannelsTests.xctest; sourceTree = BUILT_PRODUCTS_DIR; };
		035B606F1A67433800F4B44B /* Info.plist */ = {isa = PBXFileReference; lastKnownFileType = text.plist.xml; path = Info.plist; sourceTree = "<group>"; };
		035B60701A67433800F4B44B /* ChannelsTests.swift */ = {isa = PBXFileReference; lastKnownFileType = sourcecode.swift; path = ChannelsTests.swift; sourceTree = "<group>"; };
		03A21E391AB16E7900F4B44B /* SelectExamples.swift */ = {isa = PBXFileReference; fileEncoding = 4; lastKnownFileType = sourcecode.swift; path = SelectExamples.swift; sourceTree = "<group>"; };
		03AD47011A6743E500F4B44B /* chan-operators.swift */ = {isa = PBXFileReference; fileEncoding = 4; lastKnownFileType = sourcecode.swift; path = "chan-operators.swift"; sourceTree = "<group>"; };
		03AD47021A6743E500F4B44B /* chan-protocols.swift */ = {isa = PBXFileReference; fileEncoding = 4; lastKnownFileType = sourcecode.swift; path = "chan-protocols.swift"; sourceTree = "<group>"; };
		03AD47031A6743E500F4B44B /* chan-receiver.swift */ = {isa = PBXFileReference; fileEncoding = 4; lastKnownFileType = sourcecode.swift; path = "chan-receiver.swift"; sourceTree = "<group>"; };
		03AD47041A6743E500F4B44B /* chan-sender.swift */ = {isa = PBXFileReference; fileEncoding = 4; lastKnownFileType = sourcecode.swift; path = "chan-sender.swift"; sourceTree = "<group>"; };
		03AD47061A6743E500F4B44B /* chan.swift */ = {isa = PBXFileReference; fileEncoding = 4; lastKnownFileType = sourcecode.swift; path = chan.swift; sourceTree = "<group>"; };
		03AD47071A6743E500F4B44B /* channel.swift */ = {isa = PBXFileReference; fileEncoding = 4; lastKnownFileType = sourcecode.swift; path = channel.swift; sourceTree = "<group>"; };
		03AD47101A6743E500F4B44B /* pchan-buffered1.swift */ = {isa = PBXFileReference; fileEncoding = 4; lastKnownFileType = sourcecode.swift; path = "pchan-buffered1.swift"; sourceTree = "<group>"; };
		03AD47111A6743E500F4B44B /* pchan-bufferedN-queue.swift */ = {isa = PBXFileReference; fileEncoding = 4; lastKnownFileType = sourcecode.swift; path = "pchan-bufferedN-queue.swift"; sourceTree = "<group>"; };
		03AD47121A6743E500F4B44B /* pchan-bufferedN-buffer.swift */ = {isa = PBXFileReference; fileEncoding = 4; lastKnownFileType = sourcecode.swift; path = "pchan-bufferedN-buffer.swift"; sourceTree = "<group>"; };
		03AD47131A6743E500F4B44B /* pchan.swift */ = {isa = PBXFileReference; fileEncoding = 4; lastKnownFileType = sourcecode.swift; path = pchan.swift; sourceTree = "<group>"; };
		03AD47161A6743E500F4B44B /* qchan-buffered.swift */ = {isa = PBXFileReference; fileEncoding = 4; lastKnownFileType = sourcecode.swift; path = "qchan-buffered.swift"; sourceTree = "<group>"; };
		03AD47171A6743E500F4B44B /* qchan-unbuffered.swift */ = {isa = PBXFileReference; fileEncoding = 4; lastKnownFileType = sourcecode.swift; path = "qchan-unbuffered.swift"; sourceTree = "<group>"; };
		03AD47181A6743E500F4B44B /* qchan.swift */ = {isa = PBXFileReference; fileEncoding = 4; lastKnownFileType = sourcecode.swift; path = qchan.swift; sourceTree = "<group>"; };
		03AD471C1A6743E500F4B44B /* schan-buffered.swift */ = {isa = PBXFileReference; fileEncoding = 4; lastKnownFileType = sourcecode.swift; path = "schan-buffered.swift"; sourceTree = "<group>"; };
		03AD471D1A6743E500F4B44B /* schan.swift */ = {isa = PBXFileReference; fileEncoding = 4; lastKnownFileType = sourcecode.swift; path = schan.swift; sourceTree = "<group>"; };
		03AD473A1A67441A00F4B44B /* atomicqueue.swift */ = {isa = PBXFileReference; fileEncoding = 4; lastKnownFileType = sourcecode.swift; path = atomicqueue.swift; sourceTree = "<group>"; };
		03AD473C1A67441A00F4B44B /* fastqueue.swift */ = {isa = PBXFileReference; fileEncoding = 4; lastKnownFileType = sourcecode.swift; path = fastqueue.swift; sourceTree = "<group>"; };
		03AD473E1A67441A00F4B44B /* queuetype.swift */ = {isa = PBXFileReference; fileEncoding = 4; lastKnownFileType = sourcecode.swift; path = queuetype.swift; sourceTree = "<group>"; };
		03AD47421A67441A00F4B44B /* semaphorequeue.swift */ = {isa = PBXFileReference; fileEncoding = 4; lastKnownFileType = sourcecode.swift; path = semaphorequeue.swift; sourceTree = "<group>"; };
		03AD474C1A67447B00F4B44B /* BufferedChannelTests.swift */ = {isa = PBXFileReference; fileEncoding = 4; lastKnownFileType = sourcecode.swift; path = BufferedChannelTests.swift; sourceTree = "<group>"; };
		03AD474E1A67448400F4B44B /* SingletonChannelTests.swift */ = {isa = PBXFileReference; fileEncoding = 4; lastKnownFileType = sourcecode.swift; path = SingletonChannelTests.swift; sourceTree = "<group>"; };
		03AD474F1A67448400F4B44B /* UnbufferedChannelTests.swift */ = {isa = PBXFileReference; fileEncoding = 4; lastKnownFileType = sourcecode.swift; path = UnbufferedChannelTests.swift; sourceTree = "<group>"; };
		03AD47521A6744DA00F4B44B /* PChanTests.swift */ = {isa = PBXFileReference; fileEncoding = 4; lastKnownFileType = sourcecode.swift; path = PChanTests.swift; sourceTree = "<group>"; };
		03AD47531A6744DA00F4B44B /* QChanTests.swift */ = {isa = PBXFileReference; fileEncoding = 4; lastKnownFileType = sourcecode.swift; path = QChanTests.swift; sourceTree = "<group>"; };
		03AD47541A6744DA00F4B44B /* SChanTests.swift */ = {isa = PBXFileReference; fileEncoding = 4; lastKnownFileType = sourcecode.swift; path = SChanTests.swift; sourceTree = "<group>"; };
		03AD475C1A68346300F4B44B /* chan-benchmark */ = {isa = PBXFileReference; explicitFileType = "compiled.mach-o.executable"; includeInIndex = 0; path = "chan-benchmark"; sourceTree = BUILT_PRODUCTS_DIR; };
		03AD475E1A68346300F4B44B /* main.swift */ = {isa = PBXFileReference; lastKnownFileType = sourcecode.swift; path = main.swift; sourceTree = "<group>"; };
		03AD47631A68347300F4B44B /* SimpleChannel.swift */ = {isa = PBXFileReference; fileEncoding = 4; lastKnownFileType = sourcecode.swift; path = SimpleChannel.swift; sourceTree = "<group>"; };
		03AD47781A6834F500F4B44B /* timing.swift */ = {isa = PBXFileReference; fileEncoding = 4; lastKnownFileType = sourcecode.swift; name = timing.swift; path = utilities/timing.swift; sourceTree = "<group>"; };
		03AD477A1A6834FE00F4B44B /* logging.swift */ = {isa = PBXFileReference; fileEncoding = 4; lastKnownFileType = sourcecode.swift; name = logging.swift; path = utilities/logging.swift; sourceTree = "<group>"; };
		03AD47871A68366A00F4B44B /* concurrency tester */ = {isa = PBXFileReference; explicitFileType = "compiled.mach-o.executable"; includeInIndex = 0; path = "concurrency tester"; sourceTree = BUILT_PRODUCTS_DIR; };
		03AD47891A68366A00F4B44B /* main.swift */ = {isa = PBXFileReference; lastKnownFileType = sourcecode.swift; path = main.swift; sourceTree = "<group>"; };
		03AD47AD1A688BE900F4B44B /* shuffle.swift */ = {isa = PBXFileReference; fileEncoding = 4; lastKnownFileType = sourcecode.swift; name = shuffle.swift; path = ../utilities/shuffle.swift; sourceTree = "<group>"; };
		03AD47B11A6890B100F4B44B /* merge.swift */ = {isa = PBXFileReference; fileEncoding = 4; lastKnownFileType = sourcecode.swift; path = merge.swift; sourceTree = "<group>"; };
		03AD47BF1A689E0900F4B44B /* MergeTest.swift */ = {isa = PBXFileReference; fileEncoding = 4; lastKnownFileType = sourcecode.swift; path = MergeTest.swift; sourceTree = "<group>"; };
		03B24C0B1A8AC01F00F4B44B /* pchan-bufferedN-array.swift */ = {isa = PBXFileReference; fileEncoding = 4; lastKnownFileType = sourcecode.swift; path = "pchan-bufferedN-array.swift"; sourceTree = "<group>"; };
		03E50FA71AC4972700F4B44B /* semaphorechanqueue.swift */ = {isa = PBXFileReference; fileEncoding = 4; lastKnownFileType = sourcecode.swift; path = semaphorechanqueue.swift; sourceTree = "<group>"; };
		03E60E601AAC08CE00F4B44B /* SelectSingletonTests.swift */ = {isa = PBXFileReference; fileEncoding = 4; lastKnownFileType = sourcecode.swift; path = SelectSingletonTests.swift; sourceTree = "<group>"; };
		03EDB5F01AD22B6F00F4B44B /* channel-semaphore.swift */ = {isa = PBXFileReference; fileEncoding = 4; lastKnownFileType = sourcecode.swift; name = "channel-semaphore.swift"; path = "channel-semaphore/channel-semaphore.swift"; sourceTree = "<group>"; };
		03EEE5411AC60F8D00F4B44B /* supersemaphorequeue.swift */ = {isa = PBXFileReference; fileEncoding = 4; lastKnownFileType = sourcecode.swift; path = supersemaphorequeue.swift; sourceTree = "<group>"; };
		03F3FD691A69D90400F4B44B /* select-types.swift */ = {isa = PBXFileReference; fileEncoding = 4; lastKnownFileType = sourcecode.swift; name = "select-types.swift"; path = "select/select-types.swift"; sourceTree = "<group>"; };
		03F3FD6F1A6AF95400F4B44B /* select.swift */ = {isa = PBXFileReference; fileEncoding = 4; lastKnownFileType = sourcecode.swift; name = select.swift; path = select/select.swift; sourceTree = "<group>"; };
		03F3FD711A6B207E00F4B44B /* SelectTests.swift */ = {isa = PBXFileReference; fileEncoding = 4; lastKnownFileType = sourcecode.swift; path = SelectTests.swift; sourceTree = "<group>"; };
/* End PBXFileReference section */

/* Begin PBXFrameworksBuildPhase section */
		035B605A1A67433800F4B44B /* Frameworks */ = {
			isa = PBXFrameworksBuildPhase;
			buildActionMask = 2147483647;
			files = (
			);
			runOnlyForDeploymentPostprocessing = 0;
		};
		035B60661A67433800F4B44B /* Frameworks */ = {
			isa = PBXFrameworksBuildPhase;
			buildActionMask = 2147483647;
			files = (
				035B606A1A67433800F4B44B /* Channels.framework in Frameworks */,
			);
			runOnlyForDeploymentPostprocessing = 0;
		};
		03AD47591A68346300F4B44B /* Frameworks */ = {
			isa = PBXFrameworksBuildPhase;
			buildActionMask = 2147483647;
			files = (
			);
			runOnlyForDeploymentPostprocessing = 0;
		};
		03AD47841A68366A00F4B44B /* Frameworks */ = {
			isa = PBXFrameworksBuildPhase;
			buildActionMask = 2147483647;
			files = (
			);
			runOnlyForDeploymentPostprocessing = 0;
		};
/* End PBXFrameworksBuildPhase section */

/* Begin PBXGroup section */
		03019F3F1AD080B800F4B44B /* channel-semaphore */ = {
			isa = PBXGroup;
			children = (
				03EDB5F01AD22B6F00F4B44B /* channel-semaphore.swift */,
				03019F421AD0811F00F4B44B /* semaphorequeue.swift */,
			);
			name = "channel-semaphore";
			sourceTree = "<group>";
		};
		035B60541A67433800F4B44B = {
			isa = PBXGroup;
			children = (
				03AD46FF1A6743E500F4B44B /* concurrency */,
				03AD47381A67440400F4B44B /* utilities */,
				035B60601A67433800F4B44B /* Channels */,
				035B606D1A67433800F4B44B /* ChannelsTests */,
				03AD475D1A68346300F4B44B /* chan-benchmark */,
				03AD47881A68366A00F4B44B /* concurrency tester */,
				035B605F1A67433800F4B44B /* Products */,
			);
			sourceTree = "<group>";
		};
		035B605F1A67433800F4B44B /* Products */ = {
			isa = PBXGroup;
			children = (
				035B605E1A67433800F4B44B /* Channels.framework */,
				035B60691A67433800F4B44B /* ChannelsTests.xctest */,
				03AD475C1A68346300F4B44B /* chan-benchmark */,
				03AD47871A68366A00F4B44B /* concurrency tester */,
			);
			name = Products;
			sourceTree = "<group>";
		};
		035B60601A67433800F4B44B /* Channels */ = {
			isa = PBXGroup;
			children = (
				035B60631A67433800F4B44B /* Channels.h */,
				035B60611A67433800F4B44B /* Supporting Files */,
			);
			path = Channels;
			sourceTree = "<group>";
		};
		035B60611A67433800F4B44B /* Supporting Files */ = {
			isa = PBXGroup;
			children = (
				035B60621A67433800F4B44B /* Info.plist */,
			);
			name = "Supporting Files";
			sourceTree = "<group>";
		};
		035B606D1A67433800F4B44B /* ChannelsTests */ = {
			isa = PBXGroup;
			children = (
				033912021ABD3DC000F4B44B /* ChannelsExamples.swift */,
				035B60701A67433800F4B44B /* ChannelsTests.swift */,
				03AD474F1A67448400F4B44B /* UnbufferedChannelTests.swift */,
				03AD474C1A67447B00F4B44B /* BufferedChannelTests.swift */,
				03AD474E1A67448400F4B44B /* SingletonChannelTests.swift */,
				03AD47521A6744DA00F4B44B /* PChanTests.swift */,
				03AD47531A6744DA00F4B44B /* QChanTests.swift */,
				03AD47541A6744DA00F4B44B /* SChanTests.swift */,
				03AD47BF1A689E0900F4B44B /* MergeTest.swift */,
				03A21E391AB16E7900F4B44B /* SelectExamples.swift */,
				03F3FD711A6B207E00F4B44B /* SelectTests.swift */,
				03E60E601AAC08CE00F4B44B /* SelectSingletonTests.swift */,
				035B606E1A67433800F4B44B /* Supporting Files */,
			);
			path = ChannelsTests;
			sourceTree = "<group>";
		};
		035B606E1A67433800F4B44B /* Supporting Files */ = {
			isa = PBXGroup;
			children = (
				035B606F1A67433800F4B44B /* Info.plist */,
			);
			name = "Supporting Files";
			sourceTree = "<group>";
		};
		03AD46FF1A6743E500F4B44B /* concurrency */ = {
			isa = PBXGroup;
			children = (
				03AD47071A6743E500F4B44B /* channel.swift */,
				03AD47061A6743E500F4B44B /* chan.swift */,
				03AD47011A6743E500F4B44B /* chan-operators.swift */,
				03AD47021A6743E500F4B44B /* chan-protocols.swift */,
				03AD47031A6743E500F4B44B /* chan-receiver.swift */,
				03AD47041A6743E500F4B44B /* chan-sender.swift */,
				03AD470F1A6743E500F4B44B /* pthread-mutex */,
				03AD47151A6743E500F4B44B /* queue */,
				03019F3F1AD080B800F4B44B /* channel-semaphore */,
				03AD471B1A6743E500F4B44B /* semaphore */,
				03AD47B11A6890B100F4B44B /* merge.swift */,
				03F3FD681A69D47400F4B44B /* select */,
				03AD47B01A688BFF00F4B44B /* utilities */,
			);
			path = concurrency;
			sourceTree = "<group>";
		};
		03AD470F1A6743E500F4B44B /* pthread-mutex */ = {
			isa = PBXGroup;
			children = (
				03AD47131A6743E500F4B44B /* pchan.swift */,
				03AD47101A6743E500F4B44B /* pchan-buffered1.swift */,
				03AD47121A6743E500F4B44B /* pchan-bufferedN-buffer.swift */,
				03AD47111A6743E500F4B44B /* pchan-bufferedN-queue.swift */,
				03B24C0B1A8AC01F00F4B44B /* pchan-bufferedN-array.swift */,
			);
			path = "pthread-mutex";
			sourceTree = "<group>";
		};
		03AD47151A6743E500F4B44B /* queue */ = {
			isa = PBXGroup;
			children = (
				03AD47181A6743E500F4B44B /* qchan.swift */,
				03AD47161A6743E500F4B44B /* qchan-buffered.swift */,
				034CABE41AC2166700F4B44B /* qchan-singleton.swift */,
				03AD47171A6743E500F4B44B /* qchan-unbuffered.swift */,
			);
			path = queue;
			sourceTree = "<group>";
		};
		03AD471B1A6743E500F4B44B /* semaphore */ = {
			isa = PBXGroup;
			children = (
				03AD471D1A6743E500F4B44B /* schan.swift */,
				03AD471C1A6743E500F4B44B /* schan-buffered.swift */,
				034CABE21AC210BC00F4B44B /* schan-singleton.swift */,
			);
			path = semaphore;
			sourceTree = "<group>";
		};
		03AD47381A67440400F4B44B /* utilities */ = {
			isa = PBXGroup;
			children = (
				0336B9B41ABB1BF700F4B44B /* async.swift */,
				03AD477A1A6834FE00F4B44B /* logging.swift */,
				03AD47781A6834F500F4B44B /* timing.swift */,
			);
			name = utilities;
			sourceTree = "<group>";
		};
		03AD47391A67441A00F4B44B /* queues */ = {
			isa = PBXGroup;
			children = (
				03AD473E1A67441A00F4B44B /* queuetype.swift */,
				03AD473A1A67441A00F4B44B /* atomicqueue.swift */,
				03AD473C1A67441A00F4B44B /* fastqueue.swift */,
				03AD47421A67441A00F4B44B /* semaphorequeue.swift */,
<<<<<<< HEAD
				03EEE5411AC60F8D00F4B44B /* supersemaphorequeue.swift */,
				03E50FA71AC4972700F4B44B /* semaphorechanqueue.swift */,
				03AD47411A67441A00F4B44B /* semaphorestack.swift */,
=======
>>>>>>> c02a0975
			);
			name = queues;
			path = ../utilities/queues;
			sourceTree = "<group>";
		};
		03AD475D1A68346300F4B44B /* chan-benchmark */ = {
			isa = PBXGroup;
			children = (
				03AD475E1A68346300F4B44B /* main.swift */,
				03AD47631A68347300F4B44B /* SimpleChannel.swift */,
			);
			path = "chan-benchmark";
			sourceTree = "<group>";
		};
		03AD47881A68366A00F4B44B /* concurrency tester */ = {
			isa = PBXGroup;
			children = (
				03AD47891A68366A00F4B44B /* main.swift */,
			);
			path = "concurrency tester";
			sourceTree = "<group>";
		};
		03AD47B01A688BFF00F4B44B /* utilities */ = {
			isa = PBXGroup;
			children = (
				03AD47AD1A688BE900F4B44B /* shuffle.swift */,
				03AD47391A67441A00F4B44B /* queues */,
			);
			name = utilities;
			sourceTree = "<group>";
		};
		03F3FD681A69D47400F4B44B /* select */ = {
			isa = PBXGroup;
			children = (
				03F3FD691A69D90400F4B44B /* select-types.swift */,
				0359EAFB1A8C77D300F4B44B /* semaphore-chan.swift */,
				03F3FD6F1A6AF95400F4B44B /* select.swift */,
				032CCD3E1A79BE9400F4B44B /* merge-select.swift */,
			);
			name = select;
			sourceTree = "<group>";
		};
/* End PBXGroup section */

/* Begin PBXHeadersBuildPhase section */
		035B605B1A67433800F4B44B /* Headers */ = {
			isa = PBXHeadersBuildPhase;
			buildActionMask = 2147483647;
			files = (
			);
			runOnlyForDeploymentPostprocessing = 0;
		};
/* End PBXHeadersBuildPhase section */

/* Begin PBXNativeTarget section */
		035B605D1A67433800F4B44B /* Channels */ = {
			isa = PBXNativeTarget;
			buildConfigurationList = 035B60741A67433800F4B44B /* Build configuration list for PBXNativeTarget "Channels" */;
			buildPhases = (
				035B60591A67433800F4B44B /* Sources */,
				035B605A1A67433800F4B44B /* Frameworks */,
				035B605B1A67433800F4B44B /* Headers */,
				035B605C1A67433800F4B44B /* Resources */,
			);
			buildRules = (
			);
			dependencies = (
			);
			name = Channels;
			productName = Channels;
			productReference = 035B605E1A67433800F4B44B /* Channels.framework */;
			productType = "com.apple.product-type.framework";
		};
		035B60681A67433800F4B44B /* ChannelsTests */ = {
			isa = PBXNativeTarget;
			buildConfigurationList = 035B60771A67433800F4B44B /* Build configuration list for PBXNativeTarget "ChannelsTests" */;
			buildPhases = (
				035B60651A67433800F4B44B /* Sources */,
				035B60661A67433800F4B44B /* Frameworks */,
				035B60671A67433800F4B44B /* Resources */,
			);
			buildRules = (
			);
			dependencies = (
				035B606C1A67433800F4B44B /* PBXTargetDependency */,
			);
			name = ChannelsTests;
			productName = ChannelsTests;
			productReference = 035B60691A67433800F4B44B /* ChannelsTests.xctest */;
			productType = "com.apple.product-type.bundle.unit-test";
		};
		03AD475B1A68346300F4B44B /* chan-benchmark */ = {
			isa = PBXNativeTarget;
			buildConfigurationList = 03AD47601A68346300F4B44B /* Build configuration list for PBXNativeTarget "chan-benchmark" */;
			buildPhases = (
				03AD47581A68346300F4B44B /* Sources */,
				03AD47591A68346300F4B44B /* Frameworks */,
				03AD475A1A68346300F4B44B /* CopyFiles */,
			);
			buildRules = (
			);
			dependencies = (
			);
			name = "chan-benchmark";
			productName = "chan-benchmark";
			productReference = 03AD475C1A68346300F4B44B /* chan-benchmark */;
			productType = "com.apple.product-type.tool";
		};
		03AD47861A68366A00F4B44B /* concurrency tester */ = {
			isa = PBXNativeTarget;
			buildConfigurationList = 03AD478B1A68366A00F4B44B /* Build configuration list for PBXNativeTarget "concurrency tester" */;
			buildPhases = (
				03AD47831A68366A00F4B44B /* Sources */,
				03AD47841A68366A00F4B44B /* Frameworks */,
				03AD47851A68366A00F4B44B /* CopyFiles */,
			);
			buildRules = (
			);
			dependencies = (
			);
			name = "concurrency tester";
			productName = "concurrency tester";
			productReference = 03AD47871A68366A00F4B44B /* concurrency tester */;
			productType = "com.apple.product-type.tool";
		};
/* End PBXNativeTarget section */

/* Begin PBXProject section */
		035B60551A67433800F4B44B /* Project object */ = {
			isa = PBXProject;
			attributes = {
				LastUpgradeCheck = 0610;
				ORGANIZATIONNAME = "Guillaume Lessard";
				TargetAttributes = {
					035B605D1A67433800F4B44B = {
						CreatedOnToolsVersion = 6.1.1;
					};
					035B60681A67433800F4B44B = {
						CreatedOnToolsVersion = 6.1.1;
					};
					03AD475B1A68346300F4B44B = {
						CreatedOnToolsVersion = 6.1.1;
					};
					03AD47861A68366A00F4B44B = {
						CreatedOnToolsVersion = 6.1.1;
					};
				};
			};
			buildConfigurationList = 035B60581A67433800F4B44B /* Build configuration list for PBXProject "Channels" */;
			compatibilityVersion = "Xcode 3.2";
			developmentRegion = English;
			hasScannedForEncodings = 0;
			knownRegions = (
				en,
			);
			mainGroup = 035B60541A67433800F4B44B;
			productRefGroup = 035B605F1A67433800F4B44B /* Products */;
			projectDirPath = "";
			projectRoot = "";
			targets = (
				035B605D1A67433800F4B44B /* Channels */,
				035B60681A67433800F4B44B /* ChannelsTests */,
				03AD475B1A68346300F4B44B /* chan-benchmark */,
				03AD47861A68366A00F4B44B /* concurrency tester */,
			);
		};
/* End PBXProject section */

/* Begin PBXResourcesBuildPhase section */
		035B605C1A67433800F4B44B /* Resources */ = {
			isa = PBXResourcesBuildPhase;
			buildActionMask = 2147483647;
			files = (
			);
			runOnlyForDeploymentPostprocessing = 0;
		};
		035B60671A67433800F4B44B /* Resources */ = {
			isa = PBXResourcesBuildPhase;
			buildActionMask = 2147483647;
			files = (
			);
			runOnlyForDeploymentPostprocessing = 0;
		};
/* End PBXResourcesBuildPhase section */

/* Begin PBXSourcesBuildPhase section */
		035B60591A67433800F4B44B /* Sources */ = {
			isa = PBXSourcesBuildPhase;
			buildActionMask = 2147483647;
			files = (
				03AD47371A6743E500F4B44B /* schan.swift in Sources */,
				03AD47311A6743E500F4B44B /* qchan-buffered.swift in Sources */,
				03AD47251A6743E500F4B44B /* channel.swift in Sources */,
				03AD47471A67441A00F4B44B /* queuetype.swift in Sources */,
				03AD47331A6743E500F4B44B /* qchan.swift in Sources */,
				034392C21A7A065200F4B44B /* select.swift in Sources */,
				03AD47AF1A688BE900F4B44B /* shuffle.swift in Sources */,
				0370A7171A7C44BC00F4B44B /* merge-select.swift in Sources */,
				034CABE31AC210BC00F4B44B /* schan-singleton.swift in Sources */,
				03AD471F1A6743E500F4B44B /* chan-operators.swift in Sources */,
				03AD47321A6743E500F4B44B /* qchan-unbuffered.swift in Sources */,
				03F3FD6A1A69D90400F4B44B /* select-types.swift in Sources */,
				03AD47211A6743E500F4B44B /* chan-receiver.swift in Sources */,
				03AD47451A67441A00F4B44B /* fastqueue.swift in Sources */,
				03AD47201A6743E500F4B44B /* chan-protocols.swift in Sources */,
				03019F431AD0811F00F4B44B /* semaphorequeue.swift in Sources */,
				03AD47241A6743E500F4B44B /* chan.swift in Sources */,
				03AD47221A6743E500F4B44B /* chan-sender.swift in Sources */,
				03AD47B21A6890B100F4B44B /* merge.swift in Sources */,
				03EEE5421AC60F8D00F4B44B /* supersemaphorequeue.swift in Sources */,
				03EDB5F11AD22B6F00F4B44B /* channel-semaphore.swift in Sources */,
				03AD47361A6743E500F4B44B /* schan-buffered.swift in Sources */,
				03AD47431A67441A00F4B44B /* atomicqueue.swift in Sources */,
			);
			runOnlyForDeploymentPostprocessing = 0;
		};
		035B60651A67433800F4B44B /* Sources */ = {
			isa = PBXSourcesBuildPhase;
			buildActionMask = 2147483647;
			files = (
				03F3FD751A6D76B300F4B44B /* SelectTests.swift in Sources */,
				03AD474D1A67447B00F4B44B /* BufferedChannelTests.swift in Sources */,
				03E60E611AAC08CE00F4B44B /* SelectSingletonTests.swift in Sources */,
				03A21E3A1AB16E7900F4B44B /* SelectExamples.swift in Sources */,
				03AD47C01A689E0900F4B44B /* MergeTest.swift in Sources */,
				03AD47511A67448400F4B44B /* UnbufferedChannelTests.swift in Sources */,
				03AD47571A6744DA00F4B44B /* SChanTests.swift in Sources */,
				03AD47501A67448400F4B44B /* SingletonChannelTests.swift in Sources */,
				03E50F8F1AC2407600F4B44B /* logging.swift in Sources */,
				033912031ABD3DC000F4B44B /* ChannelsExamples.swift in Sources */,
				035B60711A67433800F4B44B /* ChannelsTests.swift in Sources */,
				0336B9B51ABB1BF700F4B44B /* async.swift in Sources */,
			);
			runOnlyForDeploymentPostprocessing = 0;
		};
		03AD47581A68346300F4B44B /* Sources */ = {
			isa = PBXSourcesBuildPhase;
			buildActionMask = 2147483647;
			files = (
				03AD47681A68348C00F4B44B /* chan-receiver.swift in Sources */,
				03AD47721A68348C00F4B44B /* qchan.swift in Sources */,
				03AD47761A68348C00F4B44B /* schan.swift in Sources */,
				03AD47731A68348C00F4B44B /* qchan-buffered.swift in Sources */,
				03EDB5F21AD22BB000F4B44B /* channel-semaphore.swift in Sources */,
				03AD477F1A68354F00F4B44B /* fastqueue.swift in Sources */,
				0335FBE11A8B277500F4B44B /* pchan-bufferedN-array.swift in Sources */,
				0336B9B61ABB1BF700F4B44B /* async.swift in Sources */,
				03AD476D1A68348C00F4B44B /* pchan.swift in Sources */,
				03AD47791A6834F500F4B44B /* timing.swift in Sources */,
				03EEE5431AC60F8D00F4B44B /* supersemaphorequeue.swift in Sources */,
				03AD47771A68348C00F4B44B /* schan-buffered.swift in Sources */,
				03AD477C1A68354F00F4B44B /* queuetype.swift in Sources */,
				03AD476E1A68348C00F4B44B /* pchan-buffered1.swift in Sources */,
				03AD47691A68348C00F4B44B /* chan-sender.swift in Sources */,
				03AD476C1A68348C00F4B44B /* channel.swift in Sources */,
				03AD477B1A6834FE00F4B44B /* logging.swift in Sources */,
				03AD47741A68348C00F4B44B /* qchan-unbuffered.swift in Sources */,
				03019F471AD082BD00F4B44B /* semaphorequeue.swift in Sources */,
				03AD475F1A68346300F4B44B /* main.swift in Sources */,
				03AD476F1A68348C00F4B44B /* pchan-bufferedN-queue.swift in Sources */,
				03AD476B1A68348C00F4B44B /* chan.swift in Sources */,
				03E50F901AC3E3DC00F4B44B /* schan-singleton.swift in Sources */,
				03AD47661A68348C00F4B44B /* chan-operators.swift in Sources */,
				03AD47701A68348C00F4B44B /* pchan-bufferedN-buffer.swift in Sources */,
				03AD47641A68347300F4B44B /* SimpleChannel.swift in Sources */,
				03F3FD6E1A6A4E7900F4B44B /* select-types.swift in Sources */,
				03AD47671A68348C00F4B44B /* chan-protocols.swift in Sources */,
				03AD477E1A68354F00F4B44B /* atomicqueue.swift in Sources */,
			);
			runOnlyForDeploymentPostprocessing = 0;
		};
		03AD47831A68366A00F4B44B /* Sources */ = {
			isa = PBXSourcesBuildPhase;
			buildActionMask = 2147483647;
			files = (
				038D83D41AD5CE4D00F4B44B /* supersemaphorequeue.swift in Sources */,
				03AD479D1A68369C00F4B44B /* qchan-unbuffered.swift in Sources */,
				03AD47981A68369C00F4B44B /* pchan-bufferedN-queue.swift in Sources */,
				03AD47A11A6836B300F4B44B /* logging.swift in Sources */,
				03AD47951A68369C00F4B44B /* channel.swift in Sources */,
				03AD47A01A68369C00F4B44B /* schan-buffered.swift in Sources */,
				0335FBE21A8B277600F4B44B /* pchan-bufferedN-array.swift in Sources */,
				03AD47A51A6836B800F4B44B /* atomicqueue.swift in Sources */,
				03AD47921A68369C00F4B44B /* chan-sender.swift in Sources */,
				03AD47A21A6836B300F4B44B /* timing.swift in Sources */,
				03AD478F1A68369C00F4B44B /* chan-operators.swift in Sources */,
				03AD479B1A68369C00F4B44B /* qchan.swift in Sources */,
				03AD47971A68369C00F4B44B /* pchan-buffered1.swift in Sources */,
				0336B9B71ABB1BF700F4B44B /* async.swift in Sources */,
				03AD479F1A68369C00F4B44B /* schan.swift in Sources */,
				03AD47991A68369C00F4B44B /* pchan-bufferedN-buffer.swift in Sources */,
				03AD479C1A68369C00F4B44B /* qchan-buffered.swift in Sources */,
				03AD478A1A68366A00F4B44B /* main.swift in Sources */,
				03AD47A31A6836B800F4B44B /* queuetype.swift in Sources */,
				03AD47961A68369C00F4B44B /* pchan.swift in Sources */,
				03EE7ECD1A94217000F4B44B /* select-types.swift in Sources */,
				03E50F911AC3E3DC00F4B44B /* schan-singleton.swift in Sources */,
				03AD47901A68369C00F4B44B /* chan-protocols.swift in Sources */,
				03EDB5F31AD22BB100F4B44B /* channel-semaphore.swift in Sources */,
				03AD47A61A6836B800F4B44B /* fastqueue.swift in Sources */,
				03AD47911A68369C00F4B44B /* chan-receiver.swift in Sources */,
				03AD47941A68369C00F4B44B /* chan.swift in Sources */,
				03EDB5F41AD22BB300F4B44B /* semaphorequeue.swift in Sources */,
			);
			runOnlyForDeploymentPostprocessing = 0;
		};
/* End PBXSourcesBuildPhase section */

/* Begin PBXTargetDependency section */
		035B606C1A67433800F4B44B /* PBXTargetDependency */ = {
			isa = PBXTargetDependency;
			target = 035B605D1A67433800F4B44B /* Channels */;
			targetProxy = 035B606B1A67433800F4B44B /* PBXContainerItemProxy */;
		};
/* End PBXTargetDependency section */

/* Begin XCBuildConfiguration section */
		035B60721A67433800F4B44B /* Debug */ = {
			isa = XCBuildConfiguration;
			buildSettings = {
				CLANG_ENABLE_MODULES = YES;
				CLANG_ENABLE_OBJC_ARC = YES;
				CLANG_WARN_BOOL_CONVERSION = YES;
				CLANG_WARN_CONSTANT_CONVERSION = YES;
				CLANG_WARN_DIRECT_OBJC_ISA_USAGE = YES_ERROR;
				CLANG_WARN_EMPTY_BODY = YES;
				CLANG_WARN_ENUM_CONVERSION = YES;
				CLANG_WARN_INT_CONVERSION = YES;
				CLANG_WARN_OBJC_ROOT_CLASS = YES_ERROR;
				CLANG_WARN_UNREACHABLE_CODE = YES;
				CLANG_WARN__DUPLICATE_METHOD_MATCH = YES;
				CURRENT_PROJECT_VERSION = 1;
				ENABLE_STRICT_OBJC_MSGSEND = YES;
				GCC_PREPROCESSOR_DEFINITIONS = (
					"DEBUG=1",
					"$(inherited)",
				);
				GCC_WARN_64_TO_32_BIT_CONVERSION = YES;
				GCC_WARN_ABOUT_RETURN_TYPE = YES_ERROR;
				GCC_WARN_UNDECLARED_SELECTOR = YES;
				GCC_WARN_UNINITIALIZED_AUTOS = YES_AGGRESSIVE;
				GCC_WARN_UNUSED_FUNCTION = YES;
				GCC_WARN_UNUSED_VARIABLE = YES;
				MACOSX_DEPLOYMENT_TARGET = 10.10;
				MTL_ENABLE_DEBUG_INFO = YES;
				SWIFT_OPTIMIZATION_LEVEL = "-Onone";
				VERSIONING_SYSTEM = "apple-generic";
				VERSION_INFO_PREFIX = "";
			};
			name = Debug;
		};
		035B60731A67433800F4B44B /* Release */ = {
			isa = XCBuildConfiguration;
			buildSettings = {
				CLANG_ENABLE_MODULES = YES;
				CLANG_ENABLE_OBJC_ARC = YES;
				CLANG_WARN_BOOL_CONVERSION = YES;
				CLANG_WARN_CONSTANT_CONVERSION = YES;
				CLANG_WARN_DIRECT_OBJC_ISA_USAGE = YES_ERROR;
				CLANG_WARN_EMPTY_BODY = YES;
				CLANG_WARN_ENUM_CONVERSION = YES;
				CLANG_WARN_INT_CONVERSION = YES;
				CLANG_WARN_OBJC_ROOT_CLASS = YES_ERROR;
				CLANG_WARN_UNREACHABLE_CODE = YES;
				CLANG_WARN__DUPLICATE_METHOD_MATCH = YES;
				CURRENT_PROJECT_VERSION = 1;
				ENABLE_STRICT_OBJC_MSGSEND = YES;
				GCC_WARN_64_TO_32_BIT_CONVERSION = YES;
				GCC_WARN_ABOUT_RETURN_TYPE = YES_ERROR;
				GCC_WARN_UNDECLARED_SELECTOR = YES;
				GCC_WARN_UNINITIALIZED_AUTOS = YES_AGGRESSIVE;
				GCC_WARN_UNUSED_FUNCTION = YES;
				GCC_WARN_UNUSED_VARIABLE = YES;
				MACOSX_DEPLOYMENT_TARGET = 10.10;
				MTL_ENABLE_DEBUG_INFO = NO;
				SWIFT_WHOLE_MODULE_OPTIMIZATION = YES;
				VERSIONING_SYSTEM = "apple-generic";
				VERSION_INFO_PREFIX = "";
			};
			name = Release;
		};
		035B60751A67433800F4B44B /* Debug */ = {
			isa = XCBuildConfiguration;
			buildSettings = {
				COMBINE_HIDPI_IMAGES = YES;
				DEFINES_MODULE = YES;
				DYLIB_COMPATIBILITY_VERSION = 1;
				DYLIB_CURRENT_VERSION = 1;
				DYLIB_INSTALL_NAME_BASE = "@rpath";
				FRAMEWORK_VERSION = A;
				INFOPLIST_FILE = Channels/Info.plist;
				INSTALL_PATH = "$(LOCAL_LIBRARY_DIR)/Frameworks";
				LD_RUNPATH_SEARCH_PATHS = "$(inherited) @executable_path/../Frameworks @loader_path/Frameworks";
				PRODUCT_NAME = "$(TARGET_NAME)";
				SKIP_INSTALL = YES;
			};
			name = Debug;
		};
		035B60761A67433800F4B44B /* Release */ = {
			isa = XCBuildConfiguration;
			buildSettings = {
				COMBINE_HIDPI_IMAGES = YES;
				DEFINES_MODULE = YES;
				DYLIB_COMPATIBILITY_VERSION = 1;
				DYLIB_CURRENT_VERSION = 1;
				DYLIB_INSTALL_NAME_BASE = "@rpath";
				FRAMEWORK_VERSION = A;
				INFOPLIST_FILE = Channels/Info.plist;
				INSTALL_PATH = "$(LOCAL_LIBRARY_DIR)/Frameworks";
				LD_RUNPATH_SEARCH_PATHS = "$(inherited) @executable_path/../Frameworks @loader_path/Frameworks";
				PRODUCT_NAME = "$(TARGET_NAME)";
				SKIP_INSTALL = YES;
			};
			name = Release;
		};
		035B60781A67433800F4B44B /* Debug */ = {
			isa = XCBuildConfiguration;
			buildSettings = {
				COMBINE_HIDPI_IMAGES = YES;
				FRAMEWORK_SEARCH_PATHS = (
					"$(DEVELOPER_FRAMEWORKS_DIR)",
					"$(inherited)",
				);
				INFOPLIST_FILE = ChannelsTests/Info.plist;
				LD_RUNPATH_SEARCH_PATHS = "$(inherited) @executable_path/../Frameworks @loader_path/../Frameworks";
				PRODUCT_NAME = "$(TARGET_NAME)";
			};
			name = Debug;
		};
		035B60791A67433800F4B44B /* Release */ = {
			isa = XCBuildConfiguration;
			buildSettings = {
				COMBINE_HIDPI_IMAGES = YES;
				FRAMEWORK_SEARCH_PATHS = (
					"$(DEVELOPER_FRAMEWORKS_DIR)",
					"$(inherited)",
				);
				INFOPLIST_FILE = ChannelsTests/Info.plist;
				LD_RUNPATH_SEARCH_PATHS = "$(inherited) @executable_path/../Frameworks @loader_path/../Frameworks";
				PRODUCT_NAME = "$(TARGET_NAME)";
			};
			name = Release;
		};
		03AD47611A68346300F4B44B /* Debug */ = {
			isa = XCBuildConfiguration;
			buildSettings = {
				PRODUCT_NAME = "$(TARGET_NAME)";
			};
			name = Debug;
		};
		03AD47621A68346300F4B44B /* Release */ = {
			isa = XCBuildConfiguration;
			buildSettings = {
				PRODUCT_NAME = "$(TARGET_NAME)";
			};
			name = Release;
		};
		03AD478C1A68366A00F4B44B /* Debug */ = {
			isa = XCBuildConfiguration;
			buildSettings = {
				PRODUCT_NAME = "$(TARGET_NAME)";
			};
			name = Debug;
		};
		03AD478D1A68366A00F4B44B /* Release */ = {
			isa = XCBuildConfiguration;
			buildSettings = {
				PRODUCT_NAME = "$(TARGET_NAME)";
			};
			name = Release;
		};
/* End XCBuildConfiguration section */

/* Begin XCConfigurationList section */
		035B60581A67433800F4B44B /* Build configuration list for PBXProject "Channels" */ = {
			isa = XCConfigurationList;
			buildConfigurations = (
				035B60721A67433800F4B44B /* Debug */,
				035B60731A67433800F4B44B /* Release */,
			);
			defaultConfigurationIsVisible = 0;
			defaultConfigurationName = Release;
		};
		035B60741A67433800F4B44B /* Build configuration list for PBXNativeTarget "Channels" */ = {
			isa = XCConfigurationList;
			buildConfigurations = (
				035B60751A67433800F4B44B /* Debug */,
				035B60761A67433800F4B44B /* Release */,
			);
			defaultConfigurationIsVisible = 0;
			defaultConfigurationName = Release;
		};
		035B60771A67433800F4B44B /* Build configuration list for PBXNativeTarget "ChannelsTests" */ = {
			isa = XCConfigurationList;
			buildConfigurations = (
				035B60781A67433800F4B44B /* Debug */,
				035B60791A67433800F4B44B /* Release */,
			);
			defaultConfigurationIsVisible = 0;
			defaultConfigurationName = Release;
		};
		03AD47601A68346300F4B44B /* Build configuration list for PBXNativeTarget "chan-benchmark" */ = {
			isa = XCConfigurationList;
			buildConfigurations = (
				03AD47611A68346300F4B44B /* Debug */,
				03AD47621A68346300F4B44B /* Release */,
			);
			defaultConfigurationIsVisible = 0;
			defaultConfigurationName = Release;
		};
		03AD478B1A68366A00F4B44B /* Build configuration list for PBXNativeTarget "concurrency tester" */ = {
			isa = XCConfigurationList;
			buildConfigurations = (
				03AD478C1A68366A00F4B44B /* Debug */,
				03AD478D1A68366A00F4B44B /* Release */,
			);
			defaultConfigurationIsVisible = 0;
			defaultConfigurationName = Release;
		};
/* End XCConfigurationList section */
	};
	rootObject = 035B60551A67433800F4B44B /* Project object */;
}<|MERGE_RESOLUTION|>--- conflicted
+++ resolved
@@ -374,12 +374,9 @@
 				03AD473A1A67441A00F4B44B /* atomicqueue.swift */,
 				03AD473C1A67441A00F4B44B /* fastqueue.swift */,
 				03AD47421A67441A00F4B44B /* semaphorequeue.swift */,
-<<<<<<< HEAD
 				03EEE5411AC60F8D00F4B44B /* supersemaphorequeue.swift */,
 				03E50FA71AC4972700F4B44B /* semaphorechanqueue.swift */,
 				03AD47411A67441A00F4B44B /* semaphorestack.swift */,
-=======
->>>>>>> c02a0975
 			);
 			name = queues;
 			path = ../utilities/queues;
