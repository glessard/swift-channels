// !$*UTF8*$!
{
	archiveVersion = 1;
	classes = {
	};
	objectVersion = 46;
	objects = {

/* Begin PBXBuildFile section */
		0325764C1ABB477F00F4B44B /* semaphore-chan.swift in Sources */ = {isa = PBXBuildFile; fileRef = 0359EAFB1A8C77D300F4B44B /* semaphore-chan.swift */; };
		032DEC241A8D84F600F4B44B /* semaphore-chan.swift in Sources */ = {isa = PBXBuildFile; fileRef = 0359EAFB1A8C77D300F4B44B /* semaphore-chan.swift */; };
		0335FBE11A8B277500F4B44B /* pchan-bufferedN-array.swift in Sources */ = {isa = PBXBuildFile; fileRef = 03B24C0B1A8AC01F00F4B44B /* pchan-bufferedN-array.swift */; };
		0335FBE21A8B277600F4B44B /* pchan-bufferedN-array.swift in Sources */ = {isa = PBXBuildFile; fileRef = 03B24C0B1A8AC01F00F4B44B /* pchan-bufferedN-array.swift */; };
		0335FBE31A8B2A9E00F4B44B /* semaphorestack.swift in Sources */ = {isa = PBXBuildFile; fileRef = 03AD47411A67441A00F4B44B /* semaphorestack.swift */; };
		0335FBE41A8B2A9F00F4B44B /* semaphorestack.swift in Sources */ = {isa = PBXBuildFile; fileRef = 03AD47411A67441A00F4B44B /* semaphorestack.swift */; };
		0335FBE51A8B2A9F00F4B44B /* semaphorestack.swift in Sources */ = {isa = PBXBuildFile; fileRef = 03AD47411A67441A00F4B44B /* semaphorestack.swift */; };
		0336B9B51ABB1BF700F4B44B /* async.swift in Sources */ = {isa = PBXBuildFile; fileRef = 0336B9B41ABB1BF700F4B44B /* async.swift */; };
		0336B9B61ABB1BF700F4B44B /* async.swift in Sources */ = {isa = PBXBuildFile; fileRef = 0336B9B41ABB1BF700F4B44B /* async.swift */; };
		0336B9B71ABB1BF700F4B44B /* async.swift in Sources */ = {isa = PBXBuildFile; fileRef = 0336B9B41ABB1BF700F4B44B /* async.swift */; };
		033912031ABD3DC000F4B44B /* ChannelsExamples.swift in Sources */ = {isa = PBXBuildFile; fileRef = 033912021ABD3DC000F4B44B /* ChannelsExamples.swift */; };
		034392C21A7A065200F4B44B /* select.swift in Sources */ = {isa = PBXBuildFile; fileRef = 03F3FD6F1A6AF95400F4B44B /* select.swift */; };
		034CABE31AC210BC00F4B44B /* schan-singleton.swift in Sources */ = {isa = PBXBuildFile; fileRef = 034CABE21AC210BC00F4B44B /* schan-singleton.swift */; };
		034CABE51AC2166700F4B44B /* qchan-singleton.swift in Sources */ = {isa = PBXBuildFile; fileRef = 034CABE41AC2166700F4B44B /* qchan-singleton.swift */; };
		0359EAFC1A8C77D300F4B44B /* semaphore-chan.swift in Sources */ = {isa = PBXBuildFile; fileRef = 0359EAFB1A8C77D300F4B44B /* semaphore-chan.swift */; };
		035B606A1A67433800F4B44B /* Channels.framework in Frameworks */ = {isa = PBXBuildFile; fileRef = 035B605E1A67433800F4B44B /* Channels.framework */; };
		035B60711A67433800F4B44B /* ChannelsTests.swift in Sources */ = {isa = PBXBuildFile; fileRef = 035B60701A67433800F4B44B /* ChannelsTests.swift */; };
		0370A7171A7C44BC00F4B44B /* merge-select.swift in Sources */ = {isa = PBXBuildFile; fileRef = 032CCD3E1A79BE9400F4B44B /* merge-select.swift */; };
		03747ECD1A8AC9FF00F4B44B /* pchan-bufferedN-array.swift in Sources */ = {isa = PBXBuildFile; fileRef = 03B24C0B1A8AC01F00F4B44B /* pchan-bufferedN-array.swift */; };
		03A21E3A1AB16E7900F4B44B /* SelectExamples.swift in Sources */ = {isa = PBXBuildFile; fileRef = 03A21E391AB16E7900F4B44B /* SelectExamples.swift */; };
		03AD471F1A6743E500F4B44B /* chan-operators.swift in Sources */ = {isa = PBXBuildFile; fileRef = 03AD47011A6743E500F4B44B /* chan-operators.swift */; };
		03AD47201A6743E500F4B44B /* chan-protocols.swift in Sources */ = {isa = PBXBuildFile; fileRef = 03AD47021A6743E500F4B44B /* chan-protocols.swift */; };
		03AD47211A6743E500F4B44B /* chan-receiver.swift in Sources */ = {isa = PBXBuildFile; fileRef = 03AD47031A6743E500F4B44B /* chan-receiver.swift */; };
		03AD47221A6743E500F4B44B /* chan-sender.swift in Sources */ = {isa = PBXBuildFile; fileRef = 03AD47041A6743E500F4B44B /* chan-sender.swift */; };
		03AD47241A6743E500F4B44B /* chan.swift in Sources */ = {isa = PBXBuildFile; fileRef = 03AD47061A6743E500F4B44B /* chan.swift */; };
		03AD47251A6743E500F4B44B /* channel.swift in Sources */ = {isa = PBXBuildFile; fileRef = 03AD47071A6743E500F4B44B /* channel.swift */; };
		03AD472C1A6743E500F4B44B /* pchan-buffered1.swift in Sources */ = {isa = PBXBuildFile; fileRef = 03AD47101A6743E500F4B44B /* pchan-buffered1.swift */; };
		03AD472D1A6743E500F4B44B /* pchan-bufferedN-queue.swift in Sources */ = {isa = PBXBuildFile; fileRef = 03AD47111A6743E500F4B44B /* pchan-bufferedN-queue.swift */; };
		03AD472E1A6743E500F4B44B /* pchan-bufferedN-buffer.swift in Sources */ = {isa = PBXBuildFile; fileRef = 03AD47121A6743E500F4B44B /* pchan-bufferedN-buffer.swift */; };
		03AD472F1A6743E500F4B44B /* pchan.swift in Sources */ = {isa = PBXBuildFile; fileRef = 03AD47131A6743E500F4B44B /* pchan.swift */; };
		03AD47311A6743E500F4B44B /* qchan-buffered.swift in Sources */ = {isa = PBXBuildFile; fileRef = 03AD47161A6743E500F4B44B /* qchan-buffered.swift */; };
		03AD47321A6743E500F4B44B /* qchan-unbuffered.swift in Sources */ = {isa = PBXBuildFile; fileRef = 03AD47171A6743E500F4B44B /* qchan-unbuffered.swift */; };
		03AD47331A6743E500F4B44B /* qchan.swift in Sources */ = {isa = PBXBuildFile; fileRef = 03AD47181A6743E500F4B44B /* qchan.swift */; };
		03AD47341A6743E500F4B44B /* semaphorepool.swift in Sources */ = {isa = PBXBuildFile; fileRef = 03AD47191A6743E500F4B44B /* semaphorepool.swift */; };
		03AD47361A6743E500F4B44B /* schan-buffered.swift in Sources */ = {isa = PBXBuildFile; fileRef = 03AD471C1A6743E500F4B44B /* schan-buffered.swift */; };
		03AD47371A6743E500F4B44B /* schan.swift in Sources */ = {isa = PBXBuildFile; fileRef = 03AD471D1A6743E500F4B44B /* schan.swift */; };
		03AD47431A67441A00F4B44B /* atomicqueue.swift in Sources */ = {isa = PBXBuildFile; fileRef = 03AD473A1A67441A00F4B44B /* atomicqueue.swift */; };
		03AD47451A67441A00F4B44B /* fastqueue.swift in Sources */ = {isa = PBXBuildFile; fileRef = 03AD473C1A67441A00F4B44B /* fastqueue.swift */; };
		03AD47471A67441A00F4B44B /* queuetype.swift in Sources */ = {isa = PBXBuildFile; fileRef = 03AD473E1A67441A00F4B44B /* queuetype.swift */; };
		03AD474B1A67441A00F4B44B /* semaphorequeue.swift in Sources */ = {isa = PBXBuildFile; fileRef = 03AD47421A67441A00F4B44B /* semaphorequeue.swift */; };
		03AD474D1A67447B00F4B44B /* BufferedChannelTests.swift in Sources */ = {isa = PBXBuildFile; fileRef = 03AD474C1A67447B00F4B44B /* BufferedChannelTests.swift */; };
		03AD47501A67448400F4B44B /* SingletonChannelTests.swift in Sources */ = {isa = PBXBuildFile; fileRef = 03AD474E1A67448400F4B44B /* SingletonChannelTests.swift */; };
		03AD47511A67448400F4B44B /* UnbufferedChannelTests.swift in Sources */ = {isa = PBXBuildFile; fileRef = 03AD474F1A67448400F4B44B /* UnbufferedChannelTests.swift */; };
		03AD47551A6744DA00F4B44B /* PChanTests.swift in Sources */ = {isa = PBXBuildFile; fileRef = 03AD47521A6744DA00F4B44B /* PChanTests.swift */; };
		03AD47561A6744DA00F4B44B /* QChanTests.swift in Sources */ = {isa = PBXBuildFile; fileRef = 03AD47531A6744DA00F4B44B /* QChanTests.swift */; };
		03AD47571A6744DA00F4B44B /* SChanTests.swift in Sources */ = {isa = PBXBuildFile; fileRef = 03AD47541A6744DA00F4B44B /* SChanTests.swift */; };
		03AD475F1A68346300F4B44B /* main.swift in Sources */ = {isa = PBXBuildFile; fileRef = 03AD475E1A68346300F4B44B /* main.swift */; };
		03AD47641A68347300F4B44B /* SimpleChannel.swift in Sources */ = {isa = PBXBuildFile; fileRef = 03AD47631A68347300F4B44B /* SimpleChannel.swift */; };
		03AD47661A68348C00F4B44B /* chan-operators.swift in Sources */ = {isa = PBXBuildFile; fileRef = 03AD47011A6743E500F4B44B /* chan-operators.swift */; };
		03AD47671A68348C00F4B44B /* chan-protocols.swift in Sources */ = {isa = PBXBuildFile; fileRef = 03AD47021A6743E500F4B44B /* chan-protocols.swift */; };
		03AD47681A68348C00F4B44B /* chan-receiver.swift in Sources */ = {isa = PBXBuildFile; fileRef = 03AD47031A6743E500F4B44B /* chan-receiver.swift */; };
		03AD47691A68348C00F4B44B /* chan-sender.swift in Sources */ = {isa = PBXBuildFile; fileRef = 03AD47041A6743E500F4B44B /* chan-sender.swift */; };
		03AD476B1A68348C00F4B44B /* chan.swift in Sources */ = {isa = PBXBuildFile; fileRef = 03AD47061A6743E500F4B44B /* chan.swift */; };
		03AD476C1A68348C00F4B44B /* channel.swift in Sources */ = {isa = PBXBuildFile; fileRef = 03AD47071A6743E500F4B44B /* channel.swift */; };
		03AD476D1A68348C00F4B44B /* pchan.swift in Sources */ = {isa = PBXBuildFile; fileRef = 03AD47131A6743E500F4B44B /* pchan.swift */; };
		03AD476E1A68348C00F4B44B /* pchan-buffered1.swift in Sources */ = {isa = PBXBuildFile; fileRef = 03AD47101A6743E500F4B44B /* pchan-buffered1.swift */; };
		03AD476F1A68348C00F4B44B /* pchan-bufferedN-queue.swift in Sources */ = {isa = PBXBuildFile; fileRef = 03AD47111A6743E500F4B44B /* pchan-bufferedN-queue.swift */; };
		03AD47701A68348C00F4B44B /* pchan-bufferedN-buffer.swift in Sources */ = {isa = PBXBuildFile; fileRef = 03AD47121A6743E500F4B44B /* pchan-bufferedN-buffer.swift */; };
		03AD47721A68348C00F4B44B /* qchan.swift in Sources */ = {isa = PBXBuildFile; fileRef = 03AD47181A6743E500F4B44B /* qchan.swift */; };
		03AD47731A68348C00F4B44B /* qchan-buffered.swift in Sources */ = {isa = PBXBuildFile; fileRef = 03AD47161A6743E500F4B44B /* qchan-buffered.swift */; };
		03AD47741A68348C00F4B44B /* qchan-unbuffered.swift in Sources */ = {isa = PBXBuildFile; fileRef = 03AD47171A6743E500F4B44B /* qchan-unbuffered.swift */; };
		03AD47751A68348C00F4B44B /* semaphorepool.swift in Sources */ = {isa = PBXBuildFile; fileRef = 03AD47191A6743E500F4B44B /* semaphorepool.swift */; };
		03AD47761A68348C00F4B44B /* schan.swift in Sources */ = {isa = PBXBuildFile; fileRef = 03AD471D1A6743E500F4B44B /* schan.swift */; };
		03AD47771A68348C00F4B44B /* schan-buffered.swift in Sources */ = {isa = PBXBuildFile; fileRef = 03AD471C1A6743E500F4B44B /* schan-buffered.swift */; };
		03AD47791A6834F500F4B44B /* timing.swift in Sources */ = {isa = PBXBuildFile; fileRef = 03AD47781A6834F500F4B44B /* timing.swift */; };
		03AD477B1A6834FE00F4B44B /* logging.swift in Sources */ = {isa = PBXBuildFile; fileRef = 03AD477A1A6834FE00F4B44B /* logging.swift */; };
		03AD477C1A68354F00F4B44B /* queuetype.swift in Sources */ = {isa = PBXBuildFile; fileRef = 03AD473E1A67441A00F4B44B /* queuetype.swift */; };
		03AD477E1A68354F00F4B44B /* atomicqueue.swift in Sources */ = {isa = PBXBuildFile; fileRef = 03AD473A1A67441A00F4B44B /* atomicqueue.swift */; };
		03AD477F1A68354F00F4B44B /* fastqueue.swift in Sources */ = {isa = PBXBuildFile; fileRef = 03AD473C1A67441A00F4B44B /* fastqueue.swift */; };
		03AD47811A68354F00F4B44B /* semaphorequeue.swift in Sources */ = {isa = PBXBuildFile; fileRef = 03AD47421A67441A00F4B44B /* semaphorequeue.swift */; };
		03AD478A1A68366A00F4B44B /* main.swift in Sources */ = {isa = PBXBuildFile; fileRef = 03AD47891A68366A00F4B44B /* main.swift */; };
		03AD478F1A68369C00F4B44B /* chan-operators.swift in Sources */ = {isa = PBXBuildFile; fileRef = 03AD47011A6743E500F4B44B /* chan-operators.swift */; };
		03AD47901A68369C00F4B44B /* chan-protocols.swift in Sources */ = {isa = PBXBuildFile; fileRef = 03AD47021A6743E500F4B44B /* chan-protocols.swift */; };
		03AD47911A68369C00F4B44B /* chan-receiver.swift in Sources */ = {isa = PBXBuildFile; fileRef = 03AD47031A6743E500F4B44B /* chan-receiver.swift */; };
		03AD47921A68369C00F4B44B /* chan-sender.swift in Sources */ = {isa = PBXBuildFile; fileRef = 03AD47041A6743E500F4B44B /* chan-sender.swift */; };
		03AD47941A68369C00F4B44B /* chan.swift in Sources */ = {isa = PBXBuildFile; fileRef = 03AD47061A6743E500F4B44B /* chan.swift */; };
		03AD47951A68369C00F4B44B /* channel.swift in Sources */ = {isa = PBXBuildFile; fileRef = 03AD47071A6743E500F4B44B /* channel.swift */; };
		03AD47961A68369C00F4B44B /* pchan.swift in Sources */ = {isa = PBXBuildFile; fileRef = 03AD47131A6743E500F4B44B /* pchan.swift */; };
		03AD47971A68369C00F4B44B /* pchan-buffered1.swift in Sources */ = {isa = PBXBuildFile; fileRef = 03AD47101A6743E500F4B44B /* pchan-buffered1.swift */; };
		03AD47981A68369C00F4B44B /* pchan-bufferedN-queue.swift in Sources */ = {isa = PBXBuildFile; fileRef = 03AD47111A6743E500F4B44B /* pchan-bufferedN-queue.swift */; };
		03AD47991A68369C00F4B44B /* pchan-bufferedN-buffer.swift in Sources */ = {isa = PBXBuildFile; fileRef = 03AD47121A6743E500F4B44B /* pchan-bufferedN-buffer.swift */; };
		03AD479B1A68369C00F4B44B /* qchan.swift in Sources */ = {isa = PBXBuildFile; fileRef = 03AD47181A6743E500F4B44B /* qchan.swift */; };
		03AD479C1A68369C00F4B44B /* qchan-buffered.swift in Sources */ = {isa = PBXBuildFile; fileRef = 03AD47161A6743E500F4B44B /* qchan-buffered.swift */; };
		03AD479D1A68369C00F4B44B /* qchan-unbuffered.swift in Sources */ = {isa = PBXBuildFile; fileRef = 03AD47171A6743E500F4B44B /* qchan-unbuffered.swift */; };
		03AD479E1A68369C00F4B44B /* semaphorepool.swift in Sources */ = {isa = PBXBuildFile; fileRef = 03AD47191A6743E500F4B44B /* semaphorepool.swift */; };
		03AD479F1A68369C00F4B44B /* schan.swift in Sources */ = {isa = PBXBuildFile; fileRef = 03AD471D1A6743E500F4B44B /* schan.swift */; };
		03AD47A01A68369C00F4B44B /* schan-buffered.swift in Sources */ = {isa = PBXBuildFile; fileRef = 03AD471C1A6743E500F4B44B /* schan-buffered.swift */; };
		03AD47A11A6836B300F4B44B /* logging.swift in Sources */ = {isa = PBXBuildFile; fileRef = 03AD477A1A6834FE00F4B44B /* logging.swift */; };
		03AD47A21A6836B300F4B44B /* timing.swift in Sources */ = {isa = PBXBuildFile; fileRef = 03AD47781A6834F500F4B44B /* timing.swift */; };
		03AD47A31A6836B800F4B44B /* queuetype.swift in Sources */ = {isa = PBXBuildFile; fileRef = 03AD473E1A67441A00F4B44B /* queuetype.swift */; };
		03AD47A51A6836B800F4B44B /* atomicqueue.swift in Sources */ = {isa = PBXBuildFile; fileRef = 03AD473A1A67441A00F4B44B /* atomicqueue.swift */; };
		03AD47A61A6836B800F4B44B /* fastqueue.swift in Sources */ = {isa = PBXBuildFile; fileRef = 03AD473C1A67441A00F4B44B /* fastqueue.swift */; };
		03AD47A81A6836B800F4B44B /* semaphorequeue.swift in Sources */ = {isa = PBXBuildFile; fileRef = 03AD47421A67441A00F4B44B /* semaphorequeue.swift */; };
		03AD47AB1A688ADF00F4B44B /* (null) in Sources */ = {isa = PBXBuildFile; };
		03AD47AF1A688BE900F4B44B /* shuffle.swift in Sources */ = {isa = PBXBuildFile; fileRef = 03AD47AD1A688BE900F4B44B /* shuffle.swift */; };
		03AD47B21A6890B100F4B44B /* merge.swift in Sources */ = {isa = PBXBuildFile; fileRef = 03AD47B11A6890B100F4B44B /* merge.swift */; };
		03AD47C01A689E0900F4B44B /* MergeTest.swift in Sources */ = {isa = PBXBuildFile; fileRef = 03AD47BF1A689E0900F4B44B /* MergeTest.swift */; };
<<<<<<< HEAD
		03E50F8F1AC2407600F4B44B /* logging.swift in Sources */ = {isa = PBXBuildFile; fileRef = 03AD477A1A6834FE00F4B44B /* logging.swift */; };
		03E60E611AAC08CE00F4B44B /* SelectToSelectTests.swift in Sources */ = {isa = PBXBuildFile; fileRef = 03E60E601AAC08CE00F4B44B /* SelectToSelectTests.swift */; };
		03EE7ECD1A94217000F4B44B /* select-types.swift in Sources */ = {isa = PBXBuildFile; fileRef = 03F3FD691A69D90400F4B44B /* select-types.swift */; };
		03F3FD6A1A69D90400F4B44B /* select-types.swift in Sources */ = {isa = PBXBuildFile; fileRef = 03F3FD691A69D90400F4B44B /* select-types.swift */; };
		03F3FD6E1A6A4E7900F4B44B /* select-types.swift in Sources */ = {isa = PBXBuildFile; fileRef = 03F3FD691A69D90400F4B44B /* select-types.swift */; };
		03F3FD751A6D76B300F4B44B /* SelectTests.swift in Sources */ = {isa = PBXBuildFile; fileRef = 03F3FD711A6B207E00F4B44B /* SelectTests.swift */; };
=======
		03E50F901AC3E3DC00F4B44B /* schan-singleton.swift in Sources */ = {isa = PBXBuildFile; fileRef = 034CABE21AC210BC00F4B44B /* schan-singleton.swift */; };
		03E50F911AC3E3DC00F4B44B /* schan-singleton.swift in Sources */ = {isa = PBXBuildFile; fileRef = 034CABE21AC210BC00F4B44B /* schan-singleton.swift */; };
		03E50F921AC3E3EA00F4B44B /* qchan-singleton.swift in Sources */ = {isa = PBXBuildFile; fileRef = 034CABE41AC2166700F4B44B /* qchan-singleton.swift */; };
		03E50F931AC3E3EB00F4B44B /* qchan-singleton.swift in Sources */ = {isa = PBXBuildFile; fileRef = 034CABE41AC2166700F4B44B /* qchan-singleton.swift */; };
>>>>>>> 334fea65
/* End PBXBuildFile section */

/* Begin PBXContainerItemProxy section */
		035B606B1A67433800F4B44B /* PBXContainerItemProxy */ = {
			isa = PBXContainerItemProxy;
			containerPortal = 035B60551A67433800F4B44B /* Project object */;
			proxyType = 1;
			remoteGlobalIDString = 035B605D1A67433800F4B44B;
			remoteInfo = Channels;
		};
/* End PBXContainerItemProxy section */

/* Begin PBXCopyFilesBuildPhase section */
		03AD475A1A68346300F4B44B /* CopyFiles */ = {
			isa = PBXCopyFilesBuildPhase;
			buildActionMask = 2147483647;
			dstPath = /usr/share/man/man1/;
			dstSubfolderSpec = 0;
			files = (
			);
			runOnlyForDeploymentPostprocessing = 1;
		};
		03AD47851A68366A00F4B44B /* CopyFiles */ = {
			isa = PBXCopyFilesBuildPhase;
			buildActionMask = 2147483647;
			dstPath = /usr/share/man/man1/;
			dstSubfolderSpec = 0;
			files = (
			);
			runOnlyForDeploymentPostprocessing = 1;
		};
/* End PBXCopyFilesBuildPhase section */

/* Begin PBXFileReference section */
		032CCD3E1A79BE9400F4B44B /* merge-select.swift */ = {isa = PBXFileReference; fileEncoding = 4; lastKnownFileType = sourcecode.swift; name = "merge-select.swift"; path = "select/merge-select.swift"; sourceTree = "<group>"; };
		0336B9B41ABB1BF700F4B44B /* async.swift */ = {isa = PBXFileReference; fileEncoding = 4; lastKnownFileType = sourcecode.swift; name = async.swift; path = utilities/async.swift; sourceTree = "<group>"; };
		033912021ABD3DC000F4B44B /* ChannelsExamples.swift */ = {isa = PBXFileReference; fileEncoding = 4; lastKnownFileType = sourcecode.swift; path = ChannelsExamples.swift; sourceTree = "<group>"; };
		034CABE21AC210BC00F4B44B /* schan-singleton.swift */ = {isa = PBXFileReference; fileEncoding = 4; lastKnownFileType = sourcecode.swift; path = "schan-singleton.swift"; sourceTree = "<group>"; };
		034CABE41AC2166700F4B44B /* qchan-singleton.swift */ = {isa = PBXFileReference; fileEncoding = 4; lastKnownFileType = sourcecode.swift; path = "qchan-singleton.swift"; sourceTree = "<group>"; };
		0359EAFB1A8C77D300F4B44B /* semaphore-chan.swift */ = {isa = PBXFileReference; fileEncoding = 4; lastKnownFileType = sourcecode.swift; name = "semaphore-chan.swift"; path = "select/semaphore-chan.swift"; sourceTree = "<group>"; };
		035B605E1A67433800F4B44B /* Channels.framework */ = {isa = PBXFileReference; explicitFileType = wrapper.framework; includeInIndex = 0; path = Channels.framework; sourceTree = BUILT_PRODUCTS_DIR; };
		035B60621A67433800F4B44B /* Info.plist */ = {isa = PBXFileReference; lastKnownFileType = text.plist.xml; path = Info.plist; sourceTree = "<group>"; };
		035B60631A67433800F4B44B /* Channels.h */ = {isa = PBXFileReference; lastKnownFileType = sourcecode.c.h; path = Channels.h; sourceTree = "<group>"; };
		035B60691A67433800F4B44B /* ChannelsTests.xctest */ = {isa = PBXFileReference; explicitFileType = wrapper.cfbundle; includeInIndex = 0; path = ChannelsTests.xctest; sourceTree = BUILT_PRODUCTS_DIR; };
		035B606F1A67433800F4B44B /* Info.plist */ = {isa = PBXFileReference; lastKnownFileType = text.plist.xml; path = Info.plist; sourceTree = "<group>"; };
		035B60701A67433800F4B44B /* ChannelsTests.swift */ = {isa = PBXFileReference; lastKnownFileType = sourcecode.swift; path = ChannelsTests.swift; sourceTree = "<group>"; };
		03A21E391AB16E7900F4B44B /* SelectExamples.swift */ = {isa = PBXFileReference; fileEncoding = 4; lastKnownFileType = sourcecode.swift; path = SelectExamples.swift; sourceTree = "<group>"; };
		03AD47011A6743E500F4B44B /* chan-operators.swift */ = {isa = PBXFileReference; fileEncoding = 4; lastKnownFileType = sourcecode.swift; path = "chan-operators.swift"; sourceTree = "<group>"; };
		03AD47021A6743E500F4B44B /* chan-protocols.swift */ = {isa = PBXFileReference; fileEncoding = 4; lastKnownFileType = sourcecode.swift; path = "chan-protocols.swift"; sourceTree = "<group>"; };
		03AD47031A6743E500F4B44B /* chan-receiver.swift */ = {isa = PBXFileReference; fileEncoding = 4; lastKnownFileType = sourcecode.swift; path = "chan-receiver.swift"; sourceTree = "<group>"; };
		03AD47041A6743E500F4B44B /* chan-sender.swift */ = {isa = PBXFileReference; fileEncoding = 4; lastKnownFileType = sourcecode.swift; path = "chan-sender.swift"; sourceTree = "<group>"; };
		03AD47061A6743E500F4B44B /* chan.swift */ = {isa = PBXFileReference; fileEncoding = 4; lastKnownFileType = sourcecode.swift; path = chan.swift; sourceTree = "<group>"; };
		03AD47071A6743E500F4B44B /* channel.swift */ = {isa = PBXFileReference; fileEncoding = 4; lastKnownFileType = sourcecode.swift; path = channel.swift; sourceTree = "<group>"; };
		03AD47101A6743E500F4B44B /* pchan-buffered1.swift */ = {isa = PBXFileReference; fileEncoding = 4; lastKnownFileType = sourcecode.swift; path = "pchan-buffered1.swift"; sourceTree = "<group>"; };
		03AD47111A6743E500F4B44B /* pchan-bufferedN-queue.swift */ = {isa = PBXFileReference; fileEncoding = 4; lastKnownFileType = sourcecode.swift; path = "pchan-bufferedN-queue.swift"; sourceTree = "<group>"; };
		03AD47121A6743E500F4B44B /* pchan-bufferedN-buffer.swift */ = {isa = PBXFileReference; fileEncoding = 4; lastKnownFileType = sourcecode.swift; path = "pchan-bufferedN-buffer.swift"; sourceTree = "<group>"; };
		03AD47131A6743E500F4B44B /* pchan.swift */ = {isa = PBXFileReference; fileEncoding = 4; lastKnownFileType = sourcecode.swift; path = pchan.swift; sourceTree = "<group>"; };
		03AD47161A6743E500F4B44B /* qchan-buffered.swift */ = {isa = PBXFileReference; fileEncoding = 4; lastKnownFileType = sourcecode.swift; path = "qchan-buffered.swift"; sourceTree = "<group>"; };
		03AD47171A6743E500F4B44B /* qchan-unbuffered.swift */ = {isa = PBXFileReference; fileEncoding = 4; lastKnownFileType = sourcecode.swift; path = "qchan-unbuffered.swift"; sourceTree = "<group>"; };
		03AD47181A6743E500F4B44B /* qchan.swift */ = {isa = PBXFileReference; fileEncoding = 4; lastKnownFileType = sourcecode.swift; path = qchan.swift; sourceTree = "<group>"; };
		03AD47191A6743E500F4B44B /* semaphorepool.swift */ = {isa = PBXFileReference; fileEncoding = 4; lastKnownFileType = sourcecode.swift; path = semaphorepool.swift; sourceTree = "<group>"; };
		03AD471C1A6743E500F4B44B /* schan-buffered.swift */ = {isa = PBXFileReference; fileEncoding = 4; lastKnownFileType = sourcecode.swift; path = "schan-buffered.swift"; sourceTree = "<group>"; };
		03AD471D1A6743E500F4B44B /* schan.swift */ = {isa = PBXFileReference; fileEncoding = 4; lastKnownFileType = sourcecode.swift; path = schan.swift; sourceTree = "<group>"; };
		03AD473A1A67441A00F4B44B /* atomicqueue.swift */ = {isa = PBXFileReference; fileEncoding = 4; lastKnownFileType = sourcecode.swift; path = atomicqueue.swift; sourceTree = "<group>"; };
		03AD473C1A67441A00F4B44B /* fastqueue.swift */ = {isa = PBXFileReference; fileEncoding = 4; lastKnownFileType = sourcecode.swift; path = fastqueue.swift; sourceTree = "<group>"; };
		03AD473E1A67441A00F4B44B /* queuetype.swift */ = {isa = PBXFileReference; fileEncoding = 4; lastKnownFileType = sourcecode.swift; path = queuetype.swift; sourceTree = "<group>"; };
		03AD47411A67441A00F4B44B /* semaphorestack.swift */ = {isa = PBXFileReference; fileEncoding = 4; lastKnownFileType = sourcecode.swift; path = semaphorestack.swift; sourceTree = "<group>"; };
		03AD47421A67441A00F4B44B /* semaphorequeue.swift */ = {isa = PBXFileReference; fileEncoding = 4; lastKnownFileType = sourcecode.swift; path = semaphorequeue.swift; sourceTree = "<group>"; };
		03AD474C1A67447B00F4B44B /* BufferedChannelTests.swift */ = {isa = PBXFileReference; fileEncoding = 4; lastKnownFileType = sourcecode.swift; path = BufferedChannelTests.swift; sourceTree = "<group>"; };
		03AD474E1A67448400F4B44B /* SingletonChannelTests.swift */ = {isa = PBXFileReference; fileEncoding = 4; lastKnownFileType = sourcecode.swift; path = SingletonChannelTests.swift; sourceTree = "<group>"; };
		03AD474F1A67448400F4B44B /* UnbufferedChannelTests.swift */ = {isa = PBXFileReference; fileEncoding = 4; lastKnownFileType = sourcecode.swift; path = UnbufferedChannelTests.swift; sourceTree = "<group>"; };
		03AD47521A6744DA00F4B44B /* PChanTests.swift */ = {isa = PBXFileReference; fileEncoding = 4; lastKnownFileType = sourcecode.swift; path = PChanTests.swift; sourceTree = "<group>"; };
		03AD47531A6744DA00F4B44B /* QChanTests.swift */ = {isa = PBXFileReference; fileEncoding = 4; lastKnownFileType = sourcecode.swift; path = QChanTests.swift; sourceTree = "<group>"; };
		03AD47541A6744DA00F4B44B /* SChanTests.swift */ = {isa = PBXFileReference; fileEncoding = 4; lastKnownFileType = sourcecode.swift; path = SChanTests.swift; sourceTree = "<group>"; };
		03AD475C1A68346300F4B44B /* chan-benchmark */ = {isa = PBXFileReference; explicitFileType = "compiled.mach-o.executable"; includeInIndex = 0; path = "chan-benchmark"; sourceTree = BUILT_PRODUCTS_DIR; };
		03AD475E1A68346300F4B44B /* main.swift */ = {isa = PBXFileReference; lastKnownFileType = sourcecode.swift; path = main.swift; sourceTree = "<group>"; };
		03AD47631A68347300F4B44B /* SimpleChannel.swift */ = {isa = PBXFileReference; fileEncoding = 4; lastKnownFileType = sourcecode.swift; path = SimpleChannel.swift; sourceTree = "<group>"; };
		03AD47781A6834F500F4B44B /* timing.swift */ = {isa = PBXFileReference; fileEncoding = 4; lastKnownFileType = sourcecode.swift; name = timing.swift; path = utilities/timing.swift; sourceTree = "<group>"; };
		03AD477A1A6834FE00F4B44B /* logging.swift */ = {isa = PBXFileReference; fileEncoding = 4; lastKnownFileType = sourcecode.swift; name = logging.swift; path = utilities/logging.swift; sourceTree = "<group>"; };
		03AD47871A68366A00F4B44B /* concurrency tester */ = {isa = PBXFileReference; explicitFileType = "compiled.mach-o.executable"; includeInIndex = 0; path = "concurrency tester"; sourceTree = BUILT_PRODUCTS_DIR; };
		03AD47891A68366A00F4B44B /* main.swift */ = {isa = PBXFileReference; lastKnownFileType = sourcecode.swift; path = main.swift; sourceTree = "<group>"; };
		03AD47AD1A688BE900F4B44B /* shuffle.swift */ = {isa = PBXFileReference; fileEncoding = 4; lastKnownFileType = sourcecode.swift; name = shuffle.swift; path = ../utilities/shuffle.swift; sourceTree = "<group>"; };
		03AD47B11A6890B100F4B44B /* merge.swift */ = {isa = PBXFileReference; fileEncoding = 4; lastKnownFileType = sourcecode.swift; path = merge.swift; sourceTree = "<group>"; };
		03AD47BF1A689E0900F4B44B /* MergeTest.swift */ = {isa = PBXFileReference; fileEncoding = 4; lastKnownFileType = sourcecode.swift; path = MergeTest.swift; sourceTree = "<group>"; };
		03B24C0B1A8AC01F00F4B44B /* pchan-bufferedN-array.swift */ = {isa = PBXFileReference; fileEncoding = 4; lastKnownFileType = sourcecode.swift; path = "pchan-bufferedN-array.swift"; sourceTree = "<group>"; };
		03E60E601AAC08CE00F4B44B /* SelectToSelectTests.swift */ = {isa = PBXFileReference; fileEncoding = 4; lastKnownFileType = sourcecode.swift; path = SelectToSelectTests.swift; sourceTree = "<group>"; };
		03F3FD691A69D90400F4B44B /* select-types.swift */ = {isa = PBXFileReference; fileEncoding = 4; lastKnownFileType = sourcecode.swift; name = "select-types.swift"; path = "select/select-types.swift"; sourceTree = "<group>"; };
		03F3FD6F1A6AF95400F4B44B /* select.swift */ = {isa = PBXFileReference; fileEncoding = 4; lastKnownFileType = sourcecode.swift; name = select.swift; path = select/select.swift; sourceTree = "<group>"; };
		03F3FD711A6B207E00F4B44B /* SelectTests.swift */ = {isa = PBXFileReference; fileEncoding = 4; lastKnownFileType = sourcecode.swift; path = SelectTests.swift; sourceTree = "<group>"; };
/* End PBXFileReference section */

/* Begin PBXFrameworksBuildPhase section */
		035B605A1A67433800F4B44B /* Frameworks */ = {
			isa = PBXFrameworksBuildPhase;
			buildActionMask = 2147483647;
			files = (
			);
			runOnlyForDeploymentPostprocessing = 0;
		};
		035B60661A67433800F4B44B /* Frameworks */ = {
			isa = PBXFrameworksBuildPhase;
			buildActionMask = 2147483647;
			files = (
				035B606A1A67433800F4B44B /* Channels.framework in Frameworks */,
			);
			runOnlyForDeploymentPostprocessing = 0;
		};
		03AD47591A68346300F4B44B /* Frameworks */ = {
			isa = PBXFrameworksBuildPhase;
			buildActionMask = 2147483647;
			files = (
			);
			runOnlyForDeploymentPostprocessing = 0;
		};
		03AD47841A68366A00F4B44B /* Frameworks */ = {
			isa = PBXFrameworksBuildPhase;
			buildActionMask = 2147483647;
			files = (
			);
			runOnlyForDeploymentPostprocessing = 0;
		};
/* End PBXFrameworksBuildPhase section */

/* Begin PBXGroup section */
		035B60541A67433800F4B44B = {
			isa = PBXGroup;
			children = (
				03AD46FF1A6743E500F4B44B /* concurrency */,
				03AD47381A67440400F4B44B /* utilities */,
				035B60601A67433800F4B44B /* Channels */,
				035B606D1A67433800F4B44B /* ChannelsTests */,
				03AD475D1A68346300F4B44B /* chan-benchmark */,
				03AD47881A68366A00F4B44B /* concurrency tester */,
				035B605F1A67433800F4B44B /* Products */,
			);
			sourceTree = "<group>";
		};
		035B605F1A67433800F4B44B /* Products */ = {
			isa = PBXGroup;
			children = (
				035B605E1A67433800F4B44B /* Channels.framework */,
				035B60691A67433800F4B44B /* ChannelsTests.xctest */,
				03AD475C1A68346300F4B44B /* chan-benchmark */,
				03AD47871A68366A00F4B44B /* concurrency tester */,
			);
			name = Products;
			sourceTree = "<group>";
		};
		035B60601A67433800F4B44B /* Channels */ = {
			isa = PBXGroup;
			children = (
				035B60631A67433800F4B44B /* Channels.h */,
				035B60611A67433800F4B44B /* Supporting Files */,
			);
			path = Channels;
			sourceTree = "<group>";
		};
		035B60611A67433800F4B44B /* Supporting Files */ = {
			isa = PBXGroup;
			children = (
				035B60621A67433800F4B44B /* Info.plist */,
			);
			name = "Supporting Files";
			sourceTree = "<group>";
		};
		035B606D1A67433800F4B44B /* ChannelsTests */ = {
			isa = PBXGroup;
			children = (
				033912021ABD3DC000F4B44B /* ChannelsExamples.swift */,
				035B60701A67433800F4B44B /* ChannelsTests.swift */,
				03AD474F1A67448400F4B44B /* UnbufferedChannelTests.swift */,
				03AD474C1A67447B00F4B44B /* BufferedChannelTests.swift */,
				03AD474E1A67448400F4B44B /* SingletonChannelTests.swift */,
				03AD47521A6744DA00F4B44B /* PChanTests.swift */,
				03AD47531A6744DA00F4B44B /* QChanTests.swift */,
				03AD47541A6744DA00F4B44B /* SChanTests.swift */,
				03AD47BF1A689E0900F4B44B /* MergeTest.swift */,
				03A21E391AB16E7900F4B44B /* SelectExamples.swift */,
				03F3FD711A6B207E00F4B44B /* SelectTests.swift */,
				03E60E601AAC08CE00F4B44B /* SelectToSelectTests.swift */,
				035B606E1A67433800F4B44B /* Supporting Files */,
			);
			path = ChannelsTests;
			sourceTree = "<group>";
		};
		035B606E1A67433800F4B44B /* Supporting Files */ = {
			isa = PBXGroup;
			children = (
				035B606F1A67433800F4B44B /* Info.plist */,
			);
			name = "Supporting Files";
			sourceTree = "<group>";
		};
		03AD46FF1A6743E500F4B44B /* concurrency */ = {
			isa = PBXGroup;
			children = (
				03AD47071A6743E500F4B44B /* channel.swift */,
				03AD47061A6743E500F4B44B /* chan.swift */,
				03AD47011A6743E500F4B44B /* chan-operators.swift */,
				03AD47021A6743E500F4B44B /* chan-protocols.swift */,
				03AD47031A6743E500F4B44B /* chan-receiver.swift */,
				03AD47041A6743E500F4B44B /* chan-sender.swift */,
				03AD470F1A6743E500F4B44B /* pthread-mutex */,
				03AD47151A6743E500F4B44B /* queue */,
				03AD471B1A6743E500F4B44B /* semaphore */,
				03AD47B11A6890B100F4B44B /* merge.swift */,
				03F3FD681A69D47400F4B44B /* select */,
				03AD47B01A688BFF00F4B44B /* utilities */,
			);
			path = concurrency;
			sourceTree = "<group>";
		};
		03AD470F1A6743E500F4B44B /* pthread-mutex */ = {
			isa = PBXGroup;
			children = (
				03AD47131A6743E500F4B44B /* pchan.swift */,
				03AD47101A6743E500F4B44B /* pchan-buffered1.swift */,
				03AD47121A6743E500F4B44B /* pchan-bufferedN-buffer.swift */,
				03AD47111A6743E500F4B44B /* pchan-bufferedN-queue.swift */,
				03B24C0B1A8AC01F00F4B44B /* pchan-bufferedN-array.swift */,
			);
			path = "pthread-mutex";
			sourceTree = "<group>";
		};
		03AD47151A6743E500F4B44B /* queue */ = {
			isa = PBXGroup;
			children = (
				03AD47181A6743E500F4B44B /* qchan.swift */,
				03AD47161A6743E500F4B44B /* qchan-buffered.swift */,
				034CABE41AC2166700F4B44B /* qchan-singleton.swift */,
				03AD47171A6743E500F4B44B /* qchan-unbuffered.swift */,
				03AD47191A6743E500F4B44B /* semaphorepool.swift */,
			);
			path = queue;
			sourceTree = "<group>";
		};
		03AD471B1A6743E500F4B44B /* semaphore */ = {
			isa = PBXGroup;
			children = (
				03AD471D1A6743E500F4B44B /* schan.swift */,
				03AD471C1A6743E500F4B44B /* schan-buffered.swift */,
				034CABE21AC210BC00F4B44B /* schan-singleton.swift */,
			);
			path = semaphore;
			sourceTree = "<group>";
		};
		03AD47381A67440400F4B44B /* utilities */ = {
			isa = PBXGroup;
			children = (
				0336B9B41ABB1BF700F4B44B /* async.swift */,
				03AD477A1A6834FE00F4B44B /* logging.swift */,
				03AD47781A6834F500F4B44B /* timing.swift */,
			);
			name = utilities;
			sourceTree = "<group>";
		};
		03AD47391A67441A00F4B44B /* queues */ = {
			isa = PBXGroup;
			children = (
				03AD473E1A67441A00F4B44B /* queuetype.swift */,
				03AD473A1A67441A00F4B44B /* atomicqueue.swift */,
				03AD473C1A67441A00F4B44B /* fastqueue.swift */,
				03AD47421A67441A00F4B44B /* semaphorequeue.swift */,
				03AD47411A67441A00F4B44B /* semaphorestack.swift */,
			);
			name = queues;
			path = ../utilities/queues;
			sourceTree = "<group>";
		};
		03AD475D1A68346300F4B44B /* chan-benchmark */ = {
			isa = PBXGroup;
			children = (
				03AD475E1A68346300F4B44B /* main.swift */,
				03AD47631A68347300F4B44B /* SimpleChannel.swift */,
			);
			path = "chan-benchmark";
			sourceTree = "<group>";
		};
		03AD47881A68366A00F4B44B /* concurrency tester */ = {
			isa = PBXGroup;
			children = (
				03AD47891A68366A00F4B44B /* main.swift */,
			);
			path = "concurrency tester";
			sourceTree = "<group>";
		};
		03AD47B01A688BFF00F4B44B /* utilities */ = {
			isa = PBXGroup;
			children = (
				03AD47AD1A688BE900F4B44B /* shuffle.swift */,
				03AD47391A67441A00F4B44B /* queues */,
			);
			name = utilities;
			sourceTree = "<group>";
		};
		03F3FD681A69D47400F4B44B /* select */ = {
			isa = PBXGroup;
			children = (
				03F3FD691A69D90400F4B44B /* select-types.swift */,
				0359EAFB1A8C77D300F4B44B /* semaphore-chan.swift */,
				03F3FD6F1A6AF95400F4B44B /* select.swift */,
				032CCD3E1A79BE9400F4B44B /* merge-select.swift */,
			);
			name = select;
			sourceTree = "<group>";
		};
/* End PBXGroup section */

/* Begin PBXHeadersBuildPhase section */
		035B605B1A67433800F4B44B /* Headers */ = {
			isa = PBXHeadersBuildPhase;
			buildActionMask = 2147483647;
			files = (
			);
			runOnlyForDeploymentPostprocessing = 0;
		};
/* End PBXHeadersBuildPhase section */

/* Begin PBXNativeTarget section */
		035B605D1A67433800F4B44B /* Channels */ = {
			isa = PBXNativeTarget;
			buildConfigurationList = 035B60741A67433800F4B44B /* Build configuration list for PBXNativeTarget "Channels" */;
			buildPhases = (
				035B60591A67433800F4B44B /* Sources */,
				035B605A1A67433800F4B44B /* Frameworks */,
				035B605B1A67433800F4B44B /* Headers */,
				035B605C1A67433800F4B44B /* Resources */,
			);
			buildRules = (
			);
			dependencies = (
			);
			name = Channels;
			productName = Channels;
			productReference = 035B605E1A67433800F4B44B /* Channels.framework */;
			productType = "com.apple.product-type.framework";
		};
		035B60681A67433800F4B44B /* ChannelsTests */ = {
			isa = PBXNativeTarget;
			buildConfigurationList = 035B60771A67433800F4B44B /* Build configuration list for PBXNativeTarget "ChannelsTests" */;
			buildPhases = (
				035B60651A67433800F4B44B /* Sources */,
				035B60661A67433800F4B44B /* Frameworks */,
				035B60671A67433800F4B44B /* Resources */,
			);
			buildRules = (
			);
			dependencies = (
				035B606C1A67433800F4B44B /* PBXTargetDependency */,
			);
			name = ChannelsTests;
			productName = ChannelsTests;
			productReference = 035B60691A67433800F4B44B /* ChannelsTests.xctest */;
			productType = "com.apple.product-type.bundle.unit-test";
		};
		03AD475B1A68346300F4B44B /* chan-benchmark */ = {
			isa = PBXNativeTarget;
			buildConfigurationList = 03AD47601A68346300F4B44B /* Build configuration list for PBXNativeTarget "chan-benchmark" */;
			buildPhases = (
				03AD47581A68346300F4B44B /* Sources */,
				03AD47591A68346300F4B44B /* Frameworks */,
				03AD475A1A68346300F4B44B /* CopyFiles */,
			);
			buildRules = (
			);
			dependencies = (
			);
			name = "chan-benchmark";
			productName = "chan-benchmark";
			productReference = 03AD475C1A68346300F4B44B /* chan-benchmark */;
			productType = "com.apple.product-type.tool";
		};
		03AD47861A68366A00F4B44B /* concurrency tester */ = {
			isa = PBXNativeTarget;
			buildConfigurationList = 03AD478B1A68366A00F4B44B /* Build configuration list for PBXNativeTarget "concurrency tester" */;
			buildPhases = (
				03AD47831A68366A00F4B44B /* Sources */,
				03AD47841A68366A00F4B44B /* Frameworks */,
				03AD47851A68366A00F4B44B /* CopyFiles */,
			);
			buildRules = (
			);
			dependencies = (
			);
			name = "concurrency tester";
			productName = "concurrency tester";
			productReference = 03AD47871A68366A00F4B44B /* concurrency tester */;
			productType = "com.apple.product-type.tool";
		};
/* End PBXNativeTarget section */

/* Begin PBXProject section */
		035B60551A67433800F4B44B /* Project object */ = {
			isa = PBXProject;
			attributes = {
				LastUpgradeCheck = 0610;
				ORGANIZATIONNAME = "Guillaume Lessard";
				TargetAttributes = {
					035B605D1A67433800F4B44B = {
						CreatedOnToolsVersion = 6.1.1;
					};
					035B60681A67433800F4B44B = {
						CreatedOnToolsVersion = 6.1.1;
					};
					03AD475B1A68346300F4B44B = {
						CreatedOnToolsVersion = 6.1.1;
					};
					03AD47861A68366A00F4B44B = {
						CreatedOnToolsVersion = 6.1.1;
					};
				};
			};
			buildConfigurationList = 035B60581A67433800F4B44B /* Build configuration list for PBXProject "Channels" */;
			compatibilityVersion = "Xcode 3.2";
			developmentRegion = English;
			hasScannedForEncodings = 0;
			knownRegions = (
				en,
			);
			mainGroup = 035B60541A67433800F4B44B;
			productRefGroup = 035B605F1A67433800F4B44B /* Products */;
			projectDirPath = "";
			projectRoot = "";
			targets = (
				035B605D1A67433800F4B44B /* Channels */,
				035B60681A67433800F4B44B /* ChannelsTests */,
				03AD475B1A68346300F4B44B /* chan-benchmark */,
				03AD47861A68366A00F4B44B /* concurrency tester */,
			);
		};
/* End PBXProject section */

/* Begin PBXResourcesBuildPhase section */
		035B605C1A67433800F4B44B /* Resources */ = {
			isa = PBXResourcesBuildPhase;
			buildActionMask = 2147483647;
			files = (
			);
			runOnlyForDeploymentPostprocessing = 0;
		};
		035B60671A67433800F4B44B /* Resources */ = {
			isa = PBXResourcesBuildPhase;
			buildActionMask = 2147483647;
			files = (
			);
			runOnlyForDeploymentPostprocessing = 0;
		};
/* End PBXResourcesBuildPhase section */

/* Begin PBXSourcesBuildPhase section */
		035B60591A67433800F4B44B /* Sources */ = {
			isa = PBXSourcesBuildPhase;
			buildActionMask = 2147483647;
			files = (
				03AD47371A6743E500F4B44B /* schan.swift in Sources */,
				03AD47311A6743E500F4B44B /* qchan-buffered.swift in Sources */,
				03AD47251A6743E500F4B44B /* channel.swift in Sources */,
				03AD47471A67441A00F4B44B /* queuetype.swift in Sources */,
				03AD472F1A6743E500F4B44B /* pchan.swift in Sources */,
				03AD474B1A67441A00F4B44B /* semaphorequeue.swift in Sources */,
				03AD47331A6743E500F4B44B /* qchan.swift in Sources */,
				034392C21A7A065200F4B44B /* select.swift in Sources */,
				03747ECD1A8AC9FF00F4B44B /* pchan-bufferedN-array.swift in Sources */,
				03AD47341A6743E500F4B44B /* semaphorepool.swift in Sources */,
				03AD47AB1A688ADF00F4B44B /* (null) in Sources */,
				03AD47AF1A688BE900F4B44B /* shuffle.swift in Sources */,
				0370A7171A7C44BC00F4B44B /* merge-select.swift in Sources */,
				03AD472C1A6743E500F4B44B /* pchan-buffered1.swift in Sources */,
				034CABE31AC210BC00F4B44B /* schan-singleton.swift in Sources */,
				03AD471F1A6743E500F4B44B /* chan-operators.swift in Sources */,
				03AD47321A6743E500F4B44B /* qchan-unbuffered.swift in Sources */,
				03F3FD6A1A69D90400F4B44B /* select-types.swift in Sources */,
				03AD47211A6743E500F4B44B /* chan-receiver.swift in Sources */,
				034CABE51AC2166700F4B44B /* qchan-singleton.swift in Sources */,
				03AD47451A67441A00F4B44B /* fastqueue.swift in Sources */,
				0359EAFC1A8C77D300F4B44B /* semaphore-chan.swift in Sources */,
				03AD47201A6743E500F4B44B /* chan-protocols.swift in Sources */,
				03AD47241A6743E500F4B44B /* chan.swift in Sources */,
				03AD47221A6743E500F4B44B /* chan-sender.swift in Sources */,
				03AD472E1A6743E500F4B44B /* pchan-bufferedN-buffer.swift in Sources */,
				03AD472D1A6743E500F4B44B /* pchan-bufferedN-queue.swift in Sources */,
				03AD47B21A6890B100F4B44B /* merge.swift in Sources */,
				0335FBE31A8B2A9E00F4B44B /* semaphorestack.swift in Sources */,
				03AD47361A6743E500F4B44B /* schan-buffered.swift in Sources */,
				03AD47431A67441A00F4B44B /* atomicqueue.swift in Sources */,
			);
			runOnlyForDeploymentPostprocessing = 0;
		};
		035B60651A67433800F4B44B /* Sources */ = {
			isa = PBXSourcesBuildPhase;
			buildActionMask = 2147483647;
			files = (
				03F3FD751A6D76B300F4B44B /* SelectTests.swift in Sources */,
				03AD474D1A67447B00F4B44B /* BufferedChannelTests.swift in Sources */,
				03E60E611AAC08CE00F4B44B /* SelectToSelectTests.swift in Sources */,
				03AD47551A6744DA00F4B44B /* PChanTests.swift in Sources */,
				03A21E3A1AB16E7900F4B44B /* SelectExamples.swift in Sources */,
				03AD47C01A689E0900F4B44B /* MergeTest.swift in Sources */,
				03AD47511A67448400F4B44B /* UnbufferedChannelTests.swift in Sources */,
				03AD47571A6744DA00F4B44B /* SChanTests.swift in Sources */,
				03AD47501A67448400F4B44B /* SingletonChannelTests.swift in Sources */,
				03E50F8F1AC2407600F4B44B /* logging.swift in Sources */,
				033912031ABD3DC000F4B44B /* ChannelsExamples.swift in Sources */,
				035B60711A67433800F4B44B /* ChannelsTests.swift in Sources */,
				0336B9B51ABB1BF700F4B44B /* async.swift in Sources */,
				03AD47561A6744DA00F4B44B /* QChanTests.swift in Sources */,
			);
			runOnlyForDeploymentPostprocessing = 0;
		};
		03AD47581A68346300F4B44B /* Sources */ = {
			isa = PBXSourcesBuildPhase;
			buildActionMask = 2147483647;
			files = (
				03AD47681A68348C00F4B44B /* chan-receiver.swift in Sources */,
				03AD47811A68354F00F4B44B /* semaphorequeue.swift in Sources */,
				03AD47721A68348C00F4B44B /* qchan.swift in Sources */,
				03AD47761A68348C00F4B44B /* schan.swift in Sources */,
				03AD47731A68348C00F4B44B /* qchan-buffered.swift in Sources */,
				03AD477F1A68354F00F4B44B /* fastqueue.swift in Sources */,
				0335FBE11A8B277500F4B44B /* pchan-bufferedN-array.swift in Sources */,
				0336B9B61ABB1BF700F4B44B /* async.swift in Sources */,
				03E50F921AC3E3EA00F4B44B /* qchan-singleton.swift in Sources */,
				03AD47751A68348C00F4B44B /* semaphorepool.swift in Sources */,
				03AD476D1A68348C00F4B44B /* pchan.swift in Sources */,
				03AD47791A6834F500F4B44B /* timing.swift in Sources */,
				03AD47771A68348C00F4B44B /* schan-buffered.swift in Sources */,
				03AD477C1A68354F00F4B44B /* queuetype.swift in Sources */,
				03AD476E1A68348C00F4B44B /* pchan-buffered1.swift in Sources */,
				03AD47691A68348C00F4B44B /* chan-sender.swift in Sources */,
				03AD476C1A68348C00F4B44B /* channel.swift in Sources */,
				03AD477B1A6834FE00F4B44B /* logging.swift in Sources */,
				03AD47741A68348C00F4B44B /* qchan-unbuffered.swift in Sources */,
				03AD475F1A68346300F4B44B /* main.swift in Sources */,
				03AD476F1A68348C00F4B44B /* pchan-bufferedN-queue.swift in Sources */,
				03AD476B1A68348C00F4B44B /* chan.swift in Sources */,
				03E50F901AC3E3DC00F4B44B /* schan-singleton.swift in Sources */,
				03AD47661A68348C00F4B44B /* chan-operators.swift in Sources */,
				03AD47701A68348C00F4B44B /* pchan-bufferedN-buffer.swift in Sources */,
				03AD47641A68347300F4B44B /* SimpleChannel.swift in Sources */,
				03F3FD6E1A6A4E7900F4B44B /* select-types.swift in Sources */,
				032DEC241A8D84F600F4B44B /* semaphore-chan.swift in Sources */,
				03AD47671A68348C00F4B44B /* chan-protocols.swift in Sources */,
				0335FBE41A8B2A9F00F4B44B /* semaphorestack.swift in Sources */,
				03AD477E1A68354F00F4B44B /* atomicqueue.swift in Sources */,
			);
			runOnlyForDeploymentPostprocessing = 0;
		};
		03AD47831A68366A00F4B44B /* Sources */ = {
			isa = PBXSourcesBuildPhase;
			buildActionMask = 2147483647;
			files = (
				03AD479D1A68369C00F4B44B /* qchan-unbuffered.swift in Sources */,
				03AD47981A68369C00F4B44B /* pchan-bufferedN-queue.swift in Sources */,
				03AD47A11A6836B300F4B44B /* logging.swift in Sources */,
				03E50F931AC3E3EB00F4B44B /* qchan-singleton.swift in Sources */,
				03AD479E1A68369C00F4B44B /* semaphorepool.swift in Sources */,
				0335FBE51A8B2A9F00F4B44B /* semaphorestack.swift in Sources */,
				03AD47951A68369C00F4B44B /* channel.swift in Sources */,
				03AD47A01A68369C00F4B44B /* schan-buffered.swift in Sources */,
				0335FBE21A8B277600F4B44B /* pchan-bufferedN-array.swift in Sources */,
				03AD47A51A6836B800F4B44B /* atomicqueue.swift in Sources */,
				03AD47921A68369C00F4B44B /* chan-sender.swift in Sources */,
				03AD47A21A6836B300F4B44B /* timing.swift in Sources */,
				03AD478F1A68369C00F4B44B /* chan-operators.swift in Sources */,
				03AD479B1A68369C00F4B44B /* qchan.swift in Sources */,
				03AD47971A68369C00F4B44B /* pchan-buffered1.swift in Sources */,
				0336B9B71ABB1BF700F4B44B /* async.swift in Sources */,
				0325764C1ABB477F00F4B44B /* semaphore-chan.swift in Sources */,
				03AD479F1A68369C00F4B44B /* schan.swift in Sources */,
				03AD47991A68369C00F4B44B /* pchan-bufferedN-buffer.swift in Sources */,
				03AD47A81A6836B800F4B44B /* semaphorequeue.swift in Sources */,
				03AD479C1A68369C00F4B44B /* qchan-buffered.swift in Sources */,
				03AD478A1A68366A00F4B44B /* main.swift in Sources */,
				03AD47A31A6836B800F4B44B /* queuetype.swift in Sources */,
				03AD47961A68369C00F4B44B /* pchan.swift in Sources */,
<<<<<<< HEAD
				03EE7ECD1A94217000F4B44B /* select-types.swift in Sources */,
=======
				03E50F911AC3E3DC00F4B44B /* schan-singleton.swift in Sources */,
>>>>>>> 334fea65
				03AD47901A68369C00F4B44B /* chan-protocols.swift in Sources */,
				03AD47A61A6836B800F4B44B /* fastqueue.swift in Sources */,
				03AD47911A68369C00F4B44B /* chan-receiver.swift in Sources */,
				03AD47941A68369C00F4B44B /* chan.swift in Sources */,
			);
			runOnlyForDeploymentPostprocessing = 0;
		};
/* End PBXSourcesBuildPhase section */

/* Begin PBXTargetDependency section */
		035B606C1A67433800F4B44B /* PBXTargetDependency */ = {
			isa = PBXTargetDependency;
			target = 035B605D1A67433800F4B44B /* Channels */;
			targetProxy = 035B606B1A67433800F4B44B /* PBXContainerItemProxy */;
		};
/* End PBXTargetDependency section */

/* Begin XCBuildConfiguration section */
		035B60721A67433800F4B44B /* Debug */ = {
			isa = XCBuildConfiguration;
			buildSettings = {
				CLANG_ENABLE_MODULES = YES;
				CLANG_ENABLE_OBJC_ARC = YES;
				CLANG_WARN_BOOL_CONVERSION = YES;
				CLANG_WARN_CONSTANT_CONVERSION = YES;
				CLANG_WARN_DIRECT_OBJC_ISA_USAGE = YES_ERROR;
				CLANG_WARN_EMPTY_BODY = YES;
				CLANG_WARN_ENUM_CONVERSION = YES;
				CLANG_WARN_INT_CONVERSION = YES;
				CLANG_WARN_OBJC_ROOT_CLASS = YES_ERROR;
				CLANG_WARN_UNREACHABLE_CODE = YES;
				CLANG_WARN__DUPLICATE_METHOD_MATCH = YES;
				CURRENT_PROJECT_VERSION = 1;
				ENABLE_STRICT_OBJC_MSGSEND = YES;
				GCC_PREPROCESSOR_DEFINITIONS = (
					"DEBUG=1",
					"$(inherited)",
				);
				GCC_WARN_64_TO_32_BIT_CONVERSION = YES;
				GCC_WARN_ABOUT_RETURN_TYPE = YES_ERROR;
				GCC_WARN_UNDECLARED_SELECTOR = YES;
				GCC_WARN_UNINITIALIZED_AUTOS = YES_AGGRESSIVE;
				GCC_WARN_UNUSED_FUNCTION = YES;
				GCC_WARN_UNUSED_VARIABLE = YES;
				MACOSX_DEPLOYMENT_TARGET = 10.10;
				MTL_ENABLE_DEBUG_INFO = YES;
				SWIFT_OPTIMIZATION_LEVEL = "-Onone";
				VERSIONING_SYSTEM = "apple-generic";
				VERSION_INFO_PREFIX = "";
			};
			name = Debug;
		};
		035B60731A67433800F4B44B /* Release */ = {
			isa = XCBuildConfiguration;
			buildSettings = {
				CLANG_ENABLE_MODULES = YES;
				CLANG_ENABLE_OBJC_ARC = YES;
				CLANG_WARN_BOOL_CONVERSION = YES;
				CLANG_WARN_CONSTANT_CONVERSION = YES;
				CLANG_WARN_DIRECT_OBJC_ISA_USAGE = YES_ERROR;
				CLANG_WARN_EMPTY_BODY = YES;
				CLANG_WARN_ENUM_CONVERSION = YES;
				CLANG_WARN_INT_CONVERSION = YES;
				CLANG_WARN_OBJC_ROOT_CLASS = YES_ERROR;
				CLANG_WARN_UNREACHABLE_CODE = YES;
				CLANG_WARN__DUPLICATE_METHOD_MATCH = YES;
				CURRENT_PROJECT_VERSION = 1;
				ENABLE_STRICT_OBJC_MSGSEND = YES;
				GCC_WARN_64_TO_32_BIT_CONVERSION = YES;
				GCC_WARN_ABOUT_RETURN_TYPE = YES_ERROR;
				GCC_WARN_UNDECLARED_SELECTOR = YES;
				GCC_WARN_UNINITIALIZED_AUTOS = YES_AGGRESSIVE;
				GCC_WARN_UNUSED_FUNCTION = YES;
				GCC_WARN_UNUSED_VARIABLE = YES;
				MACOSX_DEPLOYMENT_TARGET = 10.10;
				MTL_ENABLE_DEBUG_INFO = NO;
				SWIFT_WHOLE_MODULE_OPTIMIZATION = YES;
				VERSIONING_SYSTEM = "apple-generic";
				VERSION_INFO_PREFIX = "";
			};
			name = Release;
		};
		035B60751A67433800F4B44B /* Debug */ = {
			isa = XCBuildConfiguration;
			buildSettings = {
				COMBINE_HIDPI_IMAGES = YES;
				DEFINES_MODULE = YES;
				DYLIB_COMPATIBILITY_VERSION = 1;
				DYLIB_CURRENT_VERSION = 1;
				DYLIB_INSTALL_NAME_BASE = "@rpath";
				FRAMEWORK_VERSION = A;
				INFOPLIST_FILE = Channels/Info.plist;
				INSTALL_PATH = "$(LOCAL_LIBRARY_DIR)/Frameworks";
				LD_RUNPATH_SEARCH_PATHS = "$(inherited) @executable_path/../Frameworks @loader_path/Frameworks";
				PRODUCT_NAME = "$(TARGET_NAME)";
				SKIP_INSTALL = YES;
			};
			name = Debug;
		};
		035B60761A67433800F4B44B /* Release */ = {
			isa = XCBuildConfiguration;
			buildSettings = {
				COMBINE_HIDPI_IMAGES = YES;
				DEFINES_MODULE = YES;
				DYLIB_COMPATIBILITY_VERSION = 1;
				DYLIB_CURRENT_VERSION = 1;
				DYLIB_INSTALL_NAME_BASE = "@rpath";
				FRAMEWORK_VERSION = A;
				INFOPLIST_FILE = Channels/Info.plist;
				INSTALL_PATH = "$(LOCAL_LIBRARY_DIR)/Frameworks";
				LD_RUNPATH_SEARCH_PATHS = "$(inherited) @executable_path/../Frameworks @loader_path/Frameworks";
				PRODUCT_NAME = "$(TARGET_NAME)";
				SKIP_INSTALL = YES;
			};
			name = Release;
		};
		035B60781A67433800F4B44B /* Debug */ = {
			isa = XCBuildConfiguration;
			buildSettings = {
				COMBINE_HIDPI_IMAGES = YES;
				FRAMEWORK_SEARCH_PATHS = (
					"$(DEVELOPER_FRAMEWORKS_DIR)",
					"$(inherited)",
				);
				INFOPLIST_FILE = ChannelsTests/Info.plist;
				LD_RUNPATH_SEARCH_PATHS = "$(inherited) @executable_path/../Frameworks @loader_path/../Frameworks";
				PRODUCT_NAME = "$(TARGET_NAME)";
			};
			name = Debug;
		};
		035B60791A67433800F4B44B /* Release */ = {
			isa = XCBuildConfiguration;
			buildSettings = {
				COMBINE_HIDPI_IMAGES = YES;
				FRAMEWORK_SEARCH_PATHS = (
					"$(DEVELOPER_FRAMEWORKS_DIR)",
					"$(inherited)",
				);
				INFOPLIST_FILE = ChannelsTests/Info.plist;
				LD_RUNPATH_SEARCH_PATHS = "$(inherited) @executable_path/../Frameworks @loader_path/../Frameworks";
				PRODUCT_NAME = "$(TARGET_NAME)";
			};
			name = Release;
		};
		03AD47611A68346300F4B44B /* Debug */ = {
			isa = XCBuildConfiguration;
			buildSettings = {
				PRODUCT_NAME = "$(TARGET_NAME)";
			};
			name = Debug;
		};
		03AD47621A68346300F4B44B /* Release */ = {
			isa = XCBuildConfiguration;
			buildSettings = {
				PRODUCT_NAME = "$(TARGET_NAME)";
			};
			name = Release;
		};
		03AD478C1A68366A00F4B44B /* Debug */ = {
			isa = XCBuildConfiguration;
			buildSettings = {
				PRODUCT_NAME = "$(TARGET_NAME)";
			};
			name = Debug;
		};
		03AD478D1A68366A00F4B44B /* Release */ = {
			isa = XCBuildConfiguration;
			buildSettings = {
				PRODUCT_NAME = "$(TARGET_NAME)";
			};
			name = Release;
		};
/* End XCBuildConfiguration section */

/* Begin XCConfigurationList section */
		035B60581A67433800F4B44B /* Build configuration list for PBXProject "Channels" */ = {
			isa = XCConfigurationList;
			buildConfigurations = (
				035B60721A67433800F4B44B /* Debug */,
				035B60731A67433800F4B44B /* Release */,
			);
			defaultConfigurationIsVisible = 0;
			defaultConfigurationName = Release;
		};
		035B60741A67433800F4B44B /* Build configuration list for PBXNativeTarget "Channels" */ = {
			isa = XCConfigurationList;
			buildConfigurations = (
				035B60751A67433800F4B44B /* Debug */,
				035B60761A67433800F4B44B /* Release */,
			);
			defaultConfigurationIsVisible = 0;
			defaultConfigurationName = Release;
		};
		035B60771A67433800F4B44B /* Build configuration list for PBXNativeTarget "ChannelsTests" */ = {
			isa = XCConfigurationList;
			buildConfigurations = (
				035B60781A67433800F4B44B /* Debug */,
				035B60791A67433800F4B44B /* Release */,
			);
			defaultConfigurationIsVisible = 0;
			defaultConfigurationName = Release;
		};
		03AD47601A68346300F4B44B /* Build configuration list for PBXNativeTarget "chan-benchmark" */ = {
			isa = XCConfigurationList;
			buildConfigurations = (
				03AD47611A68346300F4B44B /* Debug */,
				03AD47621A68346300F4B44B /* Release */,
			);
			defaultConfigurationIsVisible = 0;
			defaultConfigurationName = Release;
		};
		03AD478B1A68366A00F4B44B /* Build configuration list for PBXNativeTarget "concurrency tester" */ = {
			isa = XCConfigurationList;
			buildConfigurations = (
				03AD478C1A68366A00F4B44B /* Debug */,
				03AD478D1A68366A00F4B44B /* Release */,
			);
			defaultConfigurationIsVisible = 0;
			defaultConfigurationName = Release;
		};
/* End XCConfigurationList section */
	};
	rootObject = 035B60551A67433800F4B44B /* Project object */;
}<|MERGE_RESOLUTION|>--- conflicted
+++ resolved
@@ -100,23 +100,19 @@
 		03AD47A51A6836B800F4B44B /* atomicqueue.swift in Sources */ = {isa = PBXBuildFile; fileRef = 03AD473A1A67441A00F4B44B /* atomicqueue.swift */; };
 		03AD47A61A6836B800F4B44B /* fastqueue.swift in Sources */ = {isa = PBXBuildFile; fileRef = 03AD473C1A67441A00F4B44B /* fastqueue.swift */; };
 		03AD47A81A6836B800F4B44B /* semaphorequeue.swift in Sources */ = {isa = PBXBuildFile; fileRef = 03AD47421A67441A00F4B44B /* semaphorequeue.swift */; };
-		03AD47AB1A688ADF00F4B44B /* (null) in Sources */ = {isa = PBXBuildFile; };
 		03AD47AF1A688BE900F4B44B /* shuffle.swift in Sources */ = {isa = PBXBuildFile; fileRef = 03AD47AD1A688BE900F4B44B /* shuffle.swift */; };
 		03AD47B21A6890B100F4B44B /* merge.swift in Sources */ = {isa = PBXBuildFile; fileRef = 03AD47B11A6890B100F4B44B /* merge.swift */; };
 		03AD47C01A689E0900F4B44B /* MergeTest.swift in Sources */ = {isa = PBXBuildFile; fileRef = 03AD47BF1A689E0900F4B44B /* MergeTest.swift */; };
-<<<<<<< HEAD
 		03E50F8F1AC2407600F4B44B /* logging.swift in Sources */ = {isa = PBXBuildFile; fileRef = 03AD477A1A6834FE00F4B44B /* logging.swift */; };
 		03E60E611AAC08CE00F4B44B /* SelectToSelectTests.swift in Sources */ = {isa = PBXBuildFile; fileRef = 03E60E601AAC08CE00F4B44B /* SelectToSelectTests.swift */; };
 		03EE7ECD1A94217000F4B44B /* select-types.swift in Sources */ = {isa = PBXBuildFile; fileRef = 03F3FD691A69D90400F4B44B /* select-types.swift */; };
 		03F3FD6A1A69D90400F4B44B /* select-types.swift in Sources */ = {isa = PBXBuildFile; fileRef = 03F3FD691A69D90400F4B44B /* select-types.swift */; };
 		03F3FD6E1A6A4E7900F4B44B /* select-types.swift in Sources */ = {isa = PBXBuildFile; fileRef = 03F3FD691A69D90400F4B44B /* select-types.swift */; };
 		03F3FD751A6D76B300F4B44B /* SelectTests.swift in Sources */ = {isa = PBXBuildFile; fileRef = 03F3FD711A6B207E00F4B44B /* SelectTests.swift */; };
-=======
 		03E50F901AC3E3DC00F4B44B /* schan-singleton.swift in Sources */ = {isa = PBXBuildFile; fileRef = 034CABE21AC210BC00F4B44B /* schan-singleton.swift */; };
 		03E50F911AC3E3DC00F4B44B /* schan-singleton.swift in Sources */ = {isa = PBXBuildFile; fileRef = 034CABE21AC210BC00F4B44B /* schan-singleton.swift */; };
 		03E50F921AC3E3EA00F4B44B /* qchan-singleton.swift in Sources */ = {isa = PBXBuildFile; fileRef = 034CABE41AC2166700F4B44B /* qchan-singleton.swift */; };
 		03E50F931AC3E3EB00F4B44B /* qchan-singleton.swift in Sources */ = {isa = PBXBuildFile; fileRef = 034CABE41AC2166700F4B44B /* qchan-singleton.swift */; };
->>>>>>> 334fea65
 /* End PBXBuildFile section */
 
 /* Begin PBXContainerItemProxy section */
@@ -581,7 +577,6 @@
 				034392C21A7A065200F4B44B /* select.swift in Sources */,
 				03747ECD1A8AC9FF00F4B44B /* pchan-bufferedN-array.swift in Sources */,
 				03AD47341A6743E500F4B44B /* semaphorepool.swift in Sources */,
-				03AD47AB1A688ADF00F4B44B /* (null) in Sources */,
 				03AD47AF1A688BE900F4B44B /* shuffle.swift in Sources */,
 				0370A7171A7C44BC00F4B44B /* merge-select.swift in Sources */,
 				03AD472C1A6743E500F4B44B /* pchan-buffered1.swift in Sources */,
@@ -692,11 +687,8 @@
 				03AD478A1A68366A00F4B44B /* main.swift in Sources */,
 				03AD47A31A6836B800F4B44B /* queuetype.swift in Sources */,
 				03AD47961A68369C00F4B44B /* pchan.swift in Sources */,
-<<<<<<< HEAD
 				03EE7ECD1A94217000F4B44B /* select-types.swift in Sources */,
-=======
 				03E50F911AC3E3DC00F4B44B /* schan-singleton.swift in Sources */,
->>>>>>> 334fea65
 				03AD47901A68369C00F4B44B /* chan-protocols.swift in Sources */,
 				03AD47A61A6836B800F4B44B /* fastqueue.swift in Sources */,
 				03AD47911A68369C00F4B44B /* chan-receiver.swift in Sources */,
