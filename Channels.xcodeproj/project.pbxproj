--- conflicted
+++ resolved
@@ -17,9 +17,7 @@
 		034392C21A7A065200F4B44B /* select.swift in Sources */ = {isa = PBXBuildFile; fileRef = 03F3FD6F1A6AF95400F4B44B /* select.swift */; };
 		035B606A1A67433800F4B44B /* Channels.framework in Frameworks */ = {isa = PBXBuildFile; fileRef = 035B605E1A67433800F4B44B /* Channels.framework */; };
 		035B60711A67433800F4B44B /* ChannelsTests.swift in Sources */ = {isa = PBXBuildFile; fileRef = 035B60701A67433800F4B44B /* ChannelsTests.swift */; };
-<<<<<<< HEAD
 		036122B11B17DD9D00F4B44B /* fast2lockqueue.swift in Sources */ = {isa = PBXBuildFile; fileRef = 031DEDB21B1092CB00F4B44B /* fast2lockqueue.swift */; };
-=======
 		035EAA5A1B280AB800F4B44B /* pchan.swift in Sources */ = {isa = PBXBuildFile; fileRef = 03AD47131A6743E500F4B44B /* pchan.swift */; };
 		035EAA5B1B280AB800F4B44B /* pchan-buffered1.swift in Sources */ = {isa = PBXBuildFile; fileRef = 03AD47101A6743E500F4B44B /* pchan-buffered1.swift */; };
 		035EAA5C1B280AB800F4B44B /* pchan-bufferedN-buffer.swift in Sources */ = {isa = PBXBuildFile; fileRef = 03AD47121A6743E500F4B44B /* pchan-bufferedN-buffer.swift */; };
@@ -28,7 +26,6 @@
 		035EAA5F1B28C41700F4B44B /* schan-singleton.swift in Sources */ = {isa = PBXBuildFile; fileRef = 034CABE21AC210BC00F4B44B /* schan-singleton.swift */; };
 		035EAA601B28C59800F4B44B /* schan-singleton.swift in Sources */ = {isa = PBXBuildFile; fileRef = 034CABE21AC210BC00F4B44B /* schan-singleton.swift */; };
 		035EAA611B28C59900F4B44B /* schan-singleton.swift in Sources */ = {isa = PBXBuildFile; fileRef = 034CABE21AC210BC00F4B44B /* schan-singleton.swift */; };
->>>>>>> ed6ac47d
 		0370A7171A7C44BC00F4B44B /* merge-select.swift in Sources */ = {isa = PBXBuildFile; fileRef = 032CCD3E1A79BE9400F4B44B /* merge-select.swift */; };
 		03A21E3A1AB16E7900F4B44B /* SelectExamples.swift in Sources */ = {isa = PBXBuildFile; fileRef = 03A21E391AB16E7900F4B44B /* SelectExamples.swift */; };
 		03AD471F1A6743E500F4B44B /* chan-operators.swift in Sources */ = {isa = PBXBuildFile; fileRef = 03AD47011A6743E500F4B44B /* chan-operators.swift */; };
@@ -574,11 +571,7 @@
 				03AD47471A67441A00F4B44B /* queuetype.swift in Sources */,
 				03AD47331A6743E500F4B44B /* qchan.swift in Sources */,
 				034392C21A7A065200F4B44B /* select.swift in Sources */,
-<<<<<<< HEAD
-				03AD47AF1A688BE900F4B44B /* shuffle.swift in Sources */,
 				031DEDB31B1092CB00F4B44B /* fast2lockqueue.swift in Sources */,
-=======
->>>>>>> ed6ac47d
 				0370A7171A7C44BC00F4B44B /* merge-select.swift in Sources */,
 				035EAA5C1B280AB800F4B44B /* pchan-bufferedN-buffer.swift in Sources */,
 				035EAA5A1B280AB800F4B44B /* pchan.swift in Sources */,
