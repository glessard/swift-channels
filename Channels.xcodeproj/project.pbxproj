// !$*UTF8*$!
{
	archiveVersion = 1;
	classes = {
	};
	objectVersion = 46;
	objects = {

/* Begin PBXBuildFile section */
		0335FBE11A8B277500F4B44B /* pchan-bufferedN-array.swift in Sources */ = {isa = PBXBuildFile; fileRef = 03B24C0B1A8AC01F00F4B44B /* pchan-bufferedN-array.swift */; };
		0335FBE21A8B277600F4B44B /* pchan-bufferedN-array.swift in Sources */ = {isa = PBXBuildFile; fileRef = 03B24C0B1A8AC01F00F4B44B /* pchan-bufferedN-array.swift */; };
		0336B9B51ABB1BF700F4B44B /* async.swift in Sources */ = {isa = PBXBuildFile; fileRef = 0336B9B41ABB1BF700F4B44B /* async.swift */; };
		0336B9B61ABB1BF700F4B44B /* async.swift in Sources */ = {isa = PBXBuildFile; fileRef = 0336B9B41ABB1BF700F4B44B /* async.swift */; };
		0336B9B71ABB1BF700F4B44B /* async.swift in Sources */ = {isa = PBXBuildFile; fileRef = 0336B9B41ABB1BF700F4B44B /* async.swift */; };
		033912031ABD3DC000F4B44B /* ChannelsExamples.swift in Sources */ = {isa = PBXBuildFile; fileRef = 033912021ABD3DC000F4B44B /* ChannelsExamples.swift */; };
<<<<<<< HEAD
		034392C21A7A065200F4B44B /* select.swift in Sources */ = {isa = PBXBuildFile; fileRef = 03F3FD6F1A6AF95400F4B44B /* select.swift */; };
		034CABE31AC210BC00F4B44B /* schan-singleton.swift in Sources */ = {isa = PBXBuildFile; fileRef = 034CABE21AC210BC00F4B44B /* schan-singleton.swift */; };
		035B606A1A67433800F4B44B /* Channels.framework in Frameworks */ = {isa = PBXBuildFile; fileRef = 035B605E1A67433800F4B44B /* Channels.framework */; };
		035B60711A67433800F4B44B /* ChannelsTests.swift in Sources */ = {isa = PBXBuildFile; fileRef = 035B60701A67433800F4B44B /* ChannelsTests.swift */; };
		0370A7171A7C44BC00F4B44B /* merge-select.swift in Sources */ = {isa = PBXBuildFile; fileRef = 032CCD3E1A79BE9400F4B44B /* merge-select.swift */; };
		03A21E3A1AB16E7900F4B44B /* SelectExamples.swift in Sources */ = {isa = PBXBuildFile; fileRef = 03A21E391AB16E7900F4B44B /* SelectExamples.swift */; };
=======
		035B606A1A67433800F4B44B /* Channels.framework in Frameworks */ = {isa = PBXBuildFile; fileRef = 035B605E1A67433800F4B44B /* Channels.framework */; };
		035B60711A67433800F4B44B /* ChannelsTests.swift in Sources */ = {isa = PBXBuildFile; fileRef = 035B60701A67433800F4B44B /* ChannelsTests.swift */; };
		035EAA5A1B280AB800F4B44B /* pchan.swift in Sources */ = {isa = PBXBuildFile; fileRef = 03AD47131A6743E500F4B44B /* pchan.swift */; };
		035EAA5B1B280AB800F4B44B /* pchan-buffered1.swift in Sources */ = {isa = PBXBuildFile; fileRef = 03AD47101A6743E500F4B44B /* pchan-buffered1.swift */; };
		035EAA5C1B280AB800F4B44B /* pchan-bufferedN-buffer.swift in Sources */ = {isa = PBXBuildFile; fileRef = 03AD47121A6743E500F4B44B /* pchan-bufferedN-buffer.swift */; };
		035EAA5D1B280AB800F4B44B /* pchan-bufferedN-queue.swift in Sources */ = {isa = PBXBuildFile; fileRef = 03AD47111A6743E500F4B44B /* pchan-bufferedN-queue.swift */; };
		035EAA5E1B280AB800F4B44B /* pchan-bufferedN-array.swift in Sources */ = {isa = PBXBuildFile; fileRef = 03B24C0B1A8AC01F00F4B44B /* pchan-bufferedN-array.swift */; };
		035EAA5F1B28C41700F4B44B /* schan-singleton.swift in Sources */ = {isa = PBXBuildFile; fileRef = 034CABE21AC210BC00F4B44B /* schan-singleton.swift */; };
		035EAA601B28C59800F4B44B /* schan-singleton.swift in Sources */ = {isa = PBXBuildFile; fileRef = 034CABE21AC210BC00F4B44B /* schan-singleton.swift */; };
		035EAA611B28C59900F4B44B /* schan-singleton.swift in Sources */ = {isa = PBXBuildFile; fileRef = 034CABE21AC210BC00F4B44B /* schan-singleton.swift */; };
		035EAA621B28C5BD00F4B44B /* SingletonChannelTests.swift in Sources */ = {isa = PBXBuildFile; fileRef = 03AD474E1A67448400F4B44B /* SingletonChannelTests.swift */; };
>>>>>>> ac7cd6ae
		03AD471F1A6743E500F4B44B /* chan-operators.swift in Sources */ = {isa = PBXBuildFile; fileRef = 03AD47011A6743E500F4B44B /* chan-operators.swift */; };
		03AD47201A6743E500F4B44B /* chan-protocols.swift in Sources */ = {isa = PBXBuildFile; fileRef = 03AD47021A6743E500F4B44B /* chan-protocols.swift */; };
		03AD47211A6743E500F4B44B /* chan-receiver.swift in Sources */ = {isa = PBXBuildFile; fileRef = 03AD47031A6743E500F4B44B /* chan-receiver.swift */; };
		03AD47221A6743E500F4B44B /* chan-sender.swift in Sources */ = {isa = PBXBuildFile; fileRef = 03AD47041A6743E500F4B44B /* chan-sender.swift */; };
		03AD47241A6743E500F4B44B /* chan.swift in Sources */ = {isa = PBXBuildFile; fileRef = 03AD47061A6743E500F4B44B /* chan.swift */; };
		03AD47251A6743E500F4B44B /* channel.swift in Sources */ = {isa = PBXBuildFile; fileRef = 03AD47071A6743E500F4B44B /* channel.swift */; };
		03AD47311A6743E500F4B44B /* qchan-buffered.swift in Sources */ = {isa = PBXBuildFile; fileRef = 03AD47161A6743E500F4B44B /* qchan-buffered.swift */; };
		03AD47321A6743E500F4B44B /* qchan-unbuffered.swift in Sources */ = {isa = PBXBuildFile; fileRef = 03AD47171A6743E500F4B44B /* qchan-unbuffered.swift */; };
		03AD47331A6743E500F4B44B /* qchan.swift in Sources */ = {isa = PBXBuildFile; fileRef = 03AD47181A6743E500F4B44B /* qchan.swift */; };
		03AD47361A6743E500F4B44B /* schan-buffered.swift in Sources */ = {isa = PBXBuildFile; fileRef = 03AD471C1A6743E500F4B44B /* schan-buffered.swift */; };
		03AD47371A6743E500F4B44B /* schan.swift in Sources */ = {isa = PBXBuildFile; fileRef = 03AD471D1A6743E500F4B44B /* schan.swift */; };
		03AD47431A67441A00F4B44B /* atomicqueue.swift in Sources */ = {isa = PBXBuildFile; fileRef = 03AD473A1A67441A00F4B44B /* atomicqueue.swift */; };
		03AD47451A67441A00F4B44B /* fastqueue.swift in Sources */ = {isa = PBXBuildFile; fileRef = 03AD473C1A67441A00F4B44B /* fastqueue.swift */; };
		03AD47471A67441A00F4B44B /* queuetype.swift in Sources */ = {isa = PBXBuildFile; fileRef = 03AD473E1A67441A00F4B44B /* queuetype.swift */; };
		03AD474D1A67447B00F4B44B /* BufferedChannelTests.swift in Sources */ = {isa = PBXBuildFile; fileRef = 03AD474C1A67447B00F4B44B /* BufferedChannelTests.swift */; };
		03AD47511A67448400F4B44B /* UnbufferedChannelTests.swift in Sources */ = {isa = PBXBuildFile; fileRef = 03AD474F1A67448400F4B44B /* UnbufferedChannelTests.swift */; };
		03AD47571A6744DA00F4B44B /* SChanTests.swift in Sources */ = {isa = PBXBuildFile; fileRef = 03AD47541A6744DA00F4B44B /* SChanTests.swift */; };
		03AD475F1A68346300F4B44B /* main.swift in Sources */ = {isa = PBXBuildFile; fileRef = 03AD475E1A68346300F4B44B /* main.swift */; };
		03AD47641A68347300F4B44B /* SimpleChannel.swift in Sources */ = {isa = PBXBuildFile; fileRef = 03AD47631A68347300F4B44B /* SimpleChannel.swift */; };
		03AD47661A68348C00F4B44B /* chan-operators.swift in Sources */ = {isa = PBXBuildFile; fileRef = 03AD47011A6743E500F4B44B /* chan-operators.swift */; };
		03AD47671A68348C00F4B44B /* chan-protocols.swift in Sources */ = {isa = PBXBuildFile; fileRef = 03AD47021A6743E500F4B44B /* chan-protocols.swift */; };
		03AD47681A68348C00F4B44B /* chan-receiver.swift in Sources */ = {isa = PBXBuildFile; fileRef = 03AD47031A6743E500F4B44B /* chan-receiver.swift */; };
		03AD47691A68348C00F4B44B /* chan-sender.swift in Sources */ = {isa = PBXBuildFile; fileRef = 03AD47041A6743E500F4B44B /* chan-sender.swift */; };
		03AD476B1A68348C00F4B44B /* chan.swift in Sources */ = {isa = PBXBuildFile; fileRef = 03AD47061A6743E500F4B44B /* chan.swift */; };
		03AD476C1A68348C00F4B44B /* channel.swift in Sources */ = {isa = PBXBuildFile; fileRef = 03AD47071A6743E500F4B44B /* channel.swift */; };
		03AD476D1A68348C00F4B44B /* pchan.swift in Sources */ = {isa = PBXBuildFile; fileRef = 03AD47131A6743E500F4B44B /* pchan.swift */; };
		03AD476E1A68348C00F4B44B /* pchan-buffered1.swift in Sources */ = {isa = PBXBuildFile; fileRef = 03AD47101A6743E500F4B44B /* pchan-buffered1.swift */; };
		03AD476F1A68348C00F4B44B /* pchan-bufferedN-queue.swift in Sources */ = {isa = PBXBuildFile; fileRef = 03AD47111A6743E500F4B44B /* pchan-bufferedN-queue.swift */; };
		03AD47701A68348C00F4B44B /* pchan-bufferedN-buffer.swift in Sources */ = {isa = PBXBuildFile; fileRef = 03AD47121A6743E500F4B44B /* pchan-bufferedN-buffer.swift */; };
		03AD47721A68348C00F4B44B /* qchan.swift in Sources */ = {isa = PBXBuildFile; fileRef = 03AD47181A6743E500F4B44B /* qchan.swift */; };
		03AD47731A68348C00F4B44B /* qchan-buffered.swift in Sources */ = {isa = PBXBuildFile; fileRef = 03AD47161A6743E500F4B44B /* qchan-buffered.swift */; };
		03AD47741A68348C00F4B44B /* qchan-unbuffered.swift in Sources */ = {isa = PBXBuildFile; fileRef = 03AD47171A6743E500F4B44B /* qchan-unbuffered.swift */; };
		03AD47761A68348C00F4B44B /* schan.swift in Sources */ = {isa = PBXBuildFile; fileRef = 03AD471D1A6743E500F4B44B /* schan.swift */; };
		03AD47771A68348C00F4B44B /* schan-buffered.swift in Sources */ = {isa = PBXBuildFile; fileRef = 03AD471C1A6743E500F4B44B /* schan-buffered.swift */; };
		03AD47791A6834F500F4B44B /* timing.swift in Sources */ = {isa = PBXBuildFile; fileRef = 03AD47781A6834F500F4B44B /* timing.swift */; };
		03AD477B1A6834FE00F4B44B /* logging.swift in Sources */ = {isa = PBXBuildFile; fileRef = 03AD477A1A6834FE00F4B44B /* logging.swift */; };
		03AD477C1A68354F00F4B44B /* queuetype.swift in Sources */ = {isa = PBXBuildFile; fileRef = 03AD473E1A67441A00F4B44B /* queuetype.swift */; };
		03AD477E1A68354F00F4B44B /* atomicqueue.swift in Sources */ = {isa = PBXBuildFile; fileRef = 03AD473A1A67441A00F4B44B /* atomicqueue.swift */; };
		03AD477F1A68354F00F4B44B /* fastqueue.swift in Sources */ = {isa = PBXBuildFile; fileRef = 03AD473C1A67441A00F4B44B /* fastqueue.swift */; };
		03AD478A1A68366A00F4B44B /* main.swift in Sources */ = {isa = PBXBuildFile; fileRef = 03AD47891A68366A00F4B44B /* main.swift */; };
		03AD478F1A68369C00F4B44B /* chan-operators.swift in Sources */ = {isa = PBXBuildFile; fileRef = 03AD47011A6743E500F4B44B /* chan-operators.swift */; };
		03AD47901A68369C00F4B44B /* chan-protocols.swift in Sources */ = {isa = PBXBuildFile; fileRef = 03AD47021A6743E500F4B44B /* chan-protocols.swift */; };
		03AD47911A68369C00F4B44B /* chan-receiver.swift in Sources */ = {isa = PBXBuildFile; fileRef = 03AD47031A6743E500F4B44B /* chan-receiver.swift */; };
		03AD47921A68369C00F4B44B /* chan-sender.swift in Sources */ = {isa = PBXBuildFile; fileRef = 03AD47041A6743E500F4B44B /* chan-sender.swift */; };
		03AD47941A68369C00F4B44B /* chan.swift in Sources */ = {isa = PBXBuildFile; fileRef = 03AD47061A6743E500F4B44B /* chan.swift */; };
		03AD47951A68369C00F4B44B /* channel.swift in Sources */ = {isa = PBXBuildFile; fileRef = 03AD47071A6743E500F4B44B /* channel.swift */; };
		03AD47961A68369C00F4B44B /* pchan.swift in Sources */ = {isa = PBXBuildFile; fileRef = 03AD47131A6743E500F4B44B /* pchan.swift */; };
		03AD47971A68369C00F4B44B /* pchan-buffered1.swift in Sources */ = {isa = PBXBuildFile; fileRef = 03AD47101A6743E500F4B44B /* pchan-buffered1.swift */; };
		03AD47981A68369C00F4B44B /* pchan-bufferedN-queue.swift in Sources */ = {isa = PBXBuildFile; fileRef = 03AD47111A6743E500F4B44B /* pchan-bufferedN-queue.swift */; };
		03AD47991A68369C00F4B44B /* pchan-bufferedN-buffer.swift in Sources */ = {isa = PBXBuildFile; fileRef = 03AD47121A6743E500F4B44B /* pchan-bufferedN-buffer.swift */; };
		03AD479B1A68369C00F4B44B /* qchan.swift in Sources */ = {isa = PBXBuildFile; fileRef = 03AD47181A6743E500F4B44B /* qchan.swift */; };
		03AD479C1A68369C00F4B44B /* qchan-buffered.swift in Sources */ = {isa = PBXBuildFile; fileRef = 03AD47161A6743E500F4B44B /* qchan-buffered.swift */; };
		03AD479D1A68369C00F4B44B /* qchan-unbuffered.swift in Sources */ = {isa = PBXBuildFile; fileRef = 03AD47171A6743E500F4B44B /* qchan-unbuffered.swift */; };
		03AD479F1A68369C00F4B44B /* schan.swift in Sources */ = {isa = PBXBuildFile; fileRef = 03AD471D1A6743E500F4B44B /* schan.swift */; };
		03AD47A01A68369C00F4B44B /* schan-buffered.swift in Sources */ = {isa = PBXBuildFile; fileRef = 03AD471C1A6743E500F4B44B /* schan-buffered.swift */; };
		03AD47A11A6836B300F4B44B /* logging.swift in Sources */ = {isa = PBXBuildFile; fileRef = 03AD477A1A6834FE00F4B44B /* logging.swift */; };
		03AD47A21A6836B300F4B44B /* timing.swift in Sources */ = {isa = PBXBuildFile; fileRef = 03AD47781A6834F500F4B44B /* timing.swift */; };
		03AD47A31A6836B800F4B44B /* queuetype.swift in Sources */ = {isa = PBXBuildFile; fileRef = 03AD473E1A67441A00F4B44B /* queuetype.swift */; };
		03AD47A51A6836B800F4B44B /* atomicqueue.swift in Sources */ = {isa = PBXBuildFile; fileRef = 03AD473A1A67441A00F4B44B /* atomicqueue.swift */; };
		03AD47A61A6836B800F4B44B /* fastqueue.swift in Sources */ = {isa = PBXBuildFile; fileRef = 03AD473C1A67441A00F4B44B /* fastqueue.swift */; };
		03AD47AF1A688BE900F4B44B /* shuffle.swift in Sources */ = {isa = PBXBuildFile; fileRef = 03AD47AD1A688BE900F4B44B /* shuffle.swift */; };
		03AD47B21A6890B100F4B44B /* merge.swift in Sources */ = {isa = PBXBuildFile; fileRef = 03AD47B11A6890B100F4B44B /* merge.swift */; };
		03AD47C01A689E0900F4B44B /* MergeTest.swift in Sources */ = {isa = PBXBuildFile; fileRef = 03AD47BF1A689E0900F4B44B /* MergeTest.swift */; };
<<<<<<< HEAD
		03E50F8F1AC2407600F4B44B /* logging.swift in Sources */ = {isa = PBXBuildFile; fileRef = 03AD477A1A6834FE00F4B44B /* logging.swift */; };
		03E50F901AC3E3DC00F4B44B /* schan-singleton.swift in Sources */ = {isa = PBXBuildFile; fileRef = 034CABE21AC210BC00F4B44B /* schan-singleton.swift */; };
		03E50F911AC3E3DC00F4B44B /* schan-singleton.swift in Sources */ = {isa = PBXBuildFile; fileRef = 034CABE21AC210BC00F4B44B /* schan-singleton.swift */; };
		03E60E611AAC08CE00F4B44B /* SelectSingletonTests.swift in Sources */ = {isa = PBXBuildFile; fileRef = 03E60E601AAC08CE00F4B44B /* SelectSingletonTests.swift */; };
=======
>>>>>>> ac7cd6ae
		03EDB5F11AD22B6F00F4B44B /* channel-semaphore.swift in Sources */ = {isa = PBXBuildFile; fileRef = 03EDB5F01AD22B6F00F4B44B /* channel-semaphore.swift */; };
		03EDB5F21AD22BB000F4B44B /* channel-semaphore.swift in Sources */ = {isa = PBXBuildFile; fileRef = 03EDB5F01AD22B6F00F4B44B /* channel-semaphore.swift */; };
		03EDB5F31AD22BB100F4B44B /* channel-semaphore.swift in Sources */ = {isa = PBXBuildFile; fileRef = 03EDB5F01AD22B6F00F4B44B /* channel-semaphore.swift */; };
		03EE7ECD1A94217000F4B44B /* select-types.swift in Sources */ = {isa = PBXBuildFile; fileRef = 03F3FD691A69D90400F4B44B /* select-types.swift */; };
		03F3FD6A1A69D90400F4B44B /* select-types.swift in Sources */ = {isa = PBXBuildFile; fileRef = 03F3FD691A69D90400F4B44B /* select-types.swift */; };
		03F3FD6E1A6A4E7900F4B44B /* select-types.swift in Sources */ = {isa = PBXBuildFile; fileRef = 03F3FD691A69D90400F4B44B /* select-types.swift */; };
		03F3FD751A6D76B300F4B44B /* SelectTests.swift in Sources */ = {isa = PBXBuildFile; fileRef = 03F3FD711A6B207E00F4B44B /* SelectTests.swift */; };
/* End PBXBuildFile section */

/* Begin PBXContainerItemProxy section */
		035B606B1A67433800F4B44B /* PBXContainerItemProxy */ = {
			isa = PBXContainerItemProxy;
			containerPortal = 035B60551A67433800F4B44B /* Project object */;
			proxyType = 1;
			remoteGlobalIDString = 035B605D1A67433800F4B44B;
			remoteInfo = Channels;
		};
/* End PBXContainerItemProxy section */

/* Begin PBXCopyFilesBuildPhase section */
		03AD475A1A68346300F4B44B /* CopyFiles */ = {
			isa = PBXCopyFilesBuildPhase;
			buildActionMask = 2147483647;
			dstPath = /usr/share/man/man1/;
			dstSubfolderSpec = 0;
			files = (
			);
			runOnlyForDeploymentPostprocessing = 1;
		};
		03AD47851A68366A00F4B44B /* CopyFiles */ = {
			isa = PBXCopyFilesBuildPhase;
			buildActionMask = 2147483647;
			dstPath = /usr/share/man/man1/;
			dstSubfolderSpec = 0;
			files = (
			);
			runOnlyForDeploymentPostprocessing = 1;
		};
/* End PBXCopyFilesBuildPhase section */

/* Begin PBXFileReference section */
		032CCD3E1A79BE9400F4B44B /* merge-select.swift */ = {isa = PBXFileReference; fileEncoding = 4; lastKnownFileType = sourcecode.swift; name = "merge-select.swift"; path = "select/merge-select.swift"; sourceTree = "<group>"; };
		0336B9B41ABB1BF700F4B44B /* async.swift */ = {isa = PBXFileReference; fileEncoding = 4; lastKnownFileType = sourcecode.swift; name = async.swift; path = utilities/async.swift; sourceTree = "<group>"; };
		033912021ABD3DC000F4B44B /* ChannelsExamples.swift */ = {isa = PBXFileReference; fileEncoding = 4; lastKnownFileType = sourcecode.swift; path = ChannelsExamples.swift; sourceTree = "<group>"; };
		034CABE21AC210BC00F4B44B /* schan-singleton.swift */ = {isa = PBXFileReference; fileEncoding = 4; lastKnownFileType = sourcecode.swift; path = "schan-singleton.swift"; sourceTree = "<group>"; };
		035B605E1A67433800F4B44B /* Channels.framework */ = {isa = PBXFileReference; explicitFileType = wrapper.framework; includeInIndex = 0; path = Channels.framework; sourceTree = BUILT_PRODUCTS_DIR; };
		035B60621A67433800F4B44B /* Info.plist */ = {isa = PBXFileReference; lastKnownFileType = text.plist.xml; path = Info.plist; sourceTree = "<group>"; };
		035B60631A67433800F4B44B /* Channels.h */ = {isa = PBXFileReference; lastKnownFileType = sourcecode.c.h; path = Channels.h; sourceTree = "<group>"; };
		035B60691A67433800F4B44B /* ChannelsTests.xctest */ = {isa = PBXFileReference; explicitFileType = wrapper.cfbundle; includeInIndex = 0; path = ChannelsTests.xctest; sourceTree = BUILT_PRODUCTS_DIR; };
		035B606F1A67433800F4B44B /* Info.plist */ = {isa = PBXFileReference; lastKnownFileType = text.plist.xml; path = Info.plist; sourceTree = "<group>"; };
		035B60701A67433800F4B44B /* ChannelsTests.swift */ = {isa = PBXFileReference; lastKnownFileType = sourcecode.swift; path = ChannelsTests.swift; sourceTree = "<group>"; };
		03A21E391AB16E7900F4B44B /* SelectExamples.swift */ = {isa = PBXFileReference; fileEncoding = 4; lastKnownFileType = sourcecode.swift; path = SelectExamples.swift; sourceTree = "<group>"; };
		03AD47011A6743E500F4B44B /* chan-operators.swift */ = {isa = PBXFileReference; fileEncoding = 4; lastKnownFileType = sourcecode.swift; path = "chan-operators.swift"; sourceTree = "<group>"; };
		03AD47021A6743E500F4B44B /* chan-protocols.swift */ = {isa = PBXFileReference; fileEncoding = 4; lastKnownFileType = sourcecode.swift; path = "chan-protocols.swift"; sourceTree = "<group>"; };
		03AD47031A6743E500F4B44B /* chan-receiver.swift */ = {isa = PBXFileReference; fileEncoding = 4; lastKnownFileType = sourcecode.swift; path = "chan-receiver.swift"; sourceTree = "<group>"; };
		03AD47041A6743E500F4B44B /* chan-sender.swift */ = {isa = PBXFileReference; fileEncoding = 4; lastKnownFileType = sourcecode.swift; path = "chan-sender.swift"; sourceTree = "<group>"; };
		03AD47061A6743E500F4B44B /* chan.swift */ = {isa = PBXFileReference; fileEncoding = 4; lastKnownFileType = sourcecode.swift; path = chan.swift; sourceTree = "<group>"; };
		03AD47071A6743E500F4B44B /* channel.swift */ = {isa = PBXFileReference; fileEncoding = 4; lastKnownFileType = sourcecode.swift; path = channel.swift; sourceTree = "<group>"; };
		03AD47101A6743E500F4B44B /* pchan-buffered1.swift */ = {isa = PBXFileReference; fileEncoding = 4; lastKnownFileType = sourcecode.swift; path = "pchan-buffered1.swift"; sourceTree = "<group>"; };
		03AD47111A6743E500F4B44B /* pchan-bufferedN-queue.swift */ = {isa = PBXFileReference; fileEncoding = 4; lastKnownFileType = sourcecode.swift; path = "pchan-bufferedN-queue.swift"; sourceTree = "<group>"; };
		03AD47121A6743E500F4B44B /* pchan-bufferedN-buffer.swift */ = {isa = PBXFileReference; fileEncoding = 4; lastKnownFileType = sourcecode.swift; path = "pchan-bufferedN-buffer.swift"; sourceTree = "<group>"; };
		03AD47131A6743E500F4B44B /* pchan.swift */ = {isa = PBXFileReference; fileEncoding = 4; lastKnownFileType = sourcecode.swift; path = pchan.swift; sourceTree = "<group>"; };
		03AD47161A6743E500F4B44B /* qchan-buffered.swift */ = {isa = PBXFileReference; fileEncoding = 4; lastKnownFileType = sourcecode.swift; path = "qchan-buffered.swift"; sourceTree = "<group>"; };
		03AD47171A6743E500F4B44B /* qchan-unbuffered.swift */ = {isa = PBXFileReference; fileEncoding = 4; lastKnownFileType = sourcecode.swift; path = "qchan-unbuffered.swift"; sourceTree = "<group>"; };
		03AD47181A6743E500F4B44B /* qchan.swift */ = {isa = PBXFileReference; fileEncoding = 4; lastKnownFileType = sourcecode.swift; path = qchan.swift; sourceTree = "<group>"; };
		03AD471C1A6743E500F4B44B /* schan-buffered.swift */ = {isa = PBXFileReference; fileEncoding = 4; lastKnownFileType = sourcecode.swift; path = "schan-buffered.swift"; sourceTree = "<group>"; };
		03AD471D1A6743E500F4B44B /* schan.swift */ = {isa = PBXFileReference; fileEncoding = 4; lastKnownFileType = sourcecode.swift; path = schan.swift; sourceTree = "<group>"; };
		03AD473A1A67441A00F4B44B /* atomicqueue.swift */ = {isa = PBXFileReference; fileEncoding = 4; lastKnownFileType = sourcecode.swift; path = atomicqueue.swift; sourceTree = "<group>"; };
		03AD473C1A67441A00F4B44B /* fastqueue.swift */ = {isa = PBXFileReference; fileEncoding = 4; lastKnownFileType = sourcecode.swift; path = fastqueue.swift; sourceTree = "<group>"; };
		03AD473E1A67441A00F4B44B /* queuetype.swift */ = {isa = PBXFileReference; fileEncoding = 4; lastKnownFileType = sourcecode.swift; path = queuetype.swift; sourceTree = "<group>"; };
		03AD474C1A67447B00F4B44B /* BufferedChannelTests.swift */ = {isa = PBXFileReference; fileEncoding = 4; lastKnownFileType = sourcecode.swift; path = BufferedChannelTests.swift; sourceTree = "<group>"; };
		03AD474E1A67448400F4B44B /* SingletonChannelTests.swift */ = {isa = PBXFileReference; fileEncoding = 4; lastKnownFileType = sourcecode.swift; path = SingletonChannelTests.swift; sourceTree = "<group>"; };
		03AD474F1A67448400F4B44B /* UnbufferedChannelTests.swift */ = {isa = PBXFileReference; fileEncoding = 4; lastKnownFileType = sourcecode.swift; path = UnbufferedChannelTests.swift; sourceTree = "<group>"; };
		03AD47521A6744DA00F4B44B /* PChanTests.swift */ = {isa = PBXFileReference; fileEncoding = 4; lastKnownFileType = sourcecode.swift; path = PChanTests.swift; sourceTree = "<group>"; };
		03AD47531A6744DA00F4B44B /* QChanTests.swift */ = {isa = PBXFileReference; fileEncoding = 4; lastKnownFileType = sourcecode.swift; path = QChanTests.swift; sourceTree = "<group>"; };
		03AD47541A6744DA00F4B44B /* SChanTests.swift */ = {isa = PBXFileReference; fileEncoding = 4; lastKnownFileType = sourcecode.swift; path = SChanTests.swift; sourceTree = "<group>"; };
		03AD475C1A68346300F4B44B /* chan-benchmark */ = {isa = PBXFileReference; explicitFileType = "compiled.mach-o.executable"; includeInIndex = 0; path = "chan-benchmark"; sourceTree = BUILT_PRODUCTS_DIR; };
		03AD475E1A68346300F4B44B /* main.swift */ = {isa = PBXFileReference; lastKnownFileType = sourcecode.swift; path = main.swift; sourceTree = "<group>"; };
		03AD47631A68347300F4B44B /* SimpleChannel.swift */ = {isa = PBXFileReference; fileEncoding = 4; lastKnownFileType = sourcecode.swift; path = SimpleChannel.swift; sourceTree = "<group>"; };
		03AD47781A6834F500F4B44B /* timing.swift */ = {isa = PBXFileReference; fileEncoding = 4; lastKnownFileType = sourcecode.swift; name = timing.swift; path = utilities/timing.swift; sourceTree = "<group>"; };
		03AD477A1A6834FE00F4B44B /* logging.swift */ = {isa = PBXFileReference; fileEncoding = 4; lastKnownFileType = sourcecode.swift; name = logging.swift; path = utilities/logging.swift; sourceTree = "<group>"; };
		03AD47871A68366A00F4B44B /* concurrency tester */ = {isa = PBXFileReference; explicitFileType = "compiled.mach-o.executable"; includeInIndex = 0; path = "concurrency tester"; sourceTree = BUILT_PRODUCTS_DIR; };
		03AD47891A68366A00F4B44B /* main.swift */ = {isa = PBXFileReference; lastKnownFileType = sourcecode.swift; path = main.swift; sourceTree = "<group>"; };
		03AD47AD1A688BE900F4B44B /* shuffle.swift */ = {isa = PBXFileReference; fileEncoding = 4; lastKnownFileType = sourcecode.swift; name = shuffle.swift; path = ../utilities/shuffle.swift; sourceTree = "<group>"; };
		03AD47B11A6890B100F4B44B /* merge.swift */ = {isa = PBXFileReference; fileEncoding = 4; lastKnownFileType = sourcecode.swift; path = merge.swift; sourceTree = "<group>"; };
		03AD47BF1A689E0900F4B44B /* MergeTest.swift */ = {isa = PBXFileReference; fileEncoding = 4; lastKnownFileType = sourcecode.swift; path = MergeTest.swift; sourceTree = "<group>"; };
		03B24C0B1A8AC01F00F4B44B /* pchan-bufferedN-array.swift */ = {isa = PBXFileReference; fileEncoding = 4; lastKnownFileType = sourcecode.swift; path = "pchan-bufferedN-array.swift"; sourceTree = "<group>"; };
		03E60E601AAC08CE00F4B44B /* SelectSingletonTests.swift */ = {isa = PBXFileReference; fileEncoding = 4; lastKnownFileType = sourcecode.swift; path = SelectSingletonTests.swift; sourceTree = "<group>"; };
		03EDB5F01AD22B6F00F4B44B /* channel-semaphore.swift */ = {isa = PBXFileReference; fileEncoding = 4; lastKnownFileType = sourcecode.swift; name = "channel-semaphore.swift"; path = "channel-semaphore/channel-semaphore.swift"; sourceTree = "<group>"; };
		03F3FD691A69D90400F4B44B /* select-types.swift */ = {isa = PBXFileReference; fileEncoding = 4; lastKnownFileType = sourcecode.swift; name = "select-types.swift"; path = "select/select-types.swift"; sourceTree = "<group>"; };
		03F3FD6F1A6AF95400F4B44B /* select.swift */ = {isa = PBXFileReference; fileEncoding = 4; lastKnownFileType = sourcecode.swift; name = select.swift; path = select/select.swift; sourceTree = "<group>"; };
		03F3FD711A6B207E00F4B44B /* SelectTests.swift */ = {isa = PBXFileReference; fileEncoding = 4; lastKnownFileType = sourcecode.swift; path = SelectTests.swift; sourceTree = "<group>"; };
/* End PBXFileReference section */

/* Begin PBXFrameworksBuildPhase section */
		035B605A1A67433800F4B44B /* Frameworks */ = {
			isa = PBXFrameworksBuildPhase;
			buildActionMask = 2147483647;
			files = (
			);
			runOnlyForDeploymentPostprocessing = 0;
		};
		035B60661A67433800F4B44B /* Frameworks */ = {
			isa = PBXFrameworksBuildPhase;
			buildActionMask = 2147483647;
			files = (
				035B606A1A67433800F4B44B /* Channels.framework in Frameworks */,
			);
			runOnlyForDeploymentPostprocessing = 0;
		};
		03AD47591A68346300F4B44B /* Frameworks */ = {
			isa = PBXFrameworksBuildPhase;
			buildActionMask = 2147483647;
			files = (
			);
			runOnlyForDeploymentPostprocessing = 0;
		};
		03AD47841A68366A00F4B44B /* Frameworks */ = {
			isa = PBXFrameworksBuildPhase;
			buildActionMask = 2147483647;
			files = (
			);
			runOnlyForDeploymentPostprocessing = 0;
		};
/* End PBXFrameworksBuildPhase section */

/* Begin PBXGroup section */
		03019F3F1AD080B800F4B44B /* channel-semaphore */ = {
			isa = PBXGroup;
			children = (
				03EDB5F01AD22B6F00F4B44B /* channel-semaphore.swift */,
			);
			name = "channel-semaphore";
			sourceTree = "<group>";
		};
		035B60541A67433800F4B44B = {
			isa = PBXGroup;
			children = (
				03AD46FF1A6743E500F4B44B /* concurrency */,
				03AD47381A67440400F4B44B /* utilities */,
				035B60601A67433800F4B44B /* Channels */,
				035B606D1A67433800F4B44B /* ChannelsTests */,
				03AD475D1A68346300F4B44B /* chan-benchmark */,
				03AD47881A68366A00F4B44B /* concurrency tester */,
				035B605F1A67433800F4B44B /* Products */,
			);
			sourceTree = "<group>";
		};
		035B605F1A67433800F4B44B /* Products */ = {
			isa = PBXGroup;
			children = (
				035B605E1A67433800F4B44B /* Channels.framework */,
				035B60691A67433800F4B44B /* ChannelsTests.xctest */,
				03AD475C1A68346300F4B44B /* chan-benchmark */,
				03AD47871A68366A00F4B44B /* concurrency tester */,
			);
			name = Products;
			sourceTree = "<group>";
		};
		035B60601A67433800F4B44B /* Channels */ = {
			isa = PBXGroup;
			children = (
				035B60631A67433800F4B44B /* Channels.h */,
				035B60611A67433800F4B44B /* Supporting Files */,
			);
			path = Channels;
			sourceTree = "<group>";
		};
		035B60611A67433800F4B44B /* Supporting Files */ = {
			isa = PBXGroup;
			children = (
				035B60621A67433800F4B44B /* Info.plist */,
			);
			name = "Supporting Files";
			sourceTree = "<group>";
		};
		035B606D1A67433800F4B44B /* ChannelsTests */ = {
			isa = PBXGroup;
			children = (
				033912021ABD3DC000F4B44B /* ChannelsExamples.swift */,
				035B60701A67433800F4B44B /* ChannelsTests.swift */,
				03AD474F1A67448400F4B44B /* UnbufferedChannelTests.swift */,
				03AD474C1A67447B00F4B44B /* BufferedChannelTests.swift */,
				03AD474E1A67448400F4B44B /* SingletonChannelTests.swift */,
				03AD47521A6744DA00F4B44B /* PChanTests.swift */,
				03AD47531A6744DA00F4B44B /* QChanTests.swift */,
				03AD47541A6744DA00F4B44B /* SChanTests.swift */,
				03AD47BF1A689E0900F4B44B /* MergeTest.swift */,
				03A21E391AB16E7900F4B44B /* SelectExamples.swift */,
				03F3FD711A6B207E00F4B44B /* SelectTests.swift */,
				03E60E601AAC08CE00F4B44B /* SelectSingletonTests.swift */,
				035B606E1A67433800F4B44B /* Supporting Files */,
			);
			path = ChannelsTests;
			sourceTree = "<group>";
		};
		035B606E1A67433800F4B44B /* Supporting Files */ = {
			isa = PBXGroup;
			children = (
				035B606F1A67433800F4B44B /* Info.plist */,
			);
			name = "Supporting Files";
			sourceTree = "<group>";
		};
		03AD46FF1A6743E500F4B44B /* concurrency */ = {
			isa = PBXGroup;
			children = (
				03AD47071A6743E500F4B44B /* channel.swift */,
				03AD47061A6743E500F4B44B /* chan.swift */,
				03AD47011A6743E500F4B44B /* chan-operators.swift */,
				03AD47021A6743E500F4B44B /* chan-protocols.swift */,
				03AD47031A6743E500F4B44B /* chan-receiver.swift */,
				03AD47041A6743E500F4B44B /* chan-sender.swift */,
				03AD470F1A6743E500F4B44B /* pthread-mutex */,
				03AD47151A6743E500F4B44B /* queue */,
				03019F3F1AD080B800F4B44B /* channel-semaphore */,
				03AD471B1A6743E500F4B44B /* semaphore */,
				03AD47B11A6890B100F4B44B /* merge.swift */,
				03F3FD681A69D47400F4B44B /* select */,
				03AD47B01A688BFF00F4B44B /* utilities */,
			);
			path = concurrency;
			sourceTree = "<group>";
		};
		03AD470F1A6743E500F4B44B /* pthread-mutex */ = {
			isa = PBXGroup;
			children = (
				03AD47131A6743E500F4B44B /* pchan.swift */,
				03AD47101A6743E500F4B44B /* pchan-buffered1.swift */,
				03AD47121A6743E500F4B44B /* pchan-bufferedN-buffer.swift */,
				03AD47111A6743E500F4B44B /* pchan-bufferedN-queue.swift */,
				03B24C0B1A8AC01F00F4B44B /* pchan-bufferedN-array.swift */,
			);
			path = "pthread-mutex";
			sourceTree = "<group>";
		};
		03AD47151A6743E500F4B44B /* queue */ = {
			isa = PBXGroup;
			children = (
				03AD47181A6743E500F4B44B /* qchan.swift */,
				03AD47161A6743E500F4B44B /* qchan-buffered.swift */,
				03AD47171A6743E500F4B44B /* qchan-unbuffered.swift */,
			);
			path = queue;
			sourceTree = "<group>";
		};
		03AD471B1A6743E500F4B44B /* semaphore */ = {
			isa = PBXGroup;
			children = (
				03AD471D1A6743E500F4B44B /* schan.swift */,
				03AD471C1A6743E500F4B44B /* schan-buffered.swift */,
				034CABE21AC210BC00F4B44B /* schan-singleton.swift */,
			);
			path = semaphore;
			sourceTree = "<group>";
		};
		03AD47381A67440400F4B44B /* utilities */ = {
			isa = PBXGroup;
			children = (
				0336B9B41ABB1BF700F4B44B /* async.swift */,
				03AD477A1A6834FE00F4B44B /* logging.swift */,
				03AD47781A6834F500F4B44B /* timing.swift */,
			);
			name = utilities;
			sourceTree = "<group>";
		};
		03AD47391A67441A00F4B44B /* queues */ = {
			isa = PBXGroup;
			children = (
				03AD473E1A67441A00F4B44B /* queuetype.swift */,
				03AD473A1A67441A00F4B44B /* atomicqueue.swift */,
				03AD473C1A67441A00F4B44B /* fastqueue.swift */,
			);
			name = queues;
			path = ../utilities/queues;
			sourceTree = "<group>";
		};
		03AD475D1A68346300F4B44B /* chan-benchmark */ = {
			isa = PBXGroup;
			children = (
				03AD475E1A68346300F4B44B /* main.swift */,
				03AD47631A68347300F4B44B /* SimpleChannel.swift */,
			);
			path = "chan-benchmark";
			sourceTree = "<group>";
		};
		03AD47881A68366A00F4B44B /* concurrency tester */ = {
			isa = PBXGroup;
			children = (
				03AD47891A68366A00F4B44B /* main.swift */,
			);
			path = "concurrency tester";
			sourceTree = "<group>";
		};
		03AD47B01A688BFF00F4B44B /* utilities */ = {
			isa = PBXGroup;
			children = (
				03AD47AD1A688BE900F4B44B /* shuffle.swift */,
				03AD47391A67441A00F4B44B /* queues */,
			);
			name = utilities;
			sourceTree = "<group>";
		};
		03F3FD681A69D47400F4B44B /* select */ = {
			isa = PBXGroup;
			children = (
				03F3FD691A69D90400F4B44B /* select-types.swift */,
				03F3FD6F1A6AF95400F4B44B /* select.swift */,
				032CCD3E1A79BE9400F4B44B /* merge-select.swift */,
			);
			name = select;
			sourceTree = "<group>";
		};
/* End PBXGroup section */

/* Begin PBXHeadersBuildPhase section */
		035B605B1A67433800F4B44B /* Headers */ = {
			isa = PBXHeadersBuildPhase;
			buildActionMask = 2147483647;
			files = (
			);
			runOnlyForDeploymentPostprocessing = 0;
		};
/* End PBXHeadersBuildPhase section */

/* Begin PBXNativeTarget section */
		035B605D1A67433800F4B44B /* Channels */ = {
			isa = PBXNativeTarget;
			buildConfigurationList = 035B60741A67433800F4B44B /* Build configuration list for PBXNativeTarget "Channels" */;
			buildPhases = (
				035B60591A67433800F4B44B /* Sources */,
				035B605A1A67433800F4B44B /* Frameworks */,
				035B605B1A67433800F4B44B /* Headers */,
				035B605C1A67433800F4B44B /* Resources */,
			);
			buildRules = (
			);
			dependencies = (
			);
			name = Channels;
			productName = Channels;
			productReference = 035B605E1A67433800F4B44B /* Channels.framework */;
			productType = "com.apple.product-type.framework";
		};
		035B60681A67433800F4B44B /* ChannelsTests */ = {
			isa = PBXNativeTarget;
			buildConfigurationList = 035B60771A67433800F4B44B /* Build configuration list for PBXNativeTarget "ChannelsTests" */;
			buildPhases = (
				035B60651A67433800F4B44B /* Sources */,
				035B60661A67433800F4B44B /* Frameworks */,
				035B60671A67433800F4B44B /* Resources */,
			);
			buildRules = (
			);
			dependencies = (
				035B606C1A67433800F4B44B /* PBXTargetDependency */,
			);
			name = ChannelsTests;
			productName = ChannelsTests;
			productReference = 035B60691A67433800F4B44B /* ChannelsTests.xctest */;
			productType = "com.apple.product-type.bundle.unit-test";
		};
		03AD475B1A68346300F4B44B /* chan-benchmark */ = {
			isa = PBXNativeTarget;
			buildConfigurationList = 03AD47601A68346300F4B44B /* Build configuration list for PBXNativeTarget "chan-benchmark" */;
			buildPhases = (
				03AD47581A68346300F4B44B /* Sources */,
				03AD47591A68346300F4B44B /* Frameworks */,
				03AD475A1A68346300F4B44B /* CopyFiles */,
			);
			buildRules = (
			);
			dependencies = (
			);
			name = "chan-benchmark";
			productName = "chan-benchmark";
			productReference = 03AD475C1A68346300F4B44B /* chan-benchmark */;
			productType = "com.apple.product-type.tool";
		};
		03AD47861A68366A00F4B44B /* concurrency tester */ = {
			isa = PBXNativeTarget;
			buildConfigurationList = 03AD478B1A68366A00F4B44B /* Build configuration list for PBXNativeTarget "concurrency tester" */;
			buildPhases = (
				03AD47831A68366A00F4B44B /* Sources */,
				03AD47841A68366A00F4B44B /* Frameworks */,
				03AD47851A68366A00F4B44B /* CopyFiles */,
			);
			buildRules = (
			);
			dependencies = (
			);
			name = "concurrency tester";
			productName = "concurrency tester";
			productReference = 03AD47871A68366A00F4B44B /* concurrency tester */;
			productType = "com.apple.product-type.tool";
		};
/* End PBXNativeTarget section */

/* Begin PBXProject section */
		035B60551A67433800F4B44B /* Project object */ = {
			isa = PBXProject;
			attributes = {
				LastSwiftUpdateCheck = 0700;
				LastUpgradeCheck = 0700;
				ORGANIZATIONNAME = "Guillaume Lessard";
				TargetAttributes = {
					035B605D1A67433800F4B44B = {
						CreatedOnToolsVersion = 6.1.1;
					};
					035B60681A67433800F4B44B = {
						CreatedOnToolsVersion = 6.1.1;
					};
					03AD475B1A68346300F4B44B = {
						CreatedOnToolsVersion = 6.1.1;
					};
					03AD47861A68366A00F4B44B = {
						CreatedOnToolsVersion = 6.1.1;
					};
				};
			};
			buildConfigurationList = 035B60581A67433800F4B44B /* Build configuration list for PBXProject "Channels" */;
			compatibilityVersion = "Xcode 3.2";
			developmentRegion = English;
			hasScannedForEncodings = 0;
			knownRegions = (
				en,
			);
			mainGroup = 035B60541A67433800F4B44B;
			productRefGroup = 035B605F1A67433800F4B44B /* Products */;
			projectDirPath = "";
			projectRoot = "";
			targets = (
				035B605D1A67433800F4B44B /* Channels */,
				035B60681A67433800F4B44B /* ChannelsTests */,
				03AD475B1A68346300F4B44B /* chan-benchmark */,
				03AD47861A68366A00F4B44B /* concurrency tester */,
			);
		};
/* End PBXProject section */

/* Begin PBXResourcesBuildPhase section */
		035B605C1A67433800F4B44B /* Resources */ = {
			isa = PBXResourcesBuildPhase;
			buildActionMask = 2147483647;
			files = (
			);
			runOnlyForDeploymentPostprocessing = 0;
		};
		035B60671A67433800F4B44B /* Resources */ = {
			isa = PBXResourcesBuildPhase;
			buildActionMask = 2147483647;
			files = (
			);
			runOnlyForDeploymentPostprocessing = 0;
		};
/* End PBXResourcesBuildPhase section */

/* Begin PBXSourcesBuildPhase section */
		035B60591A67433800F4B44B /* Sources */ = {
			isa = PBXSourcesBuildPhase;
			buildActionMask = 2147483647;
			files = (
				03AD47371A6743E500F4B44B /* schan.swift in Sources */,
				035EAA5B1B280AB800F4B44B /* pchan-buffered1.swift in Sources */,
				03AD47311A6743E500F4B44B /* qchan-buffered.swift in Sources */,
				03AD47251A6743E500F4B44B /* channel.swift in Sources */,
				035EAA5E1B280AB800F4B44B /* pchan-bufferedN-array.swift in Sources */,
				03AD47471A67441A00F4B44B /* queuetype.swift in Sources */,
				03AD47331A6743E500F4B44B /* qchan.swift in Sources */,
<<<<<<< HEAD
				034392C21A7A065200F4B44B /* select.swift in Sources */,
				03AD47AF1A688BE900F4B44B /* shuffle.swift in Sources */,
				0370A7171A7C44BC00F4B44B /* merge-select.swift in Sources */,
				034CABE31AC210BC00F4B44B /* schan-singleton.swift in Sources */,
=======
				035EAA5C1B280AB800F4B44B /* pchan-bufferedN-buffer.swift in Sources */,
				03AD47AF1A688BE900F4B44B /* shuffle.swift in Sources */,
				035EAA5A1B280AB800F4B44B /* pchan.swift in Sources */,
				035EAA611B28C59900F4B44B /* schan-singleton.swift in Sources */,
>>>>>>> ac7cd6ae
				03AD471F1A6743E500F4B44B /* chan-operators.swift in Sources */,
				03AD47321A6743E500F4B44B /* qchan-unbuffered.swift in Sources */,
				03F3FD6A1A69D90400F4B44B /* select-types.swift in Sources */,
				03AD47211A6743E500F4B44B /* chan-receiver.swift in Sources */,
				035EAA5D1B280AB800F4B44B /* pchan-bufferedN-queue.swift in Sources */,
				03AD47451A67441A00F4B44B /* fastqueue.swift in Sources */,
				03AD47201A6743E500F4B44B /* chan-protocols.swift in Sources */,
				03AD47241A6743E500F4B44B /* chan.swift in Sources */,
				03AD47221A6743E500F4B44B /* chan-sender.swift in Sources */,
				03AD47B21A6890B100F4B44B /* merge.swift in Sources */,
				03EDB5F11AD22B6F00F4B44B /* channel-semaphore.swift in Sources */,
				03AD47361A6743E500F4B44B /* schan-buffered.swift in Sources */,
				03AD47431A67441A00F4B44B /* atomicqueue.swift in Sources */,
			);
			runOnlyForDeploymentPostprocessing = 0;
		};
		035B60651A67433800F4B44B /* Sources */ = {
			isa = PBXSourcesBuildPhase;
			buildActionMask = 2147483647;
			files = (
				03F3FD751A6D76B300F4B44B /* SelectTests.swift in Sources */,
				03AD474D1A67447B00F4B44B /* BufferedChannelTests.swift in Sources */,
				03E60E611AAC08CE00F4B44B /* SelectSingletonTests.swift in Sources */,
				03A21E3A1AB16E7900F4B44B /* SelectExamples.swift in Sources */,
				03AD47C01A689E0900F4B44B /* MergeTest.swift in Sources */,
				03AD47511A67448400F4B44B /* UnbufferedChannelTests.swift in Sources */,
				03AD47571A6744DA00F4B44B /* SChanTests.swift in Sources */,
<<<<<<< HEAD
				03AD47501A67448400F4B44B /* SingletonChannelTests.swift in Sources */,
				03E50F8F1AC2407600F4B44B /* logging.swift in Sources */,
=======
				035EAA621B28C5BD00F4B44B /* SingletonChannelTests.swift in Sources */,
>>>>>>> ac7cd6ae
				033912031ABD3DC000F4B44B /* ChannelsExamples.swift in Sources */,
				035B60711A67433800F4B44B /* ChannelsTests.swift in Sources */,
				0336B9B51ABB1BF700F4B44B /* async.swift in Sources */,
			);
			runOnlyForDeploymentPostprocessing = 0;
		};
		03AD47581A68346300F4B44B /* Sources */ = {
			isa = PBXSourcesBuildPhase;
			buildActionMask = 2147483647;
			files = (
				03AD47681A68348C00F4B44B /* chan-receiver.swift in Sources */,
				03AD47721A68348C00F4B44B /* qchan.swift in Sources */,
				03AD47761A68348C00F4B44B /* schan.swift in Sources */,
				03AD47731A68348C00F4B44B /* qchan-buffered.swift in Sources */,
				03EDB5F21AD22BB000F4B44B /* channel-semaphore.swift in Sources */,
				035EAA5F1B28C41700F4B44B /* schan-singleton.swift in Sources */,
				03AD477F1A68354F00F4B44B /* fastqueue.swift in Sources */,
				0335FBE11A8B277500F4B44B /* pchan-bufferedN-array.swift in Sources */,
				0336B9B61ABB1BF700F4B44B /* async.swift in Sources */,
				03AD476D1A68348C00F4B44B /* pchan.swift in Sources */,
				03AD47791A6834F500F4B44B /* timing.swift in Sources */,
				03AD47771A68348C00F4B44B /* schan-buffered.swift in Sources */,
				03AD477C1A68354F00F4B44B /* queuetype.swift in Sources */,
				03AD476E1A68348C00F4B44B /* pchan-buffered1.swift in Sources */,
				03AD47691A68348C00F4B44B /* chan-sender.swift in Sources */,
				03AD476C1A68348C00F4B44B /* channel.swift in Sources */,
				03AD477B1A6834FE00F4B44B /* logging.swift in Sources */,
				03AD47741A68348C00F4B44B /* qchan-unbuffered.swift in Sources */,
				03AD475F1A68346300F4B44B /* main.swift in Sources */,
				03AD476F1A68348C00F4B44B /* pchan-bufferedN-queue.swift in Sources */,
				03AD476B1A68348C00F4B44B /* chan.swift in Sources */,
				03AD47661A68348C00F4B44B /* chan-operators.swift in Sources */,
				03AD47701A68348C00F4B44B /* pchan-bufferedN-buffer.swift in Sources */,
				03AD47641A68347300F4B44B /* SimpleChannel.swift in Sources */,
				03F3FD6E1A6A4E7900F4B44B /* select-types.swift in Sources */,
				03AD47671A68348C00F4B44B /* chan-protocols.swift in Sources */,
				03AD477E1A68354F00F4B44B /* atomicqueue.swift in Sources */,
			);
			runOnlyForDeploymentPostprocessing = 0;
		};
		03AD47831A68366A00F4B44B /* Sources */ = {
			isa = PBXSourcesBuildPhase;
			buildActionMask = 2147483647;
			files = (
				03AD479D1A68369C00F4B44B /* qchan-unbuffered.swift in Sources */,
				03AD47981A68369C00F4B44B /* pchan-bufferedN-queue.swift in Sources */,
				03AD47A11A6836B300F4B44B /* logging.swift in Sources */,
				03AD47951A68369C00F4B44B /* channel.swift in Sources */,
				03AD47A01A68369C00F4B44B /* schan-buffered.swift in Sources */,
				0335FBE21A8B277600F4B44B /* pchan-bufferedN-array.swift in Sources */,
				03AD47A51A6836B800F4B44B /* atomicqueue.swift in Sources */,
				035EAA601B28C59800F4B44B /* schan-singleton.swift in Sources */,
				03AD47921A68369C00F4B44B /* chan-sender.swift in Sources */,
				03AD47A21A6836B300F4B44B /* timing.swift in Sources */,
				03AD478F1A68369C00F4B44B /* chan-operators.swift in Sources */,
				03AD479B1A68369C00F4B44B /* qchan.swift in Sources */,
				03AD47971A68369C00F4B44B /* pchan-buffered1.swift in Sources */,
				0336B9B71ABB1BF700F4B44B /* async.swift in Sources */,
				03AD479F1A68369C00F4B44B /* schan.swift in Sources */,
				03AD47991A68369C00F4B44B /* pchan-bufferedN-buffer.swift in Sources */,
				03AD479C1A68369C00F4B44B /* qchan-buffered.swift in Sources */,
				03AD478A1A68366A00F4B44B /* main.swift in Sources */,
				03AD47A31A6836B800F4B44B /* queuetype.swift in Sources */,
				03AD47961A68369C00F4B44B /* pchan.swift in Sources */,
<<<<<<< HEAD
				03EE7ECD1A94217000F4B44B /* select-types.swift in Sources */,
				03E50F911AC3E3DC00F4B44B /* schan-singleton.swift in Sources */,
=======
>>>>>>> ac7cd6ae
				03AD47901A68369C00F4B44B /* chan-protocols.swift in Sources */,
				03EDB5F31AD22BB100F4B44B /* channel-semaphore.swift in Sources */,
				03AD47A61A6836B800F4B44B /* fastqueue.swift in Sources */,
				03AD47911A68369C00F4B44B /* chan-receiver.swift in Sources */,
				03AD47941A68369C00F4B44B /* chan.swift in Sources */,
			);
			runOnlyForDeploymentPostprocessing = 0;
		};
/* End PBXSourcesBuildPhase section */

/* Begin PBXTargetDependency section */
		035B606C1A67433800F4B44B /* PBXTargetDependency */ = {
			isa = PBXTargetDependency;
			target = 035B605D1A67433800F4B44B /* Channels */;
			targetProxy = 035B606B1A67433800F4B44B /* PBXContainerItemProxy */;
		};
/* End PBXTargetDependency section */

/* Begin XCBuildConfiguration section */
		035B60721A67433800F4B44B /* Debug */ = {
			isa = XCBuildConfiguration;
			buildSettings = {
				CLANG_ENABLE_MODULES = YES;
				CLANG_ENABLE_OBJC_ARC = YES;
				CLANG_WARN_BOOL_CONVERSION = YES;
				CLANG_WARN_CONSTANT_CONVERSION = YES;
				CLANG_WARN_DIRECT_OBJC_ISA_USAGE = YES_ERROR;
				CLANG_WARN_EMPTY_BODY = YES;
				CLANG_WARN_ENUM_CONVERSION = YES;
				CLANG_WARN_INT_CONVERSION = YES;
				CLANG_WARN_OBJC_ROOT_CLASS = YES_ERROR;
				CLANG_WARN_UNREACHABLE_CODE = YES;
				CLANG_WARN__DUPLICATE_METHOD_MATCH = YES;
				CURRENT_PROJECT_VERSION = 1;
				ENABLE_STRICT_OBJC_MSGSEND = YES;
				ENABLE_TESTABILITY = YES;
				GCC_PREPROCESSOR_DEFINITIONS = (
					"DEBUG=1",
					"$(inherited)",
				);
				GCC_WARN_64_TO_32_BIT_CONVERSION = YES;
				GCC_WARN_ABOUT_RETURN_TYPE = YES_ERROR;
				GCC_WARN_UNDECLARED_SELECTOR = YES;
				GCC_WARN_UNINITIALIZED_AUTOS = YES_AGGRESSIVE;
				GCC_WARN_UNUSED_FUNCTION = YES;
				GCC_WARN_UNUSED_VARIABLE = YES;
				MACOSX_DEPLOYMENT_TARGET = 10.10;
				MTL_ENABLE_DEBUG_INFO = YES;
				ONLY_ACTIVE_ARCH = YES;
				SWIFT_OPTIMIZATION_LEVEL = "-Onone";
				VERSIONING_SYSTEM = "apple-generic";
				VERSION_INFO_PREFIX = "";
			};
			name = Debug;
		};
		035B60731A67433800F4B44B /* Release */ = {
			isa = XCBuildConfiguration;
			buildSettings = {
				CLANG_ENABLE_MODULES = YES;
				CLANG_ENABLE_OBJC_ARC = YES;
				CLANG_WARN_BOOL_CONVERSION = YES;
				CLANG_WARN_CONSTANT_CONVERSION = YES;
				CLANG_WARN_DIRECT_OBJC_ISA_USAGE = YES_ERROR;
				CLANG_WARN_EMPTY_BODY = YES;
				CLANG_WARN_ENUM_CONVERSION = YES;
				CLANG_WARN_INT_CONVERSION = YES;
				CLANG_WARN_OBJC_ROOT_CLASS = YES_ERROR;
				CLANG_WARN_UNREACHABLE_CODE = YES;
				CLANG_WARN__DUPLICATE_METHOD_MATCH = YES;
				CURRENT_PROJECT_VERSION = 1;
				ENABLE_STRICT_OBJC_MSGSEND = YES;
				ENABLE_TESTABILITY = YES;
				GCC_WARN_64_TO_32_BIT_CONVERSION = YES;
				GCC_WARN_ABOUT_RETURN_TYPE = YES_ERROR;
				GCC_WARN_UNDECLARED_SELECTOR = YES;
				GCC_WARN_UNINITIALIZED_AUTOS = YES_AGGRESSIVE;
				GCC_WARN_UNUSED_FUNCTION = YES;
				GCC_WARN_UNUSED_VARIABLE = YES;
				MACOSX_DEPLOYMENT_TARGET = 10.10;
				MTL_ENABLE_DEBUG_INFO = NO;
				SWIFT_WHOLE_MODULE_OPTIMIZATION = YES;
				VERSIONING_SYSTEM = "apple-generic";
				VERSION_INFO_PREFIX = "";
			};
			name = Release;
		};
		035B60751A67433800F4B44B /* Debug */ = {
			isa = XCBuildConfiguration;
			buildSettings = {
				COMBINE_HIDPI_IMAGES = YES;
				DEFINES_MODULE = YES;
				DYLIB_COMPATIBILITY_VERSION = 1;
				DYLIB_CURRENT_VERSION = 1;
				DYLIB_INSTALL_NAME_BASE = "@rpath";
				FRAMEWORK_VERSION = A;
				INFOPLIST_FILE = Channels/Info.plist;
				INSTALL_PATH = "$(LOCAL_LIBRARY_DIR)/Frameworks";
				LD_RUNPATH_SEARCH_PATHS = "$(inherited) @executable_path/../Frameworks @loader_path/Frameworks";
				PRODUCT_BUNDLE_IDENTIFIER = "com.tffenterprises.$(PRODUCT_NAME:rfc1034identifier)";
				PRODUCT_NAME = "$(TARGET_NAME)";
				SKIP_INSTALL = YES;
			};
			name = Debug;
		};
		035B60761A67433800F4B44B /* Release */ = {
			isa = XCBuildConfiguration;
			buildSettings = {
				COMBINE_HIDPI_IMAGES = YES;
				DEFINES_MODULE = YES;
				DYLIB_COMPATIBILITY_VERSION = 1;
				DYLIB_CURRENT_VERSION = 1;
				DYLIB_INSTALL_NAME_BASE = "@rpath";
				FRAMEWORK_VERSION = A;
				INFOPLIST_FILE = Channels/Info.plist;
				INSTALL_PATH = "$(LOCAL_LIBRARY_DIR)/Frameworks";
				LD_RUNPATH_SEARCH_PATHS = "$(inherited) @executable_path/../Frameworks @loader_path/Frameworks";
				PRODUCT_BUNDLE_IDENTIFIER = "com.tffenterprises.$(PRODUCT_NAME:rfc1034identifier)";
				PRODUCT_NAME = "$(TARGET_NAME)";
				SKIP_INSTALL = YES;
			};
			name = Release;
		};
		035B60781A67433800F4B44B /* Debug */ = {
			isa = XCBuildConfiguration;
			buildSettings = {
				COMBINE_HIDPI_IMAGES = YES;
				FRAMEWORK_SEARCH_PATHS = (
					"$(DEVELOPER_FRAMEWORKS_DIR)",
					"$(inherited)",
				);
				INFOPLIST_FILE = ChannelsTests/Info.plist;
				LD_RUNPATH_SEARCH_PATHS = "$(inherited) @executable_path/../Frameworks @loader_path/../Frameworks";
				PRODUCT_BUNDLE_IDENTIFIER = "com.tffenterprises.$(PRODUCT_NAME:rfc1034identifier)";
				PRODUCT_NAME = "$(TARGET_NAME)";
			};
			name = Debug;
		};
		035B60791A67433800F4B44B /* Release */ = {
			isa = XCBuildConfiguration;
			buildSettings = {
				COMBINE_HIDPI_IMAGES = YES;
				FRAMEWORK_SEARCH_PATHS = (
					"$(DEVELOPER_FRAMEWORKS_DIR)",
					"$(inherited)",
				);
				INFOPLIST_FILE = ChannelsTests/Info.plist;
				LD_RUNPATH_SEARCH_PATHS = "$(inherited) @executable_path/../Frameworks @loader_path/../Frameworks";
				PRODUCT_BUNDLE_IDENTIFIER = "com.tffenterprises.$(PRODUCT_NAME:rfc1034identifier)";
				PRODUCT_NAME = "$(TARGET_NAME)";
			};
			name = Release;
		};
		03AD47611A68346300F4B44B /* Debug */ = {
			isa = XCBuildConfiguration;
			buildSettings = {
				PRODUCT_NAME = "$(TARGET_NAME)";
			};
			name = Debug;
		};
		03AD47621A68346300F4B44B /* Release */ = {
			isa = XCBuildConfiguration;
			buildSettings = {
				PRODUCT_NAME = "$(TARGET_NAME)";
			};
			name = Release;
		};
		03AD478C1A68366A00F4B44B /* Debug */ = {
			isa = XCBuildConfiguration;
			buildSettings = {
				PRODUCT_NAME = "$(TARGET_NAME)";
			};
			name = Debug;
		};
		03AD478D1A68366A00F4B44B /* Release */ = {
			isa = XCBuildConfiguration;
			buildSettings = {
				PRODUCT_NAME = "$(TARGET_NAME)";
			};
			name = Release;
		};
/* End XCBuildConfiguration section */

/* Begin XCConfigurationList section */
		035B60581A67433800F4B44B /* Build configuration list for PBXProject "Channels" */ = {
			isa = XCConfigurationList;
			buildConfigurations = (
				035B60721A67433800F4B44B /* Debug */,
				035B60731A67433800F4B44B /* Release */,
			);
			defaultConfigurationIsVisible = 0;
			defaultConfigurationName = Release;
		};
		035B60741A67433800F4B44B /* Build configuration list for PBXNativeTarget "Channels" */ = {
			isa = XCConfigurationList;
			buildConfigurations = (
				035B60751A67433800F4B44B /* Debug */,
				035B60761A67433800F4B44B /* Release */,
			);
			defaultConfigurationIsVisible = 0;
			defaultConfigurationName = Release;
		};
		035B60771A67433800F4B44B /* Build configuration list for PBXNativeTarget "ChannelsTests" */ = {
			isa = XCConfigurationList;
			buildConfigurations = (
				035B60781A67433800F4B44B /* Debug */,
				035B60791A67433800F4B44B /* Release */,
			);
			defaultConfigurationIsVisible = 0;
			defaultConfigurationName = Release;
		};
		03AD47601A68346300F4B44B /* Build configuration list for PBXNativeTarget "chan-benchmark" */ = {
			isa = XCConfigurationList;
			buildConfigurations = (
				03AD47611A68346300F4B44B /* Debug */,
				03AD47621A68346300F4B44B /* Release */,
			);
			defaultConfigurationIsVisible = 0;
			defaultConfigurationName = Release;
		};
		03AD478B1A68366A00F4B44B /* Build configuration list for PBXNativeTarget "concurrency tester" */ = {
			isa = XCConfigurationList;
			buildConfigurations = (
				03AD478C1A68366A00F4B44B /* Debug */,
				03AD478D1A68366A00F4B44B /* Release */,
			);
			defaultConfigurationIsVisible = 0;
			defaultConfigurationName = Release;
		};
/* End XCConfigurationList section */
	};
	rootObject = 035B60551A67433800F4B44B /* Project object */;
}<|MERGE_RESOLUTION|>--- conflicted
+++ resolved
@@ -13,14 +13,7 @@
 		0336B9B61ABB1BF700F4B44B /* async.swift in Sources */ = {isa = PBXBuildFile; fileRef = 0336B9B41ABB1BF700F4B44B /* async.swift */; };
 		0336B9B71ABB1BF700F4B44B /* async.swift in Sources */ = {isa = PBXBuildFile; fileRef = 0336B9B41ABB1BF700F4B44B /* async.swift */; };
 		033912031ABD3DC000F4B44B /* ChannelsExamples.swift in Sources */ = {isa = PBXBuildFile; fileRef = 033912021ABD3DC000F4B44B /* ChannelsExamples.swift */; };
-<<<<<<< HEAD
 		034392C21A7A065200F4B44B /* select.swift in Sources */ = {isa = PBXBuildFile; fileRef = 03F3FD6F1A6AF95400F4B44B /* select.swift */; };
-		034CABE31AC210BC00F4B44B /* schan-singleton.swift in Sources */ = {isa = PBXBuildFile; fileRef = 034CABE21AC210BC00F4B44B /* schan-singleton.swift */; };
-		035B606A1A67433800F4B44B /* Channels.framework in Frameworks */ = {isa = PBXBuildFile; fileRef = 035B605E1A67433800F4B44B /* Channels.framework */; };
-		035B60711A67433800F4B44B /* ChannelsTests.swift in Sources */ = {isa = PBXBuildFile; fileRef = 035B60701A67433800F4B44B /* ChannelsTests.swift */; };
-		0370A7171A7C44BC00F4B44B /* merge-select.swift in Sources */ = {isa = PBXBuildFile; fileRef = 032CCD3E1A79BE9400F4B44B /* merge-select.swift */; };
-		03A21E3A1AB16E7900F4B44B /* SelectExamples.swift in Sources */ = {isa = PBXBuildFile; fileRef = 03A21E391AB16E7900F4B44B /* SelectExamples.swift */; };
-=======
 		035B606A1A67433800F4B44B /* Channels.framework in Frameworks */ = {isa = PBXBuildFile; fileRef = 035B605E1A67433800F4B44B /* Channels.framework */; };
 		035B60711A67433800F4B44B /* ChannelsTests.swift in Sources */ = {isa = PBXBuildFile; fileRef = 035B60701A67433800F4B44B /* ChannelsTests.swift */; };
 		035EAA5A1B280AB800F4B44B /* pchan.swift in Sources */ = {isa = PBXBuildFile; fileRef = 03AD47131A6743E500F4B44B /* pchan.swift */; };
@@ -31,8 +24,8 @@
 		035EAA5F1B28C41700F4B44B /* schan-singleton.swift in Sources */ = {isa = PBXBuildFile; fileRef = 034CABE21AC210BC00F4B44B /* schan-singleton.swift */; };
 		035EAA601B28C59800F4B44B /* schan-singleton.swift in Sources */ = {isa = PBXBuildFile; fileRef = 034CABE21AC210BC00F4B44B /* schan-singleton.swift */; };
 		035EAA611B28C59900F4B44B /* schan-singleton.swift in Sources */ = {isa = PBXBuildFile; fileRef = 034CABE21AC210BC00F4B44B /* schan-singleton.swift */; };
-		035EAA621B28C5BD00F4B44B /* SingletonChannelTests.swift in Sources */ = {isa = PBXBuildFile; fileRef = 03AD474E1A67448400F4B44B /* SingletonChannelTests.swift */; };
->>>>>>> ac7cd6ae
+		0370A7171A7C44BC00F4B44B /* merge-select.swift in Sources */ = {isa = PBXBuildFile; fileRef = 032CCD3E1A79BE9400F4B44B /* merge-select.swift */; };
+		03A21E3A1AB16E7900F4B44B /* SelectExamples.swift in Sources */ = {isa = PBXBuildFile; fileRef = 03A21E391AB16E7900F4B44B /* SelectExamples.swift */; };
 		03AD471F1A6743E500F4B44B /* chan-operators.swift in Sources */ = {isa = PBXBuildFile; fileRef = 03AD47011A6743E500F4B44B /* chan-operators.swift */; };
 		03AD47201A6743E500F4B44B /* chan-protocols.swift in Sources */ = {isa = PBXBuildFile; fileRef = 03AD47021A6743E500F4B44B /* chan-protocols.swift */; };
 		03AD47211A6743E500F4B44B /* chan-receiver.swift in Sources */ = {isa = PBXBuildFile; fileRef = 03AD47031A6743E500F4B44B /* chan-receiver.swift */; };
@@ -93,16 +86,11 @@
 		03AD47A31A6836B800F4B44B /* queuetype.swift in Sources */ = {isa = PBXBuildFile; fileRef = 03AD473E1A67441A00F4B44B /* queuetype.swift */; };
 		03AD47A51A6836B800F4B44B /* atomicqueue.swift in Sources */ = {isa = PBXBuildFile; fileRef = 03AD473A1A67441A00F4B44B /* atomicqueue.swift */; };
 		03AD47A61A6836B800F4B44B /* fastqueue.swift in Sources */ = {isa = PBXBuildFile; fileRef = 03AD473C1A67441A00F4B44B /* fastqueue.swift */; };
-		03AD47AF1A688BE900F4B44B /* shuffle.swift in Sources */ = {isa = PBXBuildFile; fileRef = 03AD47AD1A688BE900F4B44B /* shuffle.swift */; };
 		03AD47B21A6890B100F4B44B /* merge.swift in Sources */ = {isa = PBXBuildFile; fileRef = 03AD47B11A6890B100F4B44B /* merge.swift */; };
 		03AD47C01A689E0900F4B44B /* MergeTest.swift in Sources */ = {isa = PBXBuildFile; fileRef = 03AD47BF1A689E0900F4B44B /* MergeTest.swift */; };
-<<<<<<< HEAD
 		03E50F8F1AC2407600F4B44B /* logging.swift in Sources */ = {isa = PBXBuildFile; fileRef = 03AD477A1A6834FE00F4B44B /* logging.swift */; };
-		03E50F901AC3E3DC00F4B44B /* schan-singleton.swift in Sources */ = {isa = PBXBuildFile; fileRef = 034CABE21AC210BC00F4B44B /* schan-singleton.swift */; };
 		03E50F911AC3E3DC00F4B44B /* schan-singleton.swift in Sources */ = {isa = PBXBuildFile; fileRef = 034CABE21AC210BC00F4B44B /* schan-singleton.swift */; };
 		03E60E611AAC08CE00F4B44B /* SelectSingletonTests.swift in Sources */ = {isa = PBXBuildFile; fileRef = 03E60E601AAC08CE00F4B44B /* SelectSingletonTests.swift */; };
-=======
->>>>>>> ac7cd6ae
 		03EDB5F11AD22B6F00F4B44B /* channel-semaphore.swift in Sources */ = {isa = PBXBuildFile; fileRef = 03EDB5F01AD22B6F00F4B44B /* channel-semaphore.swift */; };
 		03EDB5F21AD22BB000F4B44B /* channel-semaphore.swift in Sources */ = {isa = PBXBuildFile; fileRef = 03EDB5F01AD22B6F00F4B44B /* channel-semaphore.swift */; };
 		03EDB5F31AD22BB100F4B44B /* channel-semaphore.swift in Sources */ = {isa = PBXBuildFile; fileRef = 03EDB5F01AD22B6F00F4B44B /* channel-semaphore.swift */; };
@@ -110,6 +98,7 @@
 		03F3FD6A1A69D90400F4B44B /* select-types.swift in Sources */ = {isa = PBXBuildFile; fileRef = 03F3FD691A69D90400F4B44B /* select-types.swift */; };
 		03F3FD6E1A6A4E7900F4B44B /* select-types.swift in Sources */ = {isa = PBXBuildFile; fileRef = 03F3FD691A69D90400F4B44B /* select-types.swift */; };
 		03F3FD751A6D76B300F4B44B /* SelectTests.swift in Sources */ = {isa = PBXBuildFile; fileRef = 03F3FD711A6B207E00F4B44B /* SelectTests.swift */; };
+		03F614C81B28FD6400F4B44B /* shuffle.swift in Sources */ = {isa = PBXBuildFile; fileRef = 03F614C71B28FD6400F4B44B /* shuffle.swift */; };
 /* End PBXBuildFile section */
 
 /* Begin PBXContainerItemProxy section */
@@ -186,7 +175,6 @@
 		03AD477A1A6834FE00F4B44B /* logging.swift */ = {isa = PBXFileReference; fileEncoding = 4; lastKnownFileType = sourcecode.swift; name = logging.swift; path = utilities/logging.swift; sourceTree = "<group>"; };
 		03AD47871A68366A00F4B44B /* concurrency tester */ = {isa = PBXFileReference; explicitFileType = "compiled.mach-o.executable"; includeInIndex = 0; path = "concurrency tester"; sourceTree = BUILT_PRODUCTS_DIR; };
 		03AD47891A68366A00F4B44B /* main.swift */ = {isa = PBXFileReference; lastKnownFileType = sourcecode.swift; path = main.swift; sourceTree = "<group>"; };
-		03AD47AD1A688BE900F4B44B /* shuffle.swift */ = {isa = PBXFileReference; fileEncoding = 4; lastKnownFileType = sourcecode.swift; name = shuffle.swift; path = ../utilities/shuffle.swift; sourceTree = "<group>"; };
 		03AD47B11A6890B100F4B44B /* merge.swift */ = {isa = PBXFileReference; fileEncoding = 4; lastKnownFileType = sourcecode.swift; path = merge.swift; sourceTree = "<group>"; };
 		03AD47BF1A689E0900F4B44B /* MergeTest.swift */ = {isa = PBXFileReference; fileEncoding = 4; lastKnownFileType = sourcecode.swift; path = MergeTest.swift; sourceTree = "<group>"; };
 		03B24C0B1A8AC01F00F4B44B /* pchan-bufferedN-array.swift */ = {isa = PBXFileReference; fileEncoding = 4; lastKnownFileType = sourcecode.swift; path = "pchan-bufferedN-array.swift"; sourceTree = "<group>"; };
@@ -195,6 +183,7 @@
 		03F3FD691A69D90400F4B44B /* select-types.swift */ = {isa = PBXFileReference; fileEncoding = 4; lastKnownFileType = sourcecode.swift; name = "select-types.swift"; path = "select/select-types.swift"; sourceTree = "<group>"; };
 		03F3FD6F1A6AF95400F4B44B /* select.swift */ = {isa = PBXFileReference; fileEncoding = 4; lastKnownFileType = sourcecode.swift; name = select.swift; path = select/select.swift; sourceTree = "<group>"; };
 		03F3FD711A6B207E00F4B44B /* SelectTests.swift */ = {isa = PBXFileReference; fileEncoding = 4; lastKnownFileType = sourcecode.swift; path = SelectTests.swift; sourceTree = "<group>"; };
+		03F614C71B28FD6400F4B44B /* shuffle.swift */ = {isa = PBXFileReference; fileEncoding = 4; lastKnownFileType = sourcecode.swift; path = shuffle.swift; sourceTree = "<group>"; };
 /* End PBXFileReference section */
 
 /* Begin PBXFrameworksBuildPhase section */
@@ -400,7 +389,7 @@
 		03AD47B01A688BFF00F4B44B /* utilities */ = {
 			isa = PBXGroup;
 			children = (
-				03AD47AD1A688BE900F4B44B /* shuffle.swift */,
+				03F614C71B28FD6400F4B44B /* shuffle.swift */,
 				03AD47391A67441A00F4B44B /* queues */,
 			);
 			name = utilities;
@@ -572,22 +561,17 @@
 				035EAA5E1B280AB800F4B44B /* pchan-bufferedN-array.swift in Sources */,
 				03AD47471A67441A00F4B44B /* queuetype.swift in Sources */,
 				03AD47331A6743E500F4B44B /* qchan.swift in Sources */,
-<<<<<<< HEAD
 				034392C21A7A065200F4B44B /* select.swift in Sources */,
-				03AD47AF1A688BE900F4B44B /* shuffle.swift in Sources */,
 				0370A7171A7C44BC00F4B44B /* merge-select.swift in Sources */,
-				034CABE31AC210BC00F4B44B /* schan-singleton.swift in Sources */,
-=======
 				035EAA5C1B280AB800F4B44B /* pchan-bufferedN-buffer.swift in Sources */,
-				03AD47AF1A688BE900F4B44B /* shuffle.swift in Sources */,
 				035EAA5A1B280AB800F4B44B /* pchan.swift in Sources */,
 				035EAA611B28C59900F4B44B /* schan-singleton.swift in Sources */,
->>>>>>> ac7cd6ae
 				03AD471F1A6743E500F4B44B /* chan-operators.swift in Sources */,
 				03AD47321A6743E500F4B44B /* qchan-unbuffered.swift in Sources */,
 				03F3FD6A1A69D90400F4B44B /* select-types.swift in Sources */,
 				03AD47211A6743E500F4B44B /* chan-receiver.swift in Sources */,
 				035EAA5D1B280AB800F4B44B /* pchan-bufferedN-queue.swift in Sources */,
+				03F614C81B28FD6400F4B44B /* shuffle.swift in Sources */,
 				03AD47451A67441A00F4B44B /* fastqueue.swift in Sources */,
 				03AD47201A6743E500F4B44B /* chan-protocols.swift in Sources */,
 				03AD47241A6743E500F4B44B /* chan.swift in Sources */,
@@ -610,12 +594,7 @@
 				03AD47C01A689E0900F4B44B /* MergeTest.swift in Sources */,
 				03AD47511A67448400F4B44B /* UnbufferedChannelTests.swift in Sources */,
 				03AD47571A6744DA00F4B44B /* SChanTests.swift in Sources */,
-<<<<<<< HEAD
-				03AD47501A67448400F4B44B /* SingletonChannelTests.swift in Sources */,
 				03E50F8F1AC2407600F4B44B /* logging.swift in Sources */,
-=======
-				035EAA621B28C5BD00F4B44B /* SingletonChannelTests.swift in Sources */,
->>>>>>> ac7cd6ae
 				033912031ABD3DC000F4B44B /* ChannelsExamples.swift in Sources */,
 				035B60711A67433800F4B44B /* ChannelsTests.swift in Sources */,
 				0336B9B51ABB1BF700F4B44B /* async.swift in Sources */,
@@ -680,11 +659,8 @@
 				03AD478A1A68366A00F4B44B /* main.swift in Sources */,
 				03AD47A31A6836B800F4B44B /* queuetype.swift in Sources */,
 				03AD47961A68369C00F4B44B /* pchan.swift in Sources */,
-<<<<<<< HEAD
 				03EE7ECD1A94217000F4B44B /* select-types.swift in Sources */,
 				03E50F911AC3E3DC00F4B44B /* schan-singleton.swift in Sources */,
-=======
->>>>>>> ac7cd6ae
 				03AD47901A68369C00F4B44B /* chan-protocols.swift in Sources */,
 				03EDB5F31AD22BB100F4B44B /* channel-semaphore.swift in Sources */,
 				03AD47A61A6836B800F4B44B /* fastqueue.swift in Sources */,
