// !$*UTF8*$!
{
	archiveVersion = 1;
	classes = {
	};
	objectVersion = 46;
	objects = {

/* Begin PBXBuildFile section */
		03019F431AD0811F00F4B44B /* semaphorequeue.swift in Sources */ = {isa = PBXBuildFile; fileRef = 03019F421AD0811F00F4B44B /* semaphorequeue.swift */; };
		03019F471AD082BD00F4B44B /* semaphorequeue.swift in Sources */ = {isa = PBXBuildFile; fileRef = 03019F421AD0811F00F4B44B /* semaphorequeue.swift */; };
		0335FBE11A8B277500F4B44B /* pchan-bufferedN-array.swift in Sources */ = {isa = PBXBuildFile; fileRef = 03B24C0B1A8AC01F00F4B44B /* pchan-bufferedN-array.swift */; };
		0335FBE21A8B277600F4B44B /* pchan-bufferedN-array.swift in Sources */ = {isa = PBXBuildFile; fileRef = 03B24C0B1A8AC01F00F4B44B /* pchan-bufferedN-array.swift */; };
		0336B9B51ABB1BF700F4B44B /* async.swift in Sources */ = {isa = PBXBuildFile; fileRef = 0336B9B41ABB1BF700F4B44B /* async.swift */; };
		0336B9B61ABB1BF700F4B44B /* async.swift in Sources */ = {isa = PBXBuildFile; fileRef = 0336B9B41ABB1BF700F4B44B /* async.swift */; };
		0336B9B71ABB1BF700F4B44B /* async.swift in Sources */ = {isa = PBXBuildFile; fileRef = 0336B9B41ABB1BF700F4B44B /* async.swift */; };
		033912031ABD3DC000F4B44B /* ChannelsExamples.swift in Sources */ = {isa = PBXBuildFile; fileRef = 033912021ABD3DC000F4B44B /* ChannelsExamples.swift */; };
		034CABE31AC210BC00F4B44B /* schan-singleton.swift in Sources */ = {isa = PBXBuildFile; fileRef = 034CABE21AC210BC00F4B44B /* schan-singleton.swift */; };
		034CABE51AC2166700F4B44B /* qchan-singleton.swift in Sources */ = {isa = PBXBuildFile; fileRef = 034CABE41AC2166700F4B44B /* qchan-singleton.swift */; };
		035B606A1A67433800F4B44B /* Channels.framework in Frameworks */ = {isa = PBXBuildFile; fileRef = 035B605E1A67433800F4B44B /* Channels.framework */; };
		035B60711A67433800F4B44B /* ChannelsTests.swift in Sources */ = {isa = PBXBuildFile; fileRef = 035B60701A67433800F4B44B /* ChannelsTests.swift */; };
		03AD471F1A6743E500F4B44B /* chan-operators.swift in Sources */ = {isa = PBXBuildFile; fileRef = 03AD47011A6743E500F4B44B /* chan-operators.swift */; };
		03AD47201A6743E500F4B44B /* chan-protocols.swift in Sources */ = {isa = PBXBuildFile; fileRef = 03AD47021A6743E500F4B44B /* chan-protocols.swift */; };
		03AD47211A6743E500F4B44B /* chan-receiver.swift in Sources */ = {isa = PBXBuildFile; fileRef = 03AD47031A6743E500F4B44B /* chan-receiver.swift */; };
		03AD47221A6743E500F4B44B /* chan-sender.swift in Sources */ = {isa = PBXBuildFile; fileRef = 03AD47041A6743E500F4B44B /* chan-sender.swift */; };
		03AD47241A6743E500F4B44B /* chan.swift in Sources */ = {isa = PBXBuildFile; fileRef = 03AD47061A6743E500F4B44B /* chan.swift */; };
		03AD47251A6743E500F4B44B /* channel.swift in Sources */ = {isa = PBXBuildFile; fileRef = 03AD47071A6743E500F4B44B /* channel.swift */; };
		03AD47311A6743E500F4B44B /* qchan-buffered.swift in Sources */ = {isa = PBXBuildFile; fileRef = 03AD47161A6743E500F4B44B /* qchan-buffered.swift */; };
		03AD47321A6743E500F4B44B /* qchan-unbuffered.swift in Sources */ = {isa = PBXBuildFile; fileRef = 03AD47171A6743E500F4B44B /* qchan-unbuffered.swift */; };
		03AD47331A6743E500F4B44B /* qchan.swift in Sources */ = {isa = PBXBuildFile; fileRef = 03AD47181A6743E500F4B44B /* qchan.swift */; };
		03AD47361A6743E500F4B44B /* schan-buffered.swift in Sources */ = {isa = PBXBuildFile; fileRef = 03AD471C1A6743E500F4B44B /* schan-buffered.swift */; };
		03AD47371A6743E500F4B44B /* schan.swift in Sources */ = {isa = PBXBuildFile; fileRef = 03AD471D1A6743E500F4B44B /* schan.swift */; };
		03AD47431A67441A00F4B44B /* atomicqueue.swift in Sources */ = {isa = PBXBuildFile; fileRef = 03AD473A1A67441A00F4B44B /* atomicqueue.swift */; };
		03AD47451A67441A00F4B44B /* fastqueue.swift in Sources */ = {isa = PBXBuildFile; fileRef = 03AD473C1A67441A00F4B44B /* fastqueue.swift */; };
		03AD47471A67441A00F4B44B /* queuetype.swift in Sources */ = {isa = PBXBuildFile; fileRef = 03AD473E1A67441A00F4B44B /* queuetype.swift */; };
		03AD474D1A67447B00F4B44B /* BufferedChannelTests.swift in Sources */ = {isa = PBXBuildFile; fileRef = 03AD474C1A67447B00F4B44B /* BufferedChannelTests.swift */; };
		03AD47501A67448400F4B44B /* SingletonChannelTests.swift in Sources */ = {isa = PBXBuildFile; fileRef = 03AD474E1A67448400F4B44B /* SingletonChannelTests.swift */; };
		03AD47511A67448400F4B44B /* UnbufferedChannelTests.swift in Sources */ = {isa = PBXBuildFile; fileRef = 03AD474F1A67448400F4B44B /* UnbufferedChannelTests.swift */; };
		03AD47571A6744DA00F4B44B /* SChanTests.swift in Sources */ = {isa = PBXBuildFile; fileRef = 03AD47541A6744DA00F4B44B /* SChanTests.swift */; };
		03AD475F1A68346300F4B44B /* main.swift in Sources */ = {isa = PBXBuildFile; fileRef = 03AD475E1A68346300F4B44B /* main.swift */; };
		03AD47641A68347300F4B44B /* SimpleChannel.swift in Sources */ = {isa = PBXBuildFile; fileRef = 03AD47631A68347300F4B44B /* SimpleChannel.swift */; };
		03AD47661A68348C00F4B44B /* chan-operators.swift in Sources */ = {isa = PBXBuildFile; fileRef = 03AD47011A6743E500F4B44B /* chan-operators.swift */; };
		03AD47671A68348C00F4B44B /* chan-protocols.swift in Sources */ = {isa = PBXBuildFile; fileRef = 03AD47021A6743E500F4B44B /* chan-protocols.swift */; };
		03AD47681A68348C00F4B44B /* chan-receiver.swift in Sources */ = {isa = PBXBuildFile; fileRef = 03AD47031A6743E500F4B44B /* chan-receiver.swift */; };
		03AD47691A68348C00F4B44B /* chan-sender.swift in Sources */ = {isa = PBXBuildFile; fileRef = 03AD47041A6743E500F4B44B /* chan-sender.swift */; };
		03AD476B1A68348C00F4B44B /* chan.swift in Sources */ = {isa = PBXBuildFile; fileRef = 03AD47061A6743E500F4B44B /* chan.swift */; };
		03AD476C1A68348C00F4B44B /* channel.swift in Sources */ = {isa = PBXBuildFile; fileRef = 03AD47071A6743E500F4B44B /* channel.swift */; };
		03AD476D1A68348C00F4B44B /* pchan.swift in Sources */ = {isa = PBXBuildFile; fileRef = 03AD47131A6743E500F4B44B /* pchan.swift */; };
		03AD476E1A68348C00F4B44B /* pchan-buffered1.swift in Sources */ = {isa = PBXBuildFile; fileRef = 03AD47101A6743E500F4B44B /* pchan-buffered1.swift */; };
		03AD476F1A68348C00F4B44B /* pchan-bufferedN-queue.swift in Sources */ = {isa = PBXBuildFile; fileRef = 03AD47111A6743E500F4B44B /* pchan-bufferedN-queue.swift */; };
		03AD47701A68348C00F4B44B /* pchan-bufferedN-buffer.swift in Sources */ = {isa = PBXBuildFile; fileRef = 03AD47121A6743E500F4B44B /* pchan-bufferedN-buffer.swift */; };
		03AD47721A68348C00F4B44B /* qchan.swift in Sources */ = {isa = PBXBuildFile; fileRef = 03AD47181A6743E500F4B44B /* qchan.swift */; };
		03AD47731A68348C00F4B44B /* qchan-buffered.swift in Sources */ = {isa = PBXBuildFile; fileRef = 03AD47161A6743E500F4B44B /* qchan-buffered.swift */; };
		03AD47741A68348C00F4B44B /* qchan-unbuffered.swift in Sources */ = {isa = PBXBuildFile; fileRef = 03AD47171A6743E500F4B44B /* qchan-unbuffered.swift */; };
		03AD47761A68348C00F4B44B /* schan.swift in Sources */ = {isa = PBXBuildFile; fileRef = 03AD471D1A6743E500F4B44B /* schan.swift */; };
		03AD47771A68348C00F4B44B /* schan-buffered.swift in Sources */ = {isa = PBXBuildFile; fileRef = 03AD471C1A6743E500F4B44B /* schan-buffered.swift */; };
		03AD47791A6834F500F4B44B /* timing.swift in Sources */ = {isa = PBXBuildFile; fileRef = 03AD47781A6834F500F4B44B /* timing.swift */; };
		03AD477B1A6834FE00F4B44B /* logging.swift in Sources */ = {isa = PBXBuildFile; fileRef = 03AD477A1A6834FE00F4B44B /* logging.swift */; };
		03AD477C1A68354F00F4B44B /* queuetype.swift in Sources */ = {isa = PBXBuildFile; fileRef = 03AD473E1A67441A00F4B44B /* queuetype.swift */; };
		03AD477E1A68354F00F4B44B /* atomicqueue.swift in Sources */ = {isa = PBXBuildFile; fileRef = 03AD473A1A67441A00F4B44B /* atomicqueue.swift */; };
		03AD477F1A68354F00F4B44B /* fastqueue.swift in Sources */ = {isa = PBXBuildFile; fileRef = 03AD473C1A67441A00F4B44B /* fastqueue.swift */; };
		03AD478A1A68366A00F4B44B /* main.swift in Sources */ = {isa = PBXBuildFile; fileRef = 03AD47891A68366A00F4B44B /* main.swift */; };
		03AD478F1A68369C00F4B44B /* chan-operators.swift in Sources */ = {isa = PBXBuildFile; fileRef = 03AD47011A6743E500F4B44B /* chan-operators.swift */; };
		03AD47901A68369C00F4B44B /* chan-protocols.swift in Sources */ = {isa = PBXBuildFile; fileRef = 03AD47021A6743E500F4B44B /* chan-protocols.swift */; };
		03AD47911A68369C00F4B44B /* chan-receiver.swift in Sources */ = {isa = PBXBuildFile; fileRef = 03AD47031A6743E500F4B44B /* chan-receiver.swift */; };
		03AD47921A68369C00F4B44B /* chan-sender.swift in Sources */ = {isa = PBXBuildFile; fileRef = 03AD47041A6743E500F4B44B /* chan-sender.swift */; };
		03AD47941A68369C00F4B44B /* chan.swift in Sources */ = {isa = PBXBuildFile; fileRef = 03AD47061A6743E500F4B44B /* chan.swift */; };
		03AD47951A68369C00F4B44B /* channel.swift in Sources */ = {isa = PBXBuildFile; fileRef = 03AD47071A6743E500F4B44B /* channel.swift */; };
		03AD47961A68369C00F4B44B /* pchan.swift in Sources */ = {isa = PBXBuildFile; fileRef = 03AD47131A6743E500F4B44B /* pchan.swift */; };
		03AD47971A68369C00F4B44B /* pchan-buffered1.swift in Sources */ = {isa = PBXBuildFile; fileRef = 03AD47101A6743E500F4B44B /* pchan-buffered1.swift */; };
		03AD47981A68369C00F4B44B /* pchan-bufferedN-queue.swift in Sources */ = {isa = PBXBuildFile; fileRef = 03AD47111A6743E500F4B44B /* pchan-bufferedN-queue.swift */; };
		03AD47991A68369C00F4B44B /* pchan-bufferedN-buffer.swift in Sources */ = {isa = PBXBuildFile; fileRef = 03AD47121A6743E500F4B44B /* pchan-bufferedN-buffer.swift */; };
		03AD479B1A68369C00F4B44B /* qchan.swift in Sources */ = {isa = PBXBuildFile; fileRef = 03AD47181A6743E500F4B44B /* qchan.swift */; };
		03AD479C1A68369C00F4B44B /* qchan-buffered.swift in Sources */ = {isa = PBXBuildFile; fileRef = 03AD47161A6743E500F4B44B /* qchan-buffered.swift */; };
		03AD479D1A68369C00F4B44B /* qchan-unbuffered.swift in Sources */ = {isa = PBXBuildFile; fileRef = 03AD47171A6743E500F4B44B /* qchan-unbuffered.swift */; };
		03AD479F1A68369C00F4B44B /* schan.swift in Sources */ = {isa = PBXBuildFile; fileRef = 03AD471D1A6743E500F4B44B /* schan.swift */; };
		03AD47A01A68369C00F4B44B /* schan-buffered.swift in Sources */ = {isa = PBXBuildFile; fileRef = 03AD471C1A6743E500F4B44B /* schan-buffered.swift */; };
		03AD47A11A6836B300F4B44B /* logging.swift in Sources */ = {isa = PBXBuildFile; fileRef = 03AD477A1A6834FE00F4B44B /* logging.swift */; };
		03AD47A21A6836B300F4B44B /* timing.swift in Sources */ = {isa = PBXBuildFile; fileRef = 03AD47781A6834F500F4B44B /* timing.swift */; };
		03AD47A31A6836B800F4B44B /* queuetype.swift in Sources */ = {isa = PBXBuildFile; fileRef = 03AD473E1A67441A00F4B44B /* queuetype.swift */; };
		03AD47A51A6836B800F4B44B /* atomicqueue.swift in Sources */ = {isa = PBXBuildFile; fileRef = 03AD473A1A67441A00F4B44B /* atomicqueue.swift */; };
		03AD47A61A6836B800F4B44B /* fastqueue.swift in Sources */ = {isa = PBXBuildFile; fileRef = 03AD473C1A67441A00F4B44B /* fastqueue.swift */; };
		03AD47AF1A688BE900F4B44B /* shuffle.swift in Sources */ = {isa = PBXBuildFile; fileRef = 03AD47AD1A688BE900F4B44B /* shuffle.swift */; };
		03AD47B21A6890B100F4B44B /* merge.swift in Sources */ = {isa = PBXBuildFile; fileRef = 03AD47B11A6890B100F4B44B /* merge.swift */; };
		03AD47C01A689E0900F4B44B /* MergeTest.swift in Sources */ = {isa = PBXBuildFile; fileRef = 03AD47BF1A689E0900F4B44B /* MergeTest.swift */; };
		03E50F901AC3E3DC00F4B44B /* schan-singleton.swift in Sources */ = {isa = PBXBuildFile; fileRef = 034CABE21AC210BC00F4B44B /* schan-singleton.swift */; };
		03E50F911AC3E3DC00F4B44B /* schan-singleton.swift in Sources */ = {isa = PBXBuildFile; fileRef = 034CABE21AC210BC00F4B44B /* schan-singleton.swift */; };
		03E50F921AC3E3EA00F4B44B /* qchan-singleton.swift in Sources */ = {isa = PBXBuildFile; fileRef = 034CABE41AC2166700F4B44B /* qchan-singleton.swift */; };
		03E50F931AC3E3EB00F4B44B /* qchan-singleton.swift in Sources */ = {isa = PBXBuildFile; fileRef = 034CABE41AC2166700F4B44B /* qchan-singleton.swift */; };
		03EDB5F11AD22B6F00F4B44B /* channel-semaphore.swift in Sources */ = {isa = PBXBuildFile; fileRef = 03EDB5F01AD22B6F00F4B44B /* channel-semaphore.swift */; };
		03EDB5F21AD22BB000F4B44B /* channel-semaphore.swift in Sources */ = {isa = PBXBuildFile; fileRef = 03EDB5F01AD22B6F00F4B44B /* channel-semaphore.swift */; };
		03EDB5F31AD22BB100F4B44B /* channel-semaphore.swift in Sources */ = {isa = PBXBuildFile; fileRef = 03EDB5F01AD22B6F00F4B44B /* channel-semaphore.swift */; };
		03EDB5F41AD22BB300F4B44B /* semaphorequeue.swift in Sources */ = {isa = PBXBuildFile; fileRef = 03019F421AD0811F00F4B44B /* semaphorequeue.swift */; };
/* End PBXBuildFile section */

/* Begin PBXContainerItemProxy section */
		035B606B1A67433800F4B44B /* PBXContainerItemProxy */ = {
			isa = PBXContainerItemProxy;
			containerPortal = 035B60551A67433800F4B44B /* Project object */;
			proxyType = 1;
			remoteGlobalIDString = 035B605D1A67433800F4B44B;
			remoteInfo = Channels;
		};
/* End PBXContainerItemProxy section */

/* Begin PBXCopyFilesBuildPhase section */
		03AD475A1A68346300F4B44B /* CopyFiles */ = {
			isa = PBXCopyFilesBuildPhase;
			buildActionMask = 2147483647;
			dstPath = /usr/share/man/man1/;
			dstSubfolderSpec = 0;
			files = (
			);
			runOnlyForDeploymentPostprocessing = 1;
		};
		03AD47851A68366A00F4B44B /* CopyFiles */ = {
			isa = PBXCopyFilesBuildPhase;
			buildActionMask = 2147483647;
			dstPath = /usr/share/man/man1/;
			dstSubfolderSpec = 0;
			files = (
			);
			runOnlyForDeploymentPostprocessing = 1;
		};
/* End PBXCopyFilesBuildPhase section */

/* Begin PBXFileReference section */
		03019F421AD0811F00F4B44B /* semaphorequeue.swift */ = {isa = PBXFileReference; fileEncoding = 4; lastKnownFileType = sourcecode.swift; name = semaphorequeue.swift; path = "concurrency/channel-semaphore/semaphorequeue.swift"; sourceTree = SOURCE_ROOT; };
		0336B9B41ABB1BF700F4B44B /* async.swift */ = {isa = PBXFileReference; fileEncoding = 4; lastKnownFileType = sourcecode.swift; name = async.swift; path = utilities/async.swift; sourceTree = "<group>"; };
		033912021ABD3DC000F4B44B /* ChannelsExamples.swift */ = {isa = PBXFileReference; fileEncoding = 4; lastKnownFileType = sourcecode.swift; path = ChannelsExamples.swift; sourceTree = "<group>"; };
		034CABE21AC210BC00F4B44B /* schan-singleton.swift */ = {isa = PBXFileReference; fileEncoding = 4; lastKnownFileType = sourcecode.swift; path = "schan-singleton.swift"; sourceTree = "<group>"; };
		034CABE41AC2166700F4B44B /* qchan-singleton.swift */ = {isa = PBXFileReference; fileEncoding = 4; lastKnownFileType = sourcecode.swift; path = "qchan-singleton.swift"; sourceTree = "<group>"; };
		035B605E1A67433800F4B44B /* Channels.framework */ = {isa = PBXFileReference; explicitFileType = wrapper.framework; includeInIndex = 0; path = Channels.framework; sourceTree = BUILT_PRODUCTS_DIR; };
		035B60621A67433800F4B44B /* Info.plist */ = {isa = PBXFileReference; lastKnownFileType = text.plist.xml; path = Info.plist; sourceTree = "<group>"; };
		035B60631A67433800F4B44B /* Channels.h */ = {isa = PBXFileReference; lastKnownFileType = sourcecode.c.h; path = Channels.h; sourceTree = "<group>"; };
		035B60691A67433800F4B44B /* ChannelsTests.xctest */ = {isa = PBXFileReference; explicitFileType = wrapper.cfbundle; includeInIndex = 0; path = ChannelsTests.xctest; sourceTree = BUILT_PRODUCTS_DIR; };
		035B606F1A67433800F4B44B /* Info.plist */ = {isa = PBXFileReference; lastKnownFileType = text.plist.xml; path = Info.plist; sourceTree = "<group>"; };
		035B60701A67433800F4B44B /* ChannelsTests.swift */ = {isa = PBXFileReference; lastKnownFileType = sourcecode.swift; path = ChannelsTests.swift; sourceTree = "<group>"; };
		03AD47011A6743E500F4B44B /* chan-operators.swift */ = {isa = PBXFileReference; fileEncoding = 4; lastKnownFileType = sourcecode.swift; path = "chan-operators.swift"; sourceTree = "<group>"; };
		03AD47021A6743E500F4B44B /* chan-protocols.swift */ = {isa = PBXFileReference; fileEncoding = 4; lastKnownFileType = sourcecode.swift; path = "chan-protocols.swift"; sourceTree = "<group>"; };
		03AD47031A6743E500F4B44B /* chan-receiver.swift */ = {isa = PBXFileReference; fileEncoding = 4; lastKnownFileType = sourcecode.swift; path = "chan-receiver.swift"; sourceTree = "<group>"; };
		03AD47041A6743E500F4B44B /* chan-sender.swift */ = {isa = PBXFileReference; fileEncoding = 4; lastKnownFileType = sourcecode.swift; path = "chan-sender.swift"; sourceTree = "<group>"; };
		03AD47061A6743E500F4B44B /* chan.swift */ = {isa = PBXFileReference; fileEncoding = 4; lastKnownFileType = sourcecode.swift; path = chan.swift; sourceTree = "<group>"; };
		03AD47071A6743E500F4B44B /* channel.swift */ = {isa = PBXFileReference; fileEncoding = 4; lastKnownFileType = sourcecode.swift; path = channel.swift; sourceTree = "<group>"; };
		03AD47101A6743E500F4B44B /* pchan-buffered1.swift */ = {isa = PBXFileReference; fileEncoding = 4; lastKnownFileType = sourcecode.swift; path = "pchan-buffered1.swift"; sourceTree = "<group>"; };
		03AD47111A6743E500F4B44B /* pchan-bufferedN-queue.swift */ = {isa = PBXFileReference; fileEncoding = 4; lastKnownFileType = sourcecode.swift; path = "pchan-bufferedN-queue.swift"; sourceTree = "<group>"; };
		03AD47121A6743E500F4B44B /* pchan-bufferedN-buffer.swift */ = {isa = PBXFileReference; fileEncoding = 4; lastKnownFileType = sourcecode.swift; path = "pchan-bufferedN-buffer.swift"; sourceTree = "<group>"; };
		03AD47131A6743E500F4B44B /* pchan.swift */ = {isa = PBXFileReference; fileEncoding = 4; lastKnownFileType = sourcecode.swift; path = pchan.swift; sourceTree = "<group>"; };
		03AD47161A6743E500F4B44B /* qchan-buffered.swift */ = {isa = PBXFileReference; fileEncoding = 4; lastKnownFileType = sourcecode.swift; path = "qchan-buffered.swift"; sourceTree = "<group>"; };
		03AD47171A6743E500F4B44B /* qchan-unbuffered.swift */ = {isa = PBXFileReference; fileEncoding = 4; lastKnownFileType = sourcecode.swift; path = "qchan-unbuffered.swift"; sourceTree = "<group>"; };
		03AD47181A6743E500F4B44B /* qchan.swift */ = {isa = PBXFileReference; fileEncoding = 4; lastKnownFileType = sourcecode.swift; path = qchan.swift; sourceTree = "<group>"; };
		03AD471C1A6743E500F4B44B /* schan-buffered.swift */ = {isa = PBXFileReference; fileEncoding = 4; lastKnownFileType = sourcecode.swift; path = "schan-buffered.swift"; sourceTree = "<group>"; };
		03AD471D1A6743E500F4B44B /* schan.swift */ = {isa = PBXFileReference; fileEncoding = 4; lastKnownFileType = sourcecode.swift; path = schan.swift; sourceTree = "<group>"; };
		03AD473A1A67441A00F4B44B /* atomicqueue.swift */ = {isa = PBXFileReference; fileEncoding = 4; lastKnownFileType = sourcecode.swift; path = atomicqueue.swift; sourceTree = "<group>"; };
		03AD473C1A67441A00F4B44B /* fastqueue.swift */ = {isa = PBXFileReference; fileEncoding = 4; lastKnownFileType = sourcecode.swift; path = fastqueue.swift; sourceTree = "<group>"; };
		03AD473E1A67441A00F4B44B /* queuetype.swift */ = {isa = PBXFileReference; fileEncoding = 4; lastKnownFileType = sourcecode.swift; path = queuetype.swift; sourceTree = "<group>"; };
		03AD47421A67441A00F4B44B /* semaphorequeue.swift */ = {isa = PBXFileReference; fileEncoding = 4; lastKnownFileType = sourcecode.swift; path = semaphorequeue.swift; sourceTree = "<group>"; };
		03AD474C1A67447B00F4B44B /* BufferedChannelTests.swift */ = {isa = PBXFileReference; fileEncoding = 4; lastKnownFileType = sourcecode.swift; path = BufferedChannelTests.swift; sourceTree = "<group>"; };
		03AD474E1A67448400F4B44B /* SingletonChannelTests.swift */ = {isa = PBXFileReference; fileEncoding = 4; lastKnownFileType = sourcecode.swift; path = SingletonChannelTests.swift; sourceTree = "<group>"; };
		03AD474F1A67448400F4B44B /* UnbufferedChannelTests.swift */ = {isa = PBXFileReference; fileEncoding = 4; lastKnownFileType = sourcecode.swift; path = UnbufferedChannelTests.swift; sourceTree = "<group>"; };
		03AD47521A6744DA00F4B44B /* PChanTests.swift */ = {isa = PBXFileReference; fileEncoding = 4; lastKnownFileType = sourcecode.swift; path = PChanTests.swift; sourceTree = "<group>"; };
		03AD47531A6744DA00F4B44B /* QChanTests.swift */ = {isa = PBXFileReference; fileEncoding = 4; lastKnownFileType = sourcecode.swift; path = QChanTests.swift; sourceTree = "<group>"; };
		03AD47541A6744DA00F4B44B /* SChanTests.swift */ = {isa = PBXFileReference; fileEncoding = 4; lastKnownFileType = sourcecode.swift; path = SChanTests.swift; sourceTree = "<group>"; };
		03AD475C1A68346300F4B44B /* chan-benchmark */ = {isa = PBXFileReference; explicitFileType = "compiled.mach-o.executable"; includeInIndex = 0; path = "chan-benchmark"; sourceTree = BUILT_PRODUCTS_DIR; };
		03AD475E1A68346300F4B44B /* main.swift */ = {isa = PBXFileReference; lastKnownFileType = sourcecode.swift; path = main.swift; sourceTree = "<group>"; };
		03AD47631A68347300F4B44B /* SimpleChannel.swift */ = {isa = PBXFileReference; fileEncoding = 4; lastKnownFileType = sourcecode.swift; path = SimpleChannel.swift; sourceTree = "<group>"; };
		03AD47781A6834F500F4B44B /* timing.swift */ = {isa = PBXFileReference; fileEncoding = 4; lastKnownFileType = sourcecode.swift; name = timing.swift; path = utilities/timing.swift; sourceTree = "<group>"; };
		03AD477A1A6834FE00F4B44B /* logging.swift */ = {isa = PBXFileReference; fileEncoding = 4; lastKnownFileType = sourcecode.swift; name = logging.swift; path = utilities/logging.swift; sourceTree = "<group>"; };
		03AD47871A68366A00F4B44B /* concurrency tester */ = {isa = PBXFileReference; explicitFileType = "compiled.mach-o.executable"; includeInIndex = 0; path = "concurrency tester"; sourceTree = BUILT_PRODUCTS_DIR; };
		03AD47891A68366A00F4B44B /* main.swift */ = {isa = PBXFileReference; lastKnownFileType = sourcecode.swift; path = main.swift; sourceTree = "<group>"; };
		03AD47AD1A688BE900F4B44B /* shuffle.swift */ = {isa = PBXFileReference; fileEncoding = 4; lastKnownFileType = sourcecode.swift; name = shuffle.swift; path = ../utilities/shuffle.swift; sourceTree = "<group>"; };
		03AD47B11A6890B100F4B44B /* merge.swift */ = {isa = PBXFileReference; fileEncoding = 4; lastKnownFileType = sourcecode.swift; path = merge.swift; sourceTree = "<group>"; };
		03AD47BF1A689E0900F4B44B /* MergeTest.swift */ = {isa = PBXFileReference; fileEncoding = 4; lastKnownFileType = sourcecode.swift; path = MergeTest.swift; sourceTree = "<group>"; };
		03B24C0B1A8AC01F00F4B44B /* pchan-bufferedN-array.swift */ = {isa = PBXFileReference; fileEncoding = 4; lastKnownFileType = sourcecode.swift; path = "pchan-bufferedN-array.swift"; sourceTree = "<group>"; };
		03EDB5F01AD22B6F00F4B44B /* channel-semaphore.swift */ = {isa = PBXFileReference; fileEncoding = 4; lastKnownFileType = sourcecode.swift; name = "channel-semaphore.swift"; path = "channel-semaphore/channel-semaphore.swift"; sourceTree = "<group>"; };
/* End PBXFileReference section */

/* Begin PBXFrameworksBuildPhase section */
		035B605A1A67433800F4B44B /* Frameworks */ = {
			isa = PBXFrameworksBuildPhase;
			buildActionMask = 2147483647;
			files = (
			);
			runOnlyForDeploymentPostprocessing = 0;
		};
		035B60661A67433800F4B44B /* Frameworks */ = {
			isa = PBXFrameworksBuildPhase;
			buildActionMask = 2147483647;
			files = (
				035B606A1A67433800F4B44B /* Channels.framework in Frameworks */,
			);
			runOnlyForDeploymentPostprocessing = 0;
		};
		03AD47591A68346300F4B44B /* Frameworks */ = {
			isa = PBXFrameworksBuildPhase;
			buildActionMask = 2147483647;
			files = (
			);
			runOnlyForDeploymentPostprocessing = 0;
		};
		03AD47841A68366A00F4B44B /* Frameworks */ = {
			isa = PBXFrameworksBuildPhase;
			buildActionMask = 2147483647;
			files = (
			);
			runOnlyForDeploymentPostprocessing = 0;
		};
/* End PBXFrameworksBuildPhase section */

/* Begin PBXGroup section */
		03019F3F1AD080B800F4B44B /* channel-semaphore */ = {
			isa = PBXGroup;
			children = (
				03EDB5F01AD22B6F00F4B44B /* channel-semaphore.swift */,
				03019F421AD0811F00F4B44B /* semaphorequeue.swift */,
			);
			name = "channel-semaphore";
			sourceTree = "<group>";
		};
		035B60541A67433800F4B44B = {
			isa = PBXGroup;
			children = (
				03AD46FF1A6743E500F4B44B /* concurrency */,
				03AD47381A67440400F4B44B /* utilities */,
				035B60601A67433800F4B44B /* Channels */,
				035B606D1A67433800F4B44B /* ChannelsTests */,
				03AD475D1A68346300F4B44B /* chan-benchmark */,
				03AD47881A68366A00F4B44B /* concurrency tester */,
				035B605F1A67433800F4B44B /* Products */,
			);
			sourceTree = "<group>";
		};
		035B605F1A67433800F4B44B /* Products */ = {
			isa = PBXGroup;
			children = (
				035B605E1A67433800F4B44B /* Channels.framework */,
				035B60691A67433800F4B44B /* ChannelsTests.xctest */,
				03AD475C1A68346300F4B44B /* chan-benchmark */,
				03AD47871A68366A00F4B44B /* concurrency tester */,
			);
			name = Products;
			sourceTree = "<group>";
		};
		035B60601A67433800F4B44B /* Channels */ = {
			isa = PBXGroup;
			children = (
				035B60631A67433800F4B44B /* Channels.h */,
				035B60611A67433800F4B44B /* Supporting Files */,
			);
			path = Channels;
			sourceTree = "<group>";
		};
		035B60611A67433800F4B44B /* Supporting Files */ = {
			isa = PBXGroup;
			children = (
				035B60621A67433800F4B44B /* Info.plist */,
			);
			name = "Supporting Files";
			sourceTree = "<group>";
		};
		035B606D1A67433800F4B44B /* ChannelsTests */ = {
			isa = PBXGroup;
			children = (
				033912021ABD3DC000F4B44B /* ChannelsExamples.swift */,
				035B60701A67433800F4B44B /* ChannelsTests.swift */,
				03AD474F1A67448400F4B44B /* UnbufferedChannelTests.swift */,
				03AD474C1A67447B00F4B44B /* BufferedChannelTests.swift */,
				03AD474E1A67448400F4B44B /* SingletonChannelTests.swift */,
				03AD47521A6744DA00F4B44B /* PChanTests.swift */,
				03AD47531A6744DA00F4B44B /* QChanTests.swift */,
				03AD47541A6744DA00F4B44B /* SChanTests.swift */,
				03AD47BF1A689E0900F4B44B /* MergeTest.swift */,
				035B606E1A67433800F4B44B /* Supporting Files */,
			);
			path = ChannelsTests;
			sourceTree = "<group>";
		};
		035B606E1A67433800F4B44B /* Supporting Files */ = {
			isa = PBXGroup;
			children = (
				035B606F1A67433800F4B44B /* Info.plist */,
			);
			name = "Supporting Files";
			sourceTree = "<group>";
		};
		03AD46FF1A6743E500F4B44B /* concurrency */ = {
			isa = PBXGroup;
			children = (
				03AD47071A6743E500F4B44B /* channel.swift */,
				03AD47061A6743E500F4B44B /* chan.swift */,
				03AD47011A6743E500F4B44B /* chan-operators.swift */,
				03AD47021A6743E500F4B44B /* chan-protocols.swift */,
				03AD47031A6743E500F4B44B /* chan-receiver.swift */,
				03AD47041A6743E500F4B44B /* chan-sender.swift */,
				03AD470F1A6743E500F4B44B /* pthread-mutex */,
				03AD47151A6743E500F4B44B /* queue */,
				03019F3F1AD080B800F4B44B /* channel-semaphore */,
				03AD471B1A6743E500F4B44B /* semaphore */,
				03AD47B11A6890B100F4B44B /* merge.swift */,
				03AD47B01A688BFF00F4B44B /* utilities */,
			);
			path = concurrency;
			sourceTree = "<group>";
		};
		03AD470F1A6743E500F4B44B /* pthread-mutex */ = {
			isa = PBXGroup;
			children = (
				03AD47131A6743E500F4B44B /* pchan.swift */,
				03AD47101A6743E500F4B44B /* pchan-buffered1.swift */,
				03AD47121A6743E500F4B44B /* pchan-bufferedN-buffer.swift */,
				03AD47111A6743E500F4B44B /* pchan-bufferedN-queue.swift */,
				03B24C0B1A8AC01F00F4B44B /* pchan-bufferedN-array.swift */,
			);
			path = "pthread-mutex";
			sourceTree = "<group>";
		};
		03AD47151A6743E500F4B44B /* queue */ = {
			isa = PBXGroup;
			children = (
				03AD47181A6743E500F4B44B /* qchan.swift */,
				03AD47161A6743E500F4B44B /* qchan-buffered.swift */,
				034CABE41AC2166700F4B44B /* qchan-singleton.swift */,
				03AD47171A6743E500F4B44B /* qchan-unbuffered.swift */,
			);
			path = queue;
			sourceTree = "<group>";
		};
		03AD471B1A6743E500F4B44B /* semaphore */ = {
			isa = PBXGroup;
			children = (
				03AD471D1A6743E500F4B44B /* schan.swift */,
				03AD471C1A6743E500F4B44B /* schan-buffered.swift */,
				034CABE21AC210BC00F4B44B /* schan-singleton.swift */,
			);
			path = semaphore;
			sourceTree = "<group>";
		};
		03AD47381A67440400F4B44B /* utilities */ = {
			isa = PBXGroup;
			children = (
				0336B9B41ABB1BF700F4B44B /* async.swift */,
				03AD477A1A6834FE00F4B44B /* logging.swift */,
				03AD47781A6834F500F4B44B /* timing.swift */,
			);
			name = utilities;
			sourceTree = "<group>";
		};
		03AD47391A67441A00F4B44B /* queues */ = {
			isa = PBXGroup;
			children = (
				03AD473E1A67441A00F4B44B /* queuetype.swift */,
				03AD473A1A67441A00F4B44B /* atomicqueue.swift */,
				03AD473C1A67441A00F4B44B /* fastqueue.swift */,
				03AD47421A67441A00F4B44B /* semaphorequeue.swift */,
			);
			name = queues;
			path = ../utilities/queues;
			sourceTree = "<group>";
		};
		03AD475D1A68346300F4B44B /* chan-benchmark */ = {
			isa = PBXGroup;
			children = (
				03AD475E1A68346300F4B44B /* main.swift */,
				03AD47631A68347300F4B44B /* SimpleChannel.swift */,
			);
			path = "chan-benchmark";
			sourceTree = "<group>";
		};
		03AD47881A68366A00F4B44B /* concurrency tester */ = {
			isa = PBXGroup;
			children = (
				03AD47891A68366A00F4B44B /* main.swift */,
			);
			path = "concurrency tester";
			sourceTree = "<group>";
		};
		03AD47B01A688BFF00F4B44B /* utilities */ = {
			isa = PBXGroup;
			children = (
				03AD47AD1A688BE900F4B44B /* shuffle.swift */,
				03AD47391A67441A00F4B44B /* queues */,
			);
			name = utilities;
			sourceTree = "<group>";
		};
/* End PBXGroup section */

/* Begin PBXHeadersBuildPhase section */
		035B605B1A67433800F4B44B /* Headers */ = {
			isa = PBXHeadersBuildPhase;
			buildActionMask = 2147483647;
			files = (
			);
			runOnlyForDeploymentPostprocessing = 0;
		};
/* End PBXHeadersBuildPhase section */

/* Begin PBXNativeTarget section */
		035B605D1A67433800F4B44B /* Channels */ = {
			isa = PBXNativeTarget;
			buildConfigurationList = 035B60741A67433800F4B44B /* Build configuration list for PBXNativeTarget "Channels" */;
			buildPhases = (
				035B60591A67433800F4B44B /* Sources */,
				035B605A1A67433800F4B44B /* Frameworks */,
				035B605B1A67433800F4B44B /* Headers */,
				035B605C1A67433800F4B44B /* Resources */,
			);
			buildRules = (
			);
			dependencies = (
			);
			name = Channels;
			productName = Channels;
			productReference = 035B605E1A67433800F4B44B /* Channels.framework */;
			productType = "com.apple.product-type.framework";
		};
		035B60681A67433800F4B44B /* ChannelsTests */ = {
			isa = PBXNativeTarget;
			buildConfigurationList = 035B60771A67433800F4B44B /* Build configuration list for PBXNativeTarget "ChannelsTests" */;
			buildPhases = (
				035B60651A67433800F4B44B /* Sources */,
				035B60661A67433800F4B44B /* Frameworks */,
				035B60671A67433800F4B44B /* Resources */,
			);
			buildRules = (
			);
			dependencies = (
				035B606C1A67433800F4B44B /* PBXTargetDependency */,
			);
			name = ChannelsTests;
			productName = ChannelsTests;
			productReference = 035B60691A67433800F4B44B /* ChannelsTests.xctest */;
			productType = "com.apple.product-type.bundle.unit-test";
		};
		03AD475B1A68346300F4B44B /* chan-benchmark */ = {
			isa = PBXNativeTarget;
			buildConfigurationList = 03AD47601A68346300F4B44B /* Build configuration list for PBXNativeTarget "chan-benchmark" */;
			buildPhases = (
				03AD47581A68346300F4B44B /* Sources */,
				03AD47591A68346300F4B44B /* Frameworks */,
				03AD475A1A68346300F4B44B /* CopyFiles */,
			);
			buildRules = (
			);
			dependencies = (
			);
			name = "chan-benchmark";
			productName = "chan-benchmark";
			productReference = 03AD475C1A68346300F4B44B /* chan-benchmark */;
			productType = "com.apple.product-type.tool";
		};
		03AD47861A68366A00F4B44B /* concurrency tester */ = {
			isa = PBXNativeTarget;
			buildConfigurationList = 03AD478B1A68366A00F4B44B /* Build configuration list for PBXNativeTarget "concurrency tester" */;
			buildPhases = (
				03AD47831A68366A00F4B44B /* Sources */,
				03AD47841A68366A00F4B44B /* Frameworks */,
				03AD47851A68366A00F4B44B /* CopyFiles */,
			);
			buildRules = (
			);
			dependencies = (
			);
			name = "concurrency tester";
			productName = "concurrency tester";
			productReference = 03AD47871A68366A00F4B44B /* concurrency tester */;
			productType = "com.apple.product-type.tool";
		};
/* End PBXNativeTarget section */

/* Begin PBXProject section */
		035B60551A67433800F4B44B /* Project object */ = {
			isa = PBXProject;
			attributes = {
				LastUpgradeCheck = 0610;
				ORGANIZATIONNAME = "Guillaume Lessard";
				TargetAttributes = {
					035B605D1A67433800F4B44B = {
						CreatedOnToolsVersion = 6.1.1;
					};
					035B60681A67433800F4B44B = {
						CreatedOnToolsVersion = 6.1.1;
					};
					03AD475B1A68346300F4B44B = {
						CreatedOnToolsVersion = 6.1.1;
					};
					03AD47861A68366A00F4B44B = {
						CreatedOnToolsVersion = 6.1.1;
					};
				};
			};
			buildConfigurationList = 035B60581A67433800F4B44B /* Build configuration list for PBXProject "Channels" */;
			compatibilityVersion = "Xcode 3.2";
			developmentRegion = English;
			hasScannedForEncodings = 0;
			knownRegions = (
				en,
			);
			mainGroup = 035B60541A67433800F4B44B;
			productRefGroup = 035B605F1A67433800F4B44B /* Products */;
			projectDirPath = "";
			projectRoot = "";
			targets = (
				035B605D1A67433800F4B44B /* Channels */,
				035B60681A67433800F4B44B /* ChannelsTests */,
				03AD475B1A68346300F4B44B /* chan-benchmark */,
				03AD47861A68366A00F4B44B /* concurrency tester */,
			);
		};
/* End PBXProject section */

/* Begin PBXResourcesBuildPhase section */
		035B605C1A67433800F4B44B /* Resources */ = {
			isa = PBXResourcesBuildPhase;
			buildActionMask = 2147483647;
			files = (
			);
			runOnlyForDeploymentPostprocessing = 0;
		};
		035B60671A67433800F4B44B /* Resources */ = {
			isa = PBXResourcesBuildPhase;
			buildActionMask = 2147483647;
			files = (
			);
			runOnlyForDeploymentPostprocessing = 0;
		};
/* End PBXResourcesBuildPhase section */

/* Begin PBXSourcesBuildPhase section */
		035B60591A67433800F4B44B /* Sources */ = {
			isa = PBXSourcesBuildPhase;
			buildActionMask = 2147483647;
			files = (
				03AD47371A6743E500F4B44B /* schan.swift in Sources */,
				03AD47311A6743E500F4B44B /* qchan-buffered.swift in Sources */,
				03AD47251A6743E500F4B44B /* channel.swift in Sources */,
				03AD47471A67441A00F4B44B /* queuetype.swift in Sources */,
				03AD47331A6743E500F4B44B /* qchan.swift in Sources */,
				03AD47AF1A688BE900F4B44B /* shuffle.swift in Sources */,
				034CABE31AC210BC00F4B44B /* schan-singleton.swift in Sources */,
				03AD471F1A6743E500F4B44B /* chan-operators.swift in Sources */,
				03AD47321A6743E500F4B44B /* qchan-unbuffered.swift in Sources */,
				03AD47211A6743E500F4B44B /* chan-receiver.swift in Sources */,
				034CABE51AC2166700F4B44B /* qchan-singleton.swift in Sources */,
				03AD47451A67441A00F4B44B /* fastqueue.swift in Sources */,
				03AD47201A6743E500F4B44B /* chan-protocols.swift in Sources */,
				03019F431AD0811F00F4B44B /* semaphorequeue.swift in Sources */,
				03AD47241A6743E500F4B44B /* chan.swift in Sources */,
				03AD47221A6743E500F4B44B /* chan-sender.swift in Sources */,
				03AD47B21A6890B100F4B44B /* merge.swift in Sources */,
<<<<<<< HEAD
				03EDB5F11AD22B6F00F4B44B /* channel-semaphore.swift in Sources */,
=======
>>>>>>> 17c61fe1
				03AD47361A6743E500F4B44B /* schan-buffered.swift in Sources */,
				03AD47431A67441A00F4B44B /* atomicqueue.swift in Sources */,
			);
			runOnlyForDeploymentPostprocessing = 0;
		};
		035B60651A67433800F4B44B /* Sources */ = {
			isa = PBXSourcesBuildPhase;
			buildActionMask = 2147483647;
			files = (
				03AD474D1A67447B00F4B44B /* BufferedChannelTests.swift in Sources */,
				03AD47C01A689E0900F4B44B /* MergeTest.swift in Sources */,
				03AD47511A67448400F4B44B /* UnbufferedChannelTests.swift in Sources */,
				03AD47571A6744DA00F4B44B /* SChanTests.swift in Sources */,
				03AD47501A67448400F4B44B /* SingletonChannelTests.swift in Sources */,
				033912031ABD3DC000F4B44B /* ChannelsExamples.swift in Sources */,
				035B60711A67433800F4B44B /* ChannelsTests.swift in Sources */,
				0336B9B51ABB1BF700F4B44B /* async.swift in Sources */,
			);
			runOnlyForDeploymentPostprocessing = 0;
		};
		03AD47581A68346300F4B44B /* Sources */ = {
			isa = PBXSourcesBuildPhase;
			buildActionMask = 2147483647;
			files = (
				03AD47681A68348C00F4B44B /* chan-receiver.swift in Sources */,
				03AD47721A68348C00F4B44B /* qchan.swift in Sources */,
				03AD47761A68348C00F4B44B /* schan.swift in Sources */,
				03AD47731A68348C00F4B44B /* qchan-buffered.swift in Sources */,
				03EDB5F21AD22BB000F4B44B /* channel-semaphore.swift in Sources */,
				03AD477F1A68354F00F4B44B /* fastqueue.swift in Sources */,
				0335FBE11A8B277500F4B44B /* pchan-bufferedN-array.swift in Sources */,
				0336B9B61ABB1BF700F4B44B /* async.swift in Sources */,
				03E50F921AC3E3EA00F4B44B /* qchan-singleton.swift in Sources */,
				03AD476D1A68348C00F4B44B /* pchan.swift in Sources */,
				03AD47791A6834F500F4B44B /* timing.swift in Sources */,
				03AD47771A68348C00F4B44B /* schan-buffered.swift in Sources */,
				03AD477C1A68354F00F4B44B /* queuetype.swift in Sources */,
				03AD476E1A68348C00F4B44B /* pchan-buffered1.swift in Sources */,
				03AD47691A68348C00F4B44B /* chan-sender.swift in Sources */,
				03AD476C1A68348C00F4B44B /* channel.swift in Sources */,
				03AD477B1A6834FE00F4B44B /* logging.swift in Sources */,
				03AD47741A68348C00F4B44B /* qchan-unbuffered.swift in Sources */,
				03019F471AD082BD00F4B44B /* semaphorequeue.swift in Sources */,
				03AD475F1A68346300F4B44B /* main.swift in Sources */,
				03AD476F1A68348C00F4B44B /* pchan-bufferedN-queue.swift in Sources */,
				03AD476B1A68348C00F4B44B /* chan.swift in Sources */,
				03E50F901AC3E3DC00F4B44B /* schan-singleton.swift in Sources */,
				03AD47661A68348C00F4B44B /* chan-operators.swift in Sources */,
				03AD47701A68348C00F4B44B /* pchan-bufferedN-buffer.swift in Sources */,
				03AD47641A68347300F4B44B /* SimpleChannel.swift in Sources */,
				03AD47671A68348C00F4B44B /* chan-protocols.swift in Sources */,
				03AD477E1A68354F00F4B44B /* atomicqueue.swift in Sources */,
			);
			runOnlyForDeploymentPostprocessing = 0;
		};
		03AD47831A68366A00F4B44B /* Sources */ = {
			isa = PBXSourcesBuildPhase;
			buildActionMask = 2147483647;
			files = (
				03AD479D1A68369C00F4B44B /* qchan-unbuffered.swift in Sources */,
				03AD47981A68369C00F4B44B /* pchan-bufferedN-queue.swift in Sources */,
				03AD47A11A6836B300F4B44B /* logging.swift in Sources */,
				03E50F931AC3E3EB00F4B44B /* qchan-singleton.swift in Sources */,
<<<<<<< HEAD
=======
				03AD479E1A68369C00F4B44B /* semaphorepool.swift in Sources */,
>>>>>>> 17c61fe1
				03AD47951A68369C00F4B44B /* channel.swift in Sources */,
				03AD47A01A68369C00F4B44B /* schan-buffered.swift in Sources */,
				0335FBE21A8B277600F4B44B /* pchan-bufferedN-array.swift in Sources */,
				03AD47A51A6836B800F4B44B /* atomicqueue.swift in Sources */,
				03AD47921A68369C00F4B44B /* chan-sender.swift in Sources */,
				03AD47A21A6836B300F4B44B /* timing.swift in Sources */,
				03AD478F1A68369C00F4B44B /* chan-operators.swift in Sources */,
				03AD479B1A68369C00F4B44B /* qchan.swift in Sources */,
				03AD47971A68369C00F4B44B /* pchan-buffered1.swift in Sources */,
				0336B9B71ABB1BF700F4B44B /* async.swift in Sources */,
				03AD479F1A68369C00F4B44B /* schan.swift in Sources */,
				03AD47991A68369C00F4B44B /* pchan-bufferedN-buffer.swift in Sources */,
				03AD479C1A68369C00F4B44B /* qchan-buffered.swift in Sources */,
				03AD478A1A68366A00F4B44B /* main.swift in Sources */,
				03AD47A31A6836B800F4B44B /* queuetype.swift in Sources */,
				03AD47961A68369C00F4B44B /* pchan.swift in Sources */,
				03E50F911AC3E3DC00F4B44B /* schan-singleton.swift in Sources */,
				03AD47901A68369C00F4B44B /* chan-protocols.swift in Sources */,
				03EDB5F31AD22BB100F4B44B /* channel-semaphore.swift in Sources */,
				03AD47A61A6836B800F4B44B /* fastqueue.swift in Sources */,
				03AD47911A68369C00F4B44B /* chan-receiver.swift in Sources */,
				03AD47941A68369C00F4B44B /* chan.swift in Sources */,
				03EDB5F41AD22BB300F4B44B /* semaphorequeue.swift in Sources */,
			);
			runOnlyForDeploymentPostprocessing = 0;
		};
/* End PBXSourcesBuildPhase section */

/* Begin PBXTargetDependency section */
		035B606C1A67433800F4B44B /* PBXTargetDependency */ = {
			isa = PBXTargetDependency;
			target = 035B605D1A67433800F4B44B /* Channels */;
			targetProxy = 035B606B1A67433800F4B44B /* PBXContainerItemProxy */;
		};
/* End PBXTargetDependency section */

/* Begin XCBuildConfiguration section */
		035B60721A67433800F4B44B /* Debug */ = {
			isa = XCBuildConfiguration;
			buildSettings = {
				CLANG_ENABLE_MODULES = YES;
				CLANG_ENABLE_OBJC_ARC = YES;
				CLANG_WARN_BOOL_CONVERSION = YES;
				CLANG_WARN_CONSTANT_CONVERSION = YES;
				CLANG_WARN_DIRECT_OBJC_ISA_USAGE = YES_ERROR;
				CLANG_WARN_EMPTY_BODY = YES;
				CLANG_WARN_ENUM_CONVERSION = YES;
				CLANG_WARN_INT_CONVERSION = YES;
				CLANG_WARN_OBJC_ROOT_CLASS = YES_ERROR;
				CLANG_WARN_UNREACHABLE_CODE = YES;
				CLANG_WARN__DUPLICATE_METHOD_MATCH = YES;
				CURRENT_PROJECT_VERSION = 1;
				ENABLE_STRICT_OBJC_MSGSEND = YES;
				GCC_PREPROCESSOR_DEFINITIONS = (
					"DEBUG=1",
					"$(inherited)",
				);
				GCC_WARN_64_TO_32_BIT_CONVERSION = YES;
				GCC_WARN_ABOUT_RETURN_TYPE = YES_ERROR;
				GCC_WARN_UNDECLARED_SELECTOR = YES;
				GCC_WARN_UNINITIALIZED_AUTOS = YES_AGGRESSIVE;
				GCC_WARN_UNUSED_FUNCTION = YES;
				GCC_WARN_UNUSED_VARIABLE = YES;
				MACOSX_DEPLOYMENT_TARGET = 10.10;
				MTL_ENABLE_DEBUG_INFO = YES;
				SWIFT_OPTIMIZATION_LEVEL = "-Onone";
				VERSIONING_SYSTEM = "apple-generic";
				VERSION_INFO_PREFIX = "";
			};
			name = Debug;
		};
		035B60731A67433800F4B44B /* Release */ = {
			isa = XCBuildConfiguration;
			buildSettings = {
				CLANG_ENABLE_MODULES = YES;
				CLANG_ENABLE_OBJC_ARC = YES;
				CLANG_WARN_BOOL_CONVERSION = YES;
				CLANG_WARN_CONSTANT_CONVERSION = YES;
				CLANG_WARN_DIRECT_OBJC_ISA_USAGE = YES_ERROR;
				CLANG_WARN_EMPTY_BODY = YES;
				CLANG_WARN_ENUM_CONVERSION = YES;
				CLANG_WARN_INT_CONVERSION = YES;
				CLANG_WARN_OBJC_ROOT_CLASS = YES_ERROR;
				CLANG_WARN_UNREACHABLE_CODE = YES;
				CLANG_WARN__DUPLICATE_METHOD_MATCH = YES;
				CURRENT_PROJECT_VERSION = 1;
				ENABLE_STRICT_OBJC_MSGSEND = YES;
				GCC_WARN_64_TO_32_BIT_CONVERSION = YES;
				GCC_WARN_ABOUT_RETURN_TYPE = YES_ERROR;
				GCC_WARN_UNDECLARED_SELECTOR = YES;
				GCC_WARN_UNINITIALIZED_AUTOS = YES_AGGRESSIVE;
				GCC_WARN_UNUSED_FUNCTION = YES;
				GCC_WARN_UNUSED_VARIABLE = YES;
				MACOSX_DEPLOYMENT_TARGET = 10.10;
				MTL_ENABLE_DEBUG_INFO = NO;
				SWIFT_WHOLE_MODULE_OPTIMIZATION = YES;
				VERSIONING_SYSTEM = "apple-generic";
				VERSION_INFO_PREFIX = "";
			};
			name = Release;
		};
		035B60751A67433800F4B44B /* Debug */ = {
			isa = XCBuildConfiguration;
			buildSettings = {
				COMBINE_HIDPI_IMAGES = YES;
				DEFINES_MODULE = YES;
				DYLIB_COMPATIBILITY_VERSION = 1;
				DYLIB_CURRENT_VERSION = 1;
				DYLIB_INSTALL_NAME_BASE = "@rpath";
				FRAMEWORK_VERSION = A;
				INFOPLIST_FILE = Channels/Info.plist;
				INSTALL_PATH = "$(LOCAL_LIBRARY_DIR)/Frameworks";
				LD_RUNPATH_SEARCH_PATHS = "$(inherited) @executable_path/../Frameworks @loader_path/Frameworks";
				PRODUCT_NAME = "$(TARGET_NAME)";
				SKIP_INSTALL = YES;
			};
			name = Debug;
		};
		035B60761A67433800F4B44B /* Release */ = {
			isa = XCBuildConfiguration;
			buildSettings = {
				COMBINE_HIDPI_IMAGES = YES;
				DEFINES_MODULE = YES;
				DYLIB_COMPATIBILITY_VERSION = 1;
				DYLIB_CURRENT_VERSION = 1;
				DYLIB_INSTALL_NAME_BASE = "@rpath";
				FRAMEWORK_VERSION = A;
				INFOPLIST_FILE = Channels/Info.plist;
				INSTALL_PATH = "$(LOCAL_LIBRARY_DIR)/Frameworks";
				LD_RUNPATH_SEARCH_PATHS = "$(inherited) @executable_path/../Frameworks @loader_path/Frameworks";
				PRODUCT_NAME = "$(TARGET_NAME)";
				SKIP_INSTALL = YES;
			};
			name = Release;
		};
		035B60781A67433800F4B44B /* Debug */ = {
			isa = XCBuildConfiguration;
			buildSettings = {
				COMBINE_HIDPI_IMAGES = YES;
				FRAMEWORK_SEARCH_PATHS = (
					"$(DEVELOPER_FRAMEWORKS_DIR)",
					"$(inherited)",
				);
				INFOPLIST_FILE = ChannelsTests/Info.plist;
				LD_RUNPATH_SEARCH_PATHS = "$(inherited) @executable_path/../Frameworks @loader_path/../Frameworks";
				PRODUCT_NAME = "$(TARGET_NAME)";
			};
			name = Debug;
		};
		035B60791A67433800F4B44B /* Release */ = {
			isa = XCBuildConfiguration;
			buildSettings = {
				COMBINE_HIDPI_IMAGES = YES;
				FRAMEWORK_SEARCH_PATHS = (
					"$(DEVELOPER_FRAMEWORKS_DIR)",
					"$(inherited)",
				);
				INFOPLIST_FILE = ChannelsTests/Info.plist;
				LD_RUNPATH_SEARCH_PATHS = "$(inherited) @executable_path/../Frameworks @loader_path/../Frameworks";
				PRODUCT_NAME = "$(TARGET_NAME)";
			};
			name = Release;
		};
		03AD47611A68346300F4B44B /* Debug */ = {
			isa = XCBuildConfiguration;
			buildSettings = {
				PRODUCT_NAME = "$(TARGET_NAME)";
			};
			name = Debug;
		};
		03AD47621A68346300F4B44B /* Release */ = {
			isa = XCBuildConfiguration;
			buildSettings = {
				PRODUCT_NAME = "$(TARGET_NAME)";
			};
			name = Release;
		};
		03AD478C1A68366A00F4B44B /* Debug */ = {
			isa = XCBuildConfiguration;
			buildSettings = {
				PRODUCT_NAME = "$(TARGET_NAME)";
			};
			name = Debug;
		};
		03AD478D1A68366A00F4B44B /* Release */ = {
			isa = XCBuildConfiguration;
			buildSettings = {
				PRODUCT_NAME = "$(TARGET_NAME)";
			};
			name = Release;
		};
/* End XCBuildConfiguration section */

/* Begin XCConfigurationList section */
		035B60581A67433800F4B44B /* Build configuration list for PBXProject "Channels" */ = {
			isa = XCConfigurationList;
			buildConfigurations = (
				035B60721A67433800F4B44B /* Debug */,
				035B60731A67433800F4B44B /* Release */,
			);
			defaultConfigurationIsVisible = 0;
			defaultConfigurationName = Release;
		};
		035B60741A67433800F4B44B /* Build configuration list for PBXNativeTarget "Channels" */ = {
			isa = XCConfigurationList;
			buildConfigurations = (
				035B60751A67433800F4B44B /* Debug */,
				035B60761A67433800F4B44B /* Release */,
			);
			defaultConfigurationIsVisible = 0;
			defaultConfigurationName = Release;
		};
		035B60771A67433800F4B44B /* Build configuration list for PBXNativeTarget "ChannelsTests" */ = {
			isa = XCConfigurationList;
			buildConfigurations = (
				035B60781A67433800F4B44B /* Debug */,
				035B60791A67433800F4B44B /* Release */,
			);
			defaultConfigurationIsVisible = 0;
			defaultConfigurationName = Release;
		};
		03AD47601A68346300F4B44B /* Build configuration list for PBXNativeTarget "chan-benchmark" */ = {
			isa = XCConfigurationList;
			buildConfigurations = (
				03AD47611A68346300F4B44B /* Debug */,
				03AD47621A68346300F4B44B /* Release */,
			);
			defaultConfigurationIsVisible = 0;
			defaultConfigurationName = Release;
		};
		03AD478B1A68366A00F4B44B /* Build configuration list for PBXNativeTarget "concurrency tester" */ = {
			isa = XCConfigurationList;
			buildConfigurations = (
				03AD478C1A68366A00F4B44B /* Debug */,
				03AD478D1A68366A00F4B44B /* Release */,
			);
			defaultConfigurationIsVisible = 0;
			defaultConfigurationName = Release;
		};
/* End XCConfigurationList section */
	};
	rootObject = 035B60551A67433800F4B44B /* Project object */;
}<|MERGE_RESOLUTION|>--- conflicted
+++ resolved
@@ -548,10 +548,7 @@
 				03AD47241A6743E500F4B44B /* chan.swift in Sources */,
 				03AD47221A6743E500F4B44B /* chan-sender.swift in Sources */,
 				03AD47B21A6890B100F4B44B /* merge.swift in Sources */,
-<<<<<<< HEAD
 				03EDB5F11AD22B6F00F4B44B /* channel-semaphore.swift in Sources */,
-=======
->>>>>>> 17c61fe1
 				03AD47361A6743E500F4B44B /* schan-buffered.swift in Sources */,
 				03AD47431A67441A00F4B44B /* atomicqueue.swift in Sources */,
 			);
@@ -615,10 +612,6 @@
 				03AD47981A68369C00F4B44B /* pchan-bufferedN-queue.swift in Sources */,
 				03AD47A11A6836B300F4B44B /* logging.swift in Sources */,
 				03E50F931AC3E3EB00F4B44B /* qchan-singleton.swift in Sources */,
-<<<<<<< HEAD
-=======
-				03AD479E1A68369C00F4B44B /* semaphorepool.swift in Sources */,
->>>>>>> 17c61fe1
 				03AD47951A68369C00F4B44B /* channel.swift in Sources */,
 				03AD47A01A68369C00F4B44B /* schan-buffered.swift in Sources */,
 				0335FBE21A8B277600F4B44B /* pchan-bufferedN-array.swift in Sources */,
