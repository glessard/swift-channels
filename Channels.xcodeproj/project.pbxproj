// !$*UTF8*$!
{
	archiveVersion = 1;
	classes = {
	};
	objectVersion = 46;
	objects = {

/* Begin PBXBuildFile section */
<<<<<<< HEAD
		0325764C1ABB477F00F4B44B /* semaphore-chan.swift in Sources */ = {isa = PBXBuildFile; fileRef = 0359EAFB1A8C77D300F4B44B /* semaphore-chan.swift */; };
		032DEC241A8D84F600F4B44B /* semaphore-chan.swift in Sources */ = {isa = PBXBuildFile; fileRef = 0359EAFB1A8C77D300F4B44B /* semaphore-chan.swift */; };
=======
		03019F431AD0811F00F4B44B /* semaphorequeue.swift in Sources */ = {isa = PBXBuildFile; fileRef = 03019F421AD0811F00F4B44B /* semaphorequeue.swift */; };
		03019F471AD082BD00F4B44B /* semaphorequeue.swift in Sources */ = {isa = PBXBuildFile; fileRef = 03019F421AD0811F00F4B44B /* semaphorequeue.swift */; };
>>>>>>> 4643d799
		0335FBE11A8B277500F4B44B /* pchan-bufferedN-array.swift in Sources */ = {isa = PBXBuildFile; fileRef = 03B24C0B1A8AC01F00F4B44B /* pchan-bufferedN-array.swift */; };
		0335FBE21A8B277600F4B44B /* pchan-bufferedN-array.swift in Sources */ = {isa = PBXBuildFile; fileRef = 03B24C0B1A8AC01F00F4B44B /* pchan-bufferedN-array.swift */; };
		0336B9B51ABB1BF700F4B44B /* async.swift in Sources */ = {isa = PBXBuildFile; fileRef = 0336B9B41ABB1BF700F4B44B /* async.swift */; };
		0336B9B61ABB1BF700F4B44B /* async.swift in Sources */ = {isa = PBXBuildFile; fileRef = 0336B9B41ABB1BF700F4B44B /* async.swift */; };
		0336B9B71ABB1BF700F4B44B /* async.swift in Sources */ = {isa = PBXBuildFile; fileRef = 0336B9B41ABB1BF700F4B44B /* async.swift */; };
		033912031ABD3DC000F4B44B /* ChannelsExamples.swift in Sources */ = {isa = PBXBuildFile; fileRef = 033912021ABD3DC000F4B44B /* ChannelsExamples.swift */; };
		034392C21A7A065200F4B44B /* select.swift in Sources */ = {isa = PBXBuildFile; fileRef = 03F3FD6F1A6AF95400F4B44B /* select.swift */; };
		034CABE31AC210BC00F4B44B /* schan-singleton.swift in Sources */ = {isa = PBXBuildFile; fileRef = 034CABE21AC210BC00F4B44B /* schan-singleton.swift */; };
		034CABE51AC2166700F4B44B /* qchan-singleton.swift in Sources */ = {isa = PBXBuildFile; fileRef = 034CABE41AC2166700F4B44B /* qchan-singleton.swift */; };
		0359EAFC1A8C77D300F4B44B /* semaphore-chan.swift in Sources */ = {isa = PBXBuildFile; fileRef = 0359EAFB1A8C77D300F4B44B /* semaphore-chan.swift */; };
		035B606A1A67433800F4B44B /* Channels.framework in Frameworks */ = {isa = PBXBuildFile; fileRef = 035B605E1A67433800F4B44B /* Channels.framework */; };
		035B60711A67433800F4B44B /* ChannelsTests.swift in Sources */ = {isa = PBXBuildFile; fileRef = 035B60701A67433800F4B44B /* ChannelsTests.swift */; };
		0370A7171A7C44BC00F4B44B /* merge-select.swift in Sources */ = {isa = PBXBuildFile; fileRef = 032CCD3E1A79BE9400F4B44B /* merge-select.swift */; };
		03A21E3A1AB16E7900F4B44B /* SelectExamples.swift in Sources */ = {isa = PBXBuildFile; fileRef = 03A21E391AB16E7900F4B44B /* SelectExamples.swift */; };
		03AD471F1A6743E500F4B44B /* chan-operators.swift in Sources */ = {isa = PBXBuildFile; fileRef = 03AD47011A6743E500F4B44B /* chan-operators.swift */; };
		03AD47201A6743E500F4B44B /* chan-protocols.swift in Sources */ = {isa = PBXBuildFile; fileRef = 03AD47021A6743E500F4B44B /* chan-protocols.swift */; };
		03AD47211A6743E500F4B44B /* chan-receiver.swift in Sources */ = {isa = PBXBuildFile; fileRef = 03AD47031A6743E500F4B44B /* chan-receiver.swift */; };
		03AD47221A6743E500F4B44B /* chan-sender.swift in Sources */ = {isa = PBXBuildFile; fileRef = 03AD47041A6743E500F4B44B /* chan-sender.swift */; };
		03AD47241A6743E500F4B44B /* chan.swift in Sources */ = {isa = PBXBuildFile; fileRef = 03AD47061A6743E500F4B44B /* chan.swift */; };
		03AD47251A6743E500F4B44B /* channel.swift in Sources */ = {isa = PBXBuildFile; fileRef = 03AD47071A6743E500F4B44B /* channel.swift */; };
		03AD47311A6743E500F4B44B /* qchan-buffered.swift in Sources */ = {isa = PBXBuildFile; fileRef = 03AD47161A6743E500F4B44B /* qchan-buffered.swift */; };
		03AD47321A6743E500F4B44B /* qchan-unbuffered.swift in Sources */ = {isa = PBXBuildFile; fileRef = 03AD47171A6743E500F4B44B /* qchan-unbuffered.swift */; };
		03AD47331A6743E500F4B44B /* qchan.swift in Sources */ = {isa = PBXBuildFile; fileRef = 03AD47181A6743E500F4B44B /* qchan.swift */; };
		03AD47361A6743E500F4B44B /* schan-buffered.swift in Sources */ = {isa = PBXBuildFile; fileRef = 03AD471C1A6743E500F4B44B /* schan-buffered.swift */; };
		03AD47371A6743E500F4B44B /* schan.swift in Sources */ = {isa = PBXBuildFile; fileRef = 03AD471D1A6743E500F4B44B /* schan.swift */; };
		03AD47431A67441A00F4B44B /* atomicqueue.swift in Sources */ = {isa = PBXBuildFile; fileRef = 03AD473A1A67441A00F4B44B /* atomicqueue.swift */; };
		03AD47451A67441A00F4B44B /* fastqueue.swift in Sources */ = {isa = PBXBuildFile; fileRef = 03AD473C1A67441A00F4B44B /* fastqueue.swift */; };
		03AD47471A67441A00F4B44B /* queuetype.swift in Sources */ = {isa = PBXBuildFile; fileRef = 03AD473E1A67441A00F4B44B /* queuetype.swift */; };
		03AD474D1A67447B00F4B44B /* BufferedChannelTests.swift in Sources */ = {isa = PBXBuildFile; fileRef = 03AD474C1A67447B00F4B44B /* BufferedChannelTests.swift */; };
		03AD47501A67448400F4B44B /* SingletonChannelTests.swift in Sources */ = {isa = PBXBuildFile; fileRef = 03AD474E1A67448400F4B44B /* SingletonChannelTests.swift */; };
		03AD47511A67448400F4B44B /* UnbufferedChannelTests.swift in Sources */ = {isa = PBXBuildFile; fileRef = 03AD474F1A67448400F4B44B /* UnbufferedChannelTests.swift */; };
		03AD47571A6744DA00F4B44B /* SChanTests.swift in Sources */ = {isa = PBXBuildFile; fileRef = 03AD47541A6744DA00F4B44B /* SChanTests.swift */; };
		03AD475F1A68346300F4B44B /* main.swift in Sources */ = {isa = PBXBuildFile; fileRef = 03AD475E1A68346300F4B44B /* main.swift */; };
		03AD47641A68347300F4B44B /* SimpleChannel.swift in Sources */ = {isa = PBXBuildFile; fileRef = 03AD47631A68347300F4B44B /* SimpleChannel.swift */; };
		03AD47661A68348C00F4B44B /* chan-operators.swift in Sources */ = {isa = PBXBuildFile; fileRef = 03AD47011A6743E500F4B44B /* chan-operators.swift */; };
		03AD47671A68348C00F4B44B /* chan-protocols.swift in Sources */ = {isa = PBXBuildFile; fileRef = 03AD47021A6743E500F4B44B /* chan-protocols.swift */; };
		03AD47681A68348C00F4B44B /* chan-receiver.swift in Sources */ = {isa = PBXBuildFile; fileRef = 03AD47031A6743E500F4B44B /* chan-receiver.swift */; };
		03AD47691A68348C00F4B44B /* chan-sender.swift in Sources */ = {isa = PBXBuildFile; fileRef = 03AD47041A6743E500F4B44B /* chan-sender.swift */; };
		03AD476B1A68348C00F4B44B /* chan.swift in Sources */ = {isa = PBXBuildFile; fileRef = 03AD47061A6743E500F4B44B /* chan.swift */; };
		03AD476C1A68348C00F4B44B /* channel.swift in Sources */ = {isa = PBXBuildFile; fileRef = 03AD47071A6743E500F4B44B /* channel.swift */; };
		03AD476D1A68348C00F4B44B /* pchan.swift in Sources */ = {isa = PBXBuildFile; fileRef = 03AD47131A6743E500F4B44B /* pchan.swift */; };
		03AD476E1A68348C00F4B44B /* pchan-buffered1.swift in Sources */ = {isa = PBXBuildFile; fileRef = 03AD47101A6743E500F4B44B /* pchan-buffered1.swift */; };
		03AD476F1A68348C00F4B44B /* pchan-bufferedN-queue.swift in Sources */ = {isa = PBXBuildFile; fileRef = 03AD47111A6743E500F4B44B /* pchan-bufferedN-queue.swift */; };
		03AD47701A68348C00F4B44B /* pchan-bufferedN-buffer.swift in Sources */ = {isa = PBXBuildFile; fileRef = 03AD47121A6743E500F4B44B /* pchan-bufferedN-buffer.swift */; };
		03AD47721A68348C00F4B44B /* qchan.swift in Sources */ = {isa = PBXBuildFile; fileRef = 03AD47181A6743E500F4B44B /* qchan.swift */; };
		03AD47731A68348C00F4B44B /* qchan-buffered.swift in Sources */ = {isa = PBXBuildFile; fileRef = 03AD47161A6743E500F4B44B /* qchan-buffered.swift */; };
		03AD47741A68348C00F4B44B /* qchan-unbuffered.swift in Sources */ = {isa = PBXBuildFile; fileRef = 03AD47171A6743E500F4B44B /* qchan-unbuffered.swift */; };
		03AD47761A68348C00F4B44B /* schan.swift in Sources */ = {isa = PBXBuildFile; fileRef = 03AD471D1A6743E500F4B44B /* schan.swift */; };
		03AD47771A68348C00F4B44B /* schan-buffered.swift in Sources */ = {isa = PBXBuildFile; fileRef = 03AD471C1A6743E500F4B44B /* schan-buffered.swift */; };
		03AD47791A6834F500F4B44B /* timing.swift in Sources */ = {isa = PBXBuildFile; fileRef = 03AD47781A6834F500F4B44B /* timing.swift */; };
		03AD477B1A6834FE00F4B44B /* logging.swift in Sources */ = {isa = PBXBuildFile; fileRef = 03AD477A1A6834FE00F4B44B /* logging.swift */; };
		03AD477C1A68354F00F4B44B /* queuetype.swift in Sources */ = {isa = PBXBuildFile; fileRef = 03AD473E1A67441A00F4B44B /* queuetype.swift */; };
		03AD477E1A68354F00F4B44B /* atomicqueue.swift in Sources */ = {isa = PBXBuildFile; fileRef = 03AD473A1A67441A00F4B44B /* atomicqueue.swift */; };
		03AD477F1A68354F00F4B44B /* fastqueue.swift in Sources */ = {isa = PBXBuildFile; fileRef = 03AD473C1A67441A00F4B44B /* fastqueue.swift */; };
		03AD478A1A68366A00F4B44B /* main.swift in Sources */ = {isa = PBXBuildFile; fileRef = 03AD47891A68366A00F4B44B /* main.swift */; };
		03AD478F1A68369C00F4B44B /* chan-operators.swift in Sources */ = {isa = PBXBuildFile; fileRef = 03AD47011A6743E500F4B44B /* chan-operators.swift */; };
		03AD47901A68369C00F4B44B /* chan-protocols.swift in Sources */ = {isa = PBXBuildFile; fileRef = 03AD47021A6743E500F4B44B /* chan-protocols.swift */; };
		03AD47911A68369C00F4B44B /* chan-receiver.swift in Sources */ = {isa = PBXBuildFile; fileRef = 03AD47031A6743E500F4B44B /* chan-receiver.swift */; };
		03AD47921A68369C00F4B44B /* chan-sender.swift in Sources */ = {isa = PBXBuildFile; fileRef = 03AD47041A6743E500F4B44B /* chan-sender.swift */; };
		03AD47941A68369C00F4B44B /* chan.swift in Sources */ = {isa = PBXBuildFile; fileRef = 03AD47061A6743E500F4B44B /* chan.swift */; };
		03AD47951A68369C00F4B44B /* channel.swift in Sources */ = {isa = PBXBuildFile; fileRef = 03AD47071A6743E500F4B44B /* channel.swift */; };
		03AD47961A68369C00F4B44B /* pchan.swift in Sources */ = {isa = PBXBuildFile; fileRef = 03AD47131A6743E500F4B44B /* pchan.swift */; };
		03AD47971A68369C00F4B44B /* pchan-buffered1.swift in Sources */ = {isa = PBXBuildFile; fileRef = 03AD47101A6743E500F4B44B /* pchan-buffered1.swift */; };
		03AD47981A68369C00F4B44B /* pchan-bufferedN-queue.swift in Sources */ = {isa = PBXBuildFile; fileRef = 03AD47111A6743E500F4B44B /* pchan-bufferedN-queue.swift */; };
		03AD47991A68369C00F4B44B /* pchan-bufferedN-buffer.swift in Sources */ = {isa = PBXBuildFile; fileRef = 03AD47121A6743E500F4B44B /* pchan-bufferedN-buffer.swift */; };
		03AD479B1A68369C00F4B44B /* qchan.swift in Sources */ = {isa = PBXBuildFile; fileRef = 03AD47181A6743E500F4B44B /* qchan.swift */; };
		03AD479C1A68369C00F4B44B /* qchan-buffered.swift in Sources */ = {isa = PBXBuildFile; fileRef = 03AD47161A6743E500F4B44B /* qchan-buffered.swift */; };
		03AD479D1A68369C00F4B44B /* qchan-unbuffered.swift in Sources */ = {isa = PBXBuildFile; fileRef = 03AD47171A6743E500F4B44B /* qchan-unbuffered.swift */; };
		03AD479F1A68369C00F4B44B /* schan.swift in Sources */ = {isa = PBXBuildFile; fileRef = 03AD471D1A6743E500F4B44B /* schan.swift */; };
		03AD47A01A68369C00F4B44B /* schan-buffered.swift in Sources */ = {isa = PBXBuildFile; fileRef = 03AD471C1A6743E500F4B44B /* schan-buffered.swift */; };
		03AD47A11A6836B300F4B44B /* logging.swift in Sources */ = {isa = PBXBuildFile; fileRef = 03AD477A1A6834FE00F4B44B /* logging.swift */; };
		03AD47A21A6836B300F4B44B /* timing.swift in Sources */ = {isa = PBXBuildFile; fileRef = 03AD47781A6834F500F4B44B /* timing.swift */; };
		03AD47A31A6836B800F4B44B /* queuetype.swift in Sources */ = {isa = PBXBuildFile; fileRef = 03AD473E1A67441A00F4B44B /* queuetype.swift */; };
		03AD47A51A6836B800F4B44B /* atomicqueue.swift in Sources */ = {isa = PBXBuildFile; fileRef = 03AD473A1A67441A00F4B44B /* atomicqueue.swift */; };
		03AD47A61A6836B800F4B44B /* fastqueue.swift in Sources */ = {isa = PBXBuildFile; fileRef = 03AD473C1A67441A00F4B44B /* fastqueue.swift */; };
		03AD47AF1A688BE900F4B44B /* shuffle.swift in Sources */ = {isa = PBXBuildFile; fileRef = 03AD47AD1A688BE900F4B44B /* shuffle.swift */; };
		03AD47B21A6890B100F4B44B /* merge.swift in Sources */ = {isa = PBXBuildFile; fileRef = 03AD47B11A6890B100F4B44B /* merge.swift */; };
		03AD47C01A689E0900F4B44B /* MergeTest.swift in Sources */ = {isa = PBXBuildFile; fileRef = 03AD47BF1A689E0900F4B44B /* MergeTest.swift */; };
		03E50F8F1AC2407600F4B44B /* logging.swift in Sources */ = {isa = PBXBuildFile; fileRef = 03AD477A1A6834FE00F4B44B /* logging.swift */; };
		03E50F901AC3E3DC00F4B44B /* schan-singleton.swift in Sources */ = {isa = PBXBuildFile; fileRef = 034CABE21AC210BC00F4B44B /* schan-singleton.swift */; };
		03E50F911AC3E3DC00F4B44B /* schan-singleton.swift in Sources */ = {isa = PBXBuildFile; fileRef = 034CABE21AC210BC00F4B44B /* schan-singleton.swift */; };
		03E50F921AC3E3EA00F4B44B /* qchan-singleton.swift in Sources */ = {isa = PBXBuildFile; fileRef = 034CABE41AC2166700F4B44B /* qchan-singleton.swift */; };
		03E50F931AC3E3EB00F4B44B /* qchan-singleton.swift in Sources */ = {isa = PBXBuildFile; fileRef = 034CABE41AC2166700F4B44B /* qchan-singleton.swift */; };
<<<<<<< HEAD
		03E60E611AAC08CE00F4B44B /* SelectSingletonTests.swift in Sources */ = {isa = PBXBuildFile; fileRef = 03E60E601AAC08CE00F4B44B /* SelectSingletonTests.swift */; };
		03EE7ECD1A94217000F4B44B /* select-types.swift in Sources */ = {isa = PBXBuildFile; fileRef = 03F3FD691A69D90400F4B44B /* select-types.swift */; };
		03EEE5421AC60F8D00F4B44B /* supersemaphorequeue.swift in Sources */ = {isa = PBXBuildFile; fileRef = 03EEE5411AC60F8D00F4B44B /* supersemaphorequeue.swift */; };
		03EEE5431AC60F8D00F4B44B /* supersemaphorequeue.swift in Sources */ = {isa = PBXBuildFile; fileRef = 03EEE5411AC60F8D00F4B44B /* supersemaphorequeue.swift */; };
		03F3FD6A1A69D90400F4B44B /* select-types.swift in Sources */ = {isa = PBXBuildFile; fileRef = 03F3FD691A69D90400F4B44B /* select-types.swift */; };
		03F3FD6E1A6A4E7900F4B44B /* select-types.swift in Sources */ = {isa = PBXBuildFile; fileRef = 03F3FD691A69D90400F4B44B /* select-types.swift */; };
		03F3FD751A6D76B300F4B44B /* SelectTests.swift in Sources */ = {isa = PBXBuildFile; fileRef = 03F3FD711A6B207E00F4B44B /* SelectTests.swift */; };
=======
		03EDB5F11AD22B6F00F4B44B /* channel-semaphore.swift in Sources */ = {isa = PBXBuildFile; fileRef = 03EDB5F01AD22B6F00F4B44B /* channel-semaphore.swift */; };
		03EDB5F21AD22BB000F4B44B /* channel-semaphore.swift in Sources */ = {isa = PBXBuildFile; fileRef = 03EDB5F01AD22B6F00F4B44B /* channel-semaphore.swift */; };
		03EDB5F31AD22BB100F4B44B /* channel-semaphore.swift in Sources */ = {isa = PBXBuildFile; fileRef = 03EDB5F01AD22B6F00F4B44B /* channel-semaphore.swift */; };
		03EDB5F41AD22BB300F4B44B /* semaphorequeue.swift in Sources */ = {isa = PBXBuildFile; fileRef = 03019F421AD0811F00F4B44B /* semaphorequeue.swift */; };
>>>>>>> 4643d799
/* End PBXBuildFile section */

/* Begin PBXContainerItemProxy section */
		035B606B1A67433800F4B44B /* PBXContainerItemProxy */ = {
			isa = PBXContainerItemProxy;
			containerPortal = 035B60551A67433800F4B44B /* Project object */;
			proxyType = 1;
			remoteGlobalIDString = 035B605D1A67433800F4B44B;
			remoteInfo = Channels;
		};
/* End PBXContainerItemProxy section */

/* Begin PBXCopyFilesBuildPhase section */
		03AD475A1A68346300F4B44B /* CopyFiles */ = {
			isa = PBXCopyFilesBuildPhase;
			buildActionMask = 2147483647;
			dstPath = /usr/share/man/man1/;
			dstSubfolderSpec = 0;
			files = (
			);
			runOnlyForDeploymentPostprocessing = 1;
		};
		03AD47851A68366A00F4B44B /* CopyFiles */ = {
			isa = PBXCopyFilesBuildPhase;
			buildActionMask = 2147483647;
			dstPath = /usr/share/man/man1/;
			dstSubfolderSpec = 0;
			files = (
			);
			runOnlyForDeploymentPostprocessing = 1;
		};
/* End PBXCopyFilesBuildPhase section */

/* Begin PBXFileReference section */
<<<<<<< HEAD
		032CCD3E1A79BE9400F4B44B /* merge-select.swift */ = {isa = PBXFileReference; fileEncoding = 4; lastKnownFileType = sourcecode.swift; name = "merge-select.swift"; path = "select/merge-select.swift"; sourceTree = "<group>"; };
=======
		03019F421AD0811F00F4B44B /* semaphorequeue.swift */ = {isa = PBXFileReference; fileEncoding = 4; lastKnownFileType = sourcecode.swift; name = semaphorequeue.swift; path = "concurrency/channel-semaphore/semaphorequeue.swift"; sourceTree = SOURCE_ROOT; };
>>>>>>> 4643d799
		0336B9B41ABB1BF700F4B44B /* async.swift */ = {isa = PBXFileReference; fileEncoding = 4; lastKnownFileType = sourcecode.swift; name = async.swift; path = utilities/async.swift; sourceTree = "<group>"; };
		033912021ABD3DC000F4B44B /* ChannelsExamples.swift */ = {isa = PBXFileReference; fileEncoding = 4; lastKnownFileType = sourcecode.swift; path = ChannelsExamples.swift; sourceTree = "<group>"; };
		034CABE21AC210BC00F4B44B /* schan-singleton.swift */ = {isa = PBXFileReference; fileEncoding = 4; lastKnownFileType = sourcecode.swift; path = "schan-singleton.swift"; sourceTree = "<group>"; };
		034CABE41AC2166700F4B44B /* qchan-singleton.swift */ = {isa = PBXFileReference; fileEncoding = 4; lastKnownFileType = sourcecode.swift; path = "qchan-singleton.swift"; sourceTree = "<group>"; };
		0359EAFB1A8C77D300F4B44B /* semaphore-chan.swift */ = {isa = PBXFileReference; fileEncoding = 4; lastKnownFileType = sourcecode.swift; name = "semaphore-chan.swift"; path = "select/semaphore-chan.swift"; sourceTree = "<group>"; };
		035B605E1A67433800F4B44B /* Channels.framework */ = {isa = PBXFileReference; explicitFileType = wrapper.framework; includeInIndex = 0; path = Channels.framework; sourceTree = BUILT_PRODUCTS_DIR; };
		035B60621A67433800F4B44B /* Info.plist */ = {isa = PBXFileReference; lastKnownFileType = text.plist.xml; path = Info.plist; sourceTree = "<group>"; };
		035B60631A67433800F4B44B /* Channels.h */ = {isa = PBXFileReference; lastKnownFileType = sourcecode.c.h; path = Channels.h; sourceTree = "<group>"; };
		035B60691A67433800F4B44B /* ChannelsTests.xctest */ = {isa = PBXFileReference; explicitFileType = wrapper.cfbundle; includeInIndex = 0; path = ChannelsTests.xctest; sourceTree = BUILT_PRODUCTS_DIR; };
		035B606F1A67433800F4B44B /* Info.plist */ = {isa = PBXFileReference; lastKnownFileType = text.plist.xml; path = Info.plist; sourceTree = "<group>"; };
		035B60701A67433800F4B44B /* ChannelsTests.swift */ = {isa = PBXFileReference; lastKnownFileType = sourcecode.swift; path = ChannelsTests.swift; sourceTree = "<group>"; };
		03A21E391AB16E7900F4B44B /* SelectExamples.swift */ = {isa = PBXFileReference; fileEncoding = 4; lastKnownFileType = sourcecode.swift; path = SelectExamples.swift; sourceTree = "<group>"; };
		03AD47011A6743E500F4B44B /* chan-operators.swift */ = {isa = PBXFileReference; fileEncoding = 4; lastKnownFileType = sourcecode.swift; path = "chan-operators.swift"; sourceTree = "<group>"; };
		03AD47021A6743E500F4B44B /* chan-protocols.swift */ = {isa = PBXFileReference; fileEncoding = 4; lastKnownFileType = sourcecode.swift; path = "chan-protocols.swift"; sourceTree = "<group>"; };
		03AD47031A6743E500F4B44B /* chan-receiver.swift */ = {isa = PBXFileReference; fileEncoding = 4; lastKnownFileType = sourcecode.swift; path = "chan-receiver.swift"; sourceTree = "<group>"; };
		03AD47041A6743E500F4B44B /* chan-sender.swift */ = {isa = PBXFileReference; fileEncoding = 4; lastKnownFileType = sourcecode.swift; path = "chan-sender.swift"; sourceTree = "<group>"; };
		03AD47061A6743E500F4B44B /* chan.swift */ = {isa = PBXFileReference; fileEncoding = 4; lastKnownFileType = sourcecode.swift; path = chan.swift; sourceTree = "<group>"; };
		03AD47071A6743E500F4B44B /* channel.swift */ = {isa = PBXFileReference; fileEncoding = 4; lastKnownFileType = sourcecode.swift; path = channel.swift; sourceTree = "<group>"; };
		03AD47101A6743E500F4B44B /* pchan-buffered1.swift */ = {isa = PBXFileReference; fileEncoding = 4; lastKnownFileType = sourcecode.swift; path = "pchan-buffered1.swift"; sourceTree = "<group>"; };
		03AD47111A6743E500F4B44B /* pchan-bufferedN-queue.swift */ = {isa = PBXFileReference; fileEncoding = 4; lastKnownFileType = sourcecode.swift; path = "pchan-bufferedN-queue.swift"; sourceTree = "<group>"; };
		03AD47121A6743E500F4B44B /* pchan-bufferedN-buffer.swift */ = {isa = PBXFileReference; fileEncoding = 4; lastKnownFileType = sourcecode.swift; path = "pchan-bufferedN-buffer.swift"; sourceTree = "<group>"; };
		03AD47131A6743E500F4B44B /* pchan.swift */ = {isa = PBXFileReference; fileEncoding = 4; lastKnownFileType = sourcecode.swift; path = pchan.swift; sourceTree = "<group>"; };
		03AD47161A6743E500F4B44B /* qchan-buffered.swift */ = {isa = PBXFileReference; fileEncoding = 4; lastKnownFileType = sourcecode.swift; path = "qchan-buffered.swift"; sourceTree = "<group>"; };
		03AD47171A6743E500F4B44B /* qchan-unbuffered.swift */ = {isa = PBXFileReference; fileEncoding = 4; lastKnownFileType = sourcecode.swift; path = "qchan-unbuffered.swift"; sourceTree = "<group>"; };
		03AD47181A6743E500F4B44B /* qchan.swift */ = {isa = PBXFileReference; fileEncoding = 4; lastKnownFileType = sourcecode.swift; path = qchan.swift; sourceTree = "<group>"; };
		03AD471C1A6743E500F4B44B /* schan-buffered.swift */ = {isa = PBXFileReference; fileEncoding = 4; lastKnownFileType = sourcecode.swift; path = "schan-buffered.swift"; sourceTree = "<group>"; };
		03AD471D1A6743E500F4B44B /* schan.swift */ = {isa = PBXFileReference; fileEncoding = 4; lastKnownFileType = sourcecode.swift; path = schan.swift; sourceTree = "<group>"; };
		03AD473A1A67441A00F4B44B /* atomicqueue.swift */ = {isa = PBXFileReference; fileEncoding = 4; lastKnownFileType = sourcecode.swift; path = atomicqueue.swift; sourceTree = "<group>"; };
		03AD473C1A67441A00F4B44B /* fastqueue.swift */ = {isa = PBXFileReference; fileEncoding = 4; lastKnownFileType = sourcecode.swift; path = fastqueue.swift; sourceTree = "<group>"; };
		03AD473E1A67441A00F4B44B /* queuetype.swift */ = {isa = PBXFileReference; fileEncoding = 4; lastKnownFileType = sourcecode.swift; path = queuetype.swift; sourceTree = "<group>"; };
		03AD47411A67441A00F4B44B /* semaphorestack.swift */ = {isa = PBXFileReference; fileEncoding = 4; lastKnownFileType = sourcecode.swift; path = semaphorestack.swift; sourceTree = "<group>"; };
		03AD47421A67441A00F4B44B /* semaphorequeue.swift */ = {isa = PBXFileReference; fileEncoding = 4; lastKnownFileType = sourcecode.swift; path = semaphorequeue.swift; sourceTree = "<group>"; };
		03AD474C1A67447B00F4B44B /* BufferedChannelTests.swift */ = {isa = PBXFileReference; fileEncoding = 4; lastKnownFileType = sourcecode.swift; path = BufferedChannelTests.swift; sourceTree = "<group>"; };
		03AD474E1A67448400F4B44B /* SingletonChannelTests.swift */ = {isa = PBXFileReference; fileEncoding = 4; lastKnownFileType = sourcecode.swift; path = SingletonChannelTests.swift; sourceTree = "<group>"; };
		03AD474F1A67448400F4B44B /* UnbufferedChannelTests.swift */ = {isa = PBXFileReference; fileEncoding = 4; lastKnownFileType = sourcecode.swift; path = UnbufferedChannelTests.swift; sourceTree = "<group>"; };
		03AD47521A6744DA00F4B44B /* PChanTests.swift */ = {isa = PBXFileReference; fileEncoding = 4; lastKnownFileType = sourcecode.swift; path = PChanTests.swift; sourceTree = "<group>"; };
		03AD47531A6744DA00F4B44B /* QChanTests.swift */ = {isa = PBXFileReference; fileEncoding = 4; lastKnownFileType = sourcecode.swift; path = QChanTests.swift; sourceTree = "<group>"; };
		03AD47541A6744DA00F4B44B /* SChanTests.swift */ = {isa = PBXFileReference; fileEncoding = 4; lastKnownFileType = sourcecode.swift; path = SChanTests.swift; sourceTree = "<group>"; };
		03AD475C1A68346300F4B44B /* chan-benchmark */ = {isa = PBXFileReference; explicitFileType = "compiled.mach-o.executable"; includeInIndex = 0; path = "chan-benchmark"; sourceTree = BUILT_PRODUCTS_DIR; };
		03AD475E1A68346300F4B44B /* main.swift */ = {isa = PBXFileReference; lastKnownFileType = sourcecode.swift; path = main.swift; sourceTree = "<group>"; };
		03AD47631A68347300F4B44B /* SimpleChannel.swift */ = {isa = PBXFileReference; fileEncoding = 4; lastKnownFileType = sourcecode.swift; path = SimpleChannel.swift; sourceTree = "<group>"; };
		03AD47781A6834F500F4B44B /* timing.swift */ = {isa = PBXFileReference; fileEncoding = 4; lastKnownFileType = sourcecode.swift; name = timing.swift; path = utilities/timing.swift; sourceTree = "<group>"; };
		03AD477A1A6834FE00F4B44B /* logging.swift */ = {isa = PBXFileReference; fileEncoding = 4; lastKnownFileType = sourcecode.swift; name = logging.swift; path = utilities/logging.swift; sourceTree = "<group>"; };
		03AD47871A68366A00F4B44B /* concurrency tester */ = {isa = PBXFileReference; explicitFileType = "compiled.mach-o.executable"; includeInIndex = 0; path = "concurrency tester"; sourceTree = BUILT_PRODUCTS_DIR; };
		03AD47891A68366A00F4B44B /* main.swift */ = {isa = PBXFileReference; lastKnownFileType = sourcecode.swift; path = main.swift; sourceTree = "<group>"; };
		03AD47AD1A688BE900F4B44B /* shuffle.swift */ = {isa = PBXFileReference; fileEncoding = 4; lastKnownFileType = sourcecode.swift; name = shuffle.swift; path = ../utilities/shuffle.swift; sourceTree = "<group>"; };
		03AD47B11A6890B100F4B44B /* merge.swift */ = {isa = PBXFileReference; fileEncoding = 4; lastKnownFileType = sourcecode.swift; path = merge.swift; sourceTree = "<group>"; };
		03AD47BF1A689E0900F4B44B /* MergeTest.swift */ = {isa = PBXFileReference; fileEncoding = 4; lastKnownFileType = sourcecode.swift; path = MergeTest.swift; sourceTree = "<group>"; };
		03B24C0B1A8AC01F00F4B44B /* pchan-bufferedN-array.swift */ = {isa = PBXFileReference; fileEncoding = 4; lastKnownFileType = sourcecode.swift; path = "pchan-bufferedN-array.swift"; sourceTree = "<group>"; };
<<<<<<< HEAD
		03E50FA71AC4972700F4B44B /* semaphorechanqueue.swift */ = {isa = PBXFileReference; fileEncoding = 4; lastKnownFileType = sourcecode.swift; path = semaphorechanqueue.swift; sourceTree = "<group>"; };
		03E60E601AAC08CE00F4B44B /* SelectSingletonTests.swift */ = {isa = PBXFileReference; fileEncoding = 4; lastKnownFileType = sourcecode.swift; path = SelectSingletonTests.swift; sourceTree = "<group>"; };
		03EEE5411AC60F8D00F4B44B /* supersemaphorequeue.swift */ = {isa = PBXFileReference; fileEncoding = 4; lastKnownFileType = sourcecode.swift; path = supersemaphorequeue.swift; sourceTree = "<group>"; };
		03F3FD691A69D90400F4B44B /* select-types.swift */ = {isa = PBXFileReference; fileEncoding = 4; lastKnownFileType = sourcecode.swift; name = "select-types.swift"; path = "select/select-types.swift"; sourceTree = "<group>"; };
		03F3FD6F1A6AF95400F4B44B /* select.swift */ = {isa = PBXFileReference; fileEncoding = 4; lastKnownFileType = sourcecode.swift; name = select.swift; path = select/select.swift; sourceTree = "<group>"; };
		03F3FD711A6B207E00F4B44B /* SelectTests.swift */ = {isa = PBXFileReference; fileEncoding = 4; lastKnownFileType = sourcecode.swift; path = SelectTests.swift; sourceTree = "<group>"; };
=======
		03EDB5F01AD22B6F00F4B44B /* channel-semaphore.swift */ = {isa = PBXFileReference; fileEncoding = 4; lastKnownFileType = sourcecode.swift; name = "channel-semaphore.swift"; path = "channel-semaphore/channel-semaphore.swift"; sourceTree = "<group>"; };
>>>>>>> 4643d799
/* End PBXFileReference section */

/* Begin PBXFrameworksBuildPhase section */
		035B605A1A67433800F4B44B /* Frameworks */ = {
			isa = PBXFrameworksBuildPhase;
			buildActionMask = 2147483647;
			files = (
			);
			runOnlyForDeploymentPostprocessing = 0;
		};
		035B60661A67433800F4B44B /* Frameworks */ = {
			isa = PBXFrameworksBuildPhase;
			buildActionMask = 2147483647;
			files = (
				035B606A1A67433800F4B44B /* Channels.framework in Frameworks */,
			);
			runOnlyForDeploymentPostprocessing = 0;
		};
		03AD47591A68346300F4B44B /* Frameworks */ = {
			isa = PBXFrameworksBuildPhase;
			buildActionMask = 2147483647;
			files = (
			);
			runOnlyForDeploymentPostprocessing = 0;
		};
		03AD47841A68366A00F4B44B /* Frameworks */ = {
			isa = PBXFrameworksBuildPhase;
			buildActionMask = 2147483647;
			files = (
			);
			runOnlyForDeploymentPostprocessing = 0;
		};
/* End PBXFrameworksBuildPhase section */

/* Begin PBXGroup section */
		03019F3F1AD080B800F4B44B /* channel-semaphore */ = {
			isa = PBXGroup;
			children = (
				03EDB5F01AD22B6F00F4B44B /* channel-semaphore.swift */,
				03019F421AD0811F00F4B44B /* semaphorequeue.swift */,
			);
			name = "channel-semaphore";
			sourceTree = "<group>";
		};
		035B60541A67433800F4B44B = {
			isa = PBXGroup;
			children = (
				03AD46FF1A6743E500F4B44B /* concurrency */,
				03AD47381A67440400F4B44B /* utilities */,
				035B60601A67433800F4B44B /* Channels */,
				035B606D1A67433800F4B44B /* ChannelsTests */,
				03AD475D1A68346300F4B44B /* chan-benchmark */,
				03AD47881A68366A00F4B44B /* concurrency tester */,
				035B605F1A67433800F4B44B /* Products */,
			);
			sourceTree = "<group>";
		};
		035B605F1A67433800F4B44B /* Products */ = {
			isa = PBXGroup;
			children = (
				035B605E1A67433800F4B44B /* Channels.framework */,
				035B60691A67433800F4B44B /* ChannelsTests.xctest */,
				03AD475C1A68346300F4B44B /* chan-benchmark */,
				03AD47871A68366A00F4B44B /* concurrency tester */,
			);
			name = Products;
			sourceTree = "<group>";
		};
		035B60601A67433800F4B44B /* Channels */ = {
			isa = PBXGroup;
			children = (
				035B60631A67433800F4B44B /* Channels.h */,
				035B60611A67433800F4B44B /* Supporting Files */,
			);
			path = Channels;
			sourceTree = "<group>";
		};
		035B60611A67433800F4B44B /* Supporting Files */ = {
			isa = PBXGroup;
			children = (
				035B60621A67433800F4B44B /* Info.plist */,
			);
			name = "Supporting Files";
			sourceTree = "<group>";
		};
		035B606D1A67433800F4B44B /* ChannelsTests */ = {
			isa = PBXGroup;
			children = (
				033912021ABD3DC000F4B44B /* ChannelsExamples.swift */,
				035B60701A67433800F4B44B /* ChannelsTests.swift */,
				03AD474F1A67448400F4B44B /* UnbufferedChannelTests.swift */,
				03AD474C1A67447B00F4B44B /* BufferedChannelTests.swift */,
				03AD474E1A67448400F4B44B /* SingletonChannelTests.swift */,
				03AD47521A6744DA00F4B44B /* PChanTests.swift */,
				03AD47531A6744DA00F4B44B /* QChanTests.swift */,
				03AD47541A6744DA00F4B44B /* SChanTests.swift */,
				03AD47BF1A689E0900F4B44B /* MergeTest.swift */,
				03A21E391AB16E7900F4B44B /* SelectExamples.swift */,
				03F3FD711A6B207E00F4B44B /* SelectTests.swift */,
				03E60E601AAC08CE00F4B44B /* SelectSingletonTests.swift */,
				035B606E1A67433800F4B44B /* Supporting Files */,
			);
			path = ChannelsTests;
			sourceTree = "<group>";
		};
		035B606E1A67433800F4B44B /* Supporting Files */ = {
			isa = PBXGroup;
			children = (
				035B606F1A67433800F4B44B /* Info.plist */,
			);
			name = "Supporting Files";
			sourceTree = "<group>";
		};
		03AD46FF1A6743E500F4B44B /* concurrency */ = {
			isa = PBXGroup;
			children = (
				03AD47071A6743E500F4B44B /* channel.swift */,
				03AD47061A6743E500F4B44B /* chan.swift */,
				03AD47011A6743E500F4B44B /* chan-operators.swift */,
				03AD47021A6743E500F4B44B /* chan-protocols.swift */,
				03AD47031A6743E500F4B44B /* chan-receiver.swift */,
				03AD47041A6743E500F4B44B /* chan-sender.swift */,
				03AD470F1A6743E500F4B44B /* pthread-mutex */,
				03AD47151A6743E500F4B44B /* queue */,
				03019F3F1AD080B800F4B44B /* channel-semaphore */,
				03AD471B1A6743E500F4B44B /* semaphore */,
				03AD47B11A6890B100F4B44B /* merge.swift */,
				03F3FD681A69D47400F4B44B /* select */,
				03AD47B01A688BFF00F4B44B /* utilities */,
			);
			path = concurrency;
			sourceTree = "<group>";
		};
		03AD470F1A6743E500F4B44B /* pthread-mutex */ = {
			isa = PBXGroup;
			children = (
				03AD47131A6743E500F4B44B /* pchan.swift */,
				03AD47101A6743E500F4B44B /* pchan-buffered1.swift */,
				03AD47121A6743E500F4B44B /* pchan-bufferedN-buffer.swift */,
				03AD47111A6743E500F4B44B /* pchan-bufferedN-queue.swift */,
				03B24C0B1A8AC01F00F4B44B /* pchan-bufferedN-array.swift */,
			);
			path = "pthread-mutex";
			sourceTree = "<group>";
		};
		03AD47151A6743E500F4B44B /* queue */ = {
			isa = PBXGroup;
			children = (
				03AD47181A6743E500F4B44B /* qchan.swift */,
				03AD47161A6743E500F4B44B /* qchan-buffered.swift */,
				034CABE41AC2166700F4B44B /* qchan-singleton.swift */,
				03AD47171A6743E500F4B44B /* qchan-unbuffered.swift */,
			);
			path = queue;
			sourceTree = "<group>";
		};
		03AD471B1A6743E500F4B44B /* semaphore */ = {
			isa = PBXGroup;
			children = (
				03AD471D1A6743E500F4B44B /* schan.swift */,
				03AD471C1A6743E500F4B44B /* schan-buffered.swift */,
				034CABE21AC210BC00F4B44B /* schan-singleton.swift */,
			);
			path = semaphore;
			sourceTree = "<group>";
		};
		03AD47381A67440400F4B44B /* utilities */ = {
			isa = PBXGroup;
			children = (
				0336B9B41ABB1BF700F4B44B /* async.swift */,
				03AD477A1A6834FE00F4B44B /* logging.swift */,
				03AD47781A6834F500F4B44B /* timing.swift */,
			);
			name = utilities;
			sourceTree = "<group>";
		};
		03AD47391A67441A00F4B44B /* queues */ = {
			isa = PBXGroup;
			children = (
				03AD473E1A67441A00F4B44B /* queuetype.swift */,
				03AD473A1A67441A00F4B44B /* atomicqueue.swift */,
				03AD473C1A67441A00F4B44B /* fastqueue.swift */,
				03AD47421A67441A00F4B44B /* semaphorequeue.swift */,
				03EEE5411AC60F8D00F4B44B /* supersemaphorequeue.swift */,
				03E50FA71AC4972700F4B44B /* semaphorechanqueue.swift */,
				03AD47411A67441A00F4B44B /* semaphorestack.swift */,
			);
			name = queues;
			path = ../utilities/queues;
			sourceTree = "<group>";
		};
		03AD475D1A68346300F4B44B /* chan-benchmark */ = {
			isa = PBXGroup;
			children = (
				03AD475E1A68346300F4B44B /* main.swift */,
				03AD47631A68347300F4B44B /* SimpleChannel.swift */,
			);
			path = "chan-benchmark";
			sourceTree = "<group>";
		};
		03AD47881A68366A00F4B44B /* concurrency tester */ = {
			isa = PBXGroup;
			children = (
				03AD47891A68366A00F4B44B /* main.swift */,
			);
			path = "concurrency tester";
			sourceTree = "<group>";
		};
		03AD47B01A688BFF00F4B44B /* utilities */ = {
			isa = PBXGroup;
			children = (
				03AD47AD1A688BE900F4B44B /* shuffle.swift */,
				03AD47391A67441A00F4B44B /* queues */,
			);
			name = utilities;
			sourceTree = "<group>";
		};
		03F3FD681A69D47400F4B44B /* select */ = {
			isa = PBXGroup;
			children = (
				03F3FD691A69D90400F4B44B /* select-types.swift */,
				0359EAFB1A8C77D300F4B44B /* semaphore-chan.swift */,
				03F3FD6F1A6AF95400F4B44B /* select.swift */,
				032CCD3E1A79BE9400F4B44B /* merge-select.swift */,
			);
			name = select;
			sourceTree = "<group>";
		};
/* End PBXGroup section */

/* Begin PBXHeadersBuildPhase section */
		035B605B1A67433800F4B44B /* Headers */ = {
			isa = PBXHeadersBuildPhase;
			buildActionMask = 2147483647;
			files = (
			);
			runOnlyForDeploymentPostprocessing = 0;
		};
/* End PBXHeadersBuildPhase section */

/* Begin PBXNativeTarget section */
		035B605D1A67433800F4B44B /* Channels */ = {
			isa = PBXNativeTarget;
			buildConfigurationList = 035B60741A67433800F4B44B /* Build configuration list for PBXNativeTarget "Channels" */;
			buildPhases = (
				035B60591A67433800F4B44B /* Sources */,
				035B605A1A67433800F4B44B /* Frameworks */,
				035B605B1A67433800F4B44B /* Headers */,
				035B605C1A67433800F4B44B /* Resources */,
			);
			buildRules = (
			);
			dependencies = (
			);
			name = Channels;
			productName = Channels;
			productReference = 035B605E1A67433800F4B44B /* Channels.framework */;
			productType = "com.apple.product-type.framework";
		};
		035B60681A67433800F4B44B /* ChannelsTests */ = {
			isa = PBXNativeTarget;
			buildConfigurationList = 035B60771A67433800F4B44B /* Build configuration list for PBXNativeTarget "ChannelsTests" */;
			buildPhases = (
				035B60651A67433800F4B44B /* Sources */,
				035B60661A67433800F4B44B /* Frameworks */,
				035B60671A67433800F4B44B /* Resources */,
			);
			buildRules = (
			);
			dependencies = (
				035B606C1A67433800F4B44B /* PBXTargetDependency */,
			);
			name = ChannelsTests;
			productName = ChannelsTests;
			productReference = 035B60691A67433800F4B44B /* ChannelsTests.xctest */;
			productType = "com.apple.product-type.bundle.unit-test";
		};
		03AD475B1A68346300F4B44B /* chan-benchmark */ = {
			isa = PBXNativeTarget;
			buildConfigurationList = 03AD47601A68346300F4B44B /* Build configuration list for PBXNativeTarget "chan-benchmark" */;
			buildPhases = (
				03AD47581A68346300F4B44B /* Sources */,
				03AD47591A68346300F4B44B /* Frameworks */,
				03AD475A1A68346300F4B44B /* CopyFiles */,
			);
			buildRules = (
			);
			dependencies = (
			);
			name = "chan-benchmark";
			productName = "chan-benchmark";
			productReference = 03AD475C1A68346300F4B44B /* chan-benchmark */;
			productType = "com.apple.product-type.tool";
		};
		03AD47861A68366A00F4B44B /* concurrency tester */ = {
			isa = PBXNativeTarget;
			buildConfigurationList = 03AD478B1A68366A00F4B44B /* Build configuration list for PBXNativeTarget "concurrency tester" */;
			buildPhases = (
				03AD47831A68366A00F4B44B /* Sources */,
				03AD47841A68366A00F4B44B /* Frameworks */,
				03AD47851A68366A00F4B44B /* CopyFiles */,
			);
			buildRules = (
			);
			dependencies = (
			);
			name = "concurrency tester";
			productName = "concurrency tester";
			productReference = 03AD47871A68366A00F4B44B /* concurrency tester */;
			productType = "com.apple.product-type.tool";
		};
/* End PBXNativeTarget section */

/* Begin PBXProject section */
		035B60551A67433800F4B44B /* Project object */ = {
			isa = PBXProject;
			attributes = {
				LastUpgradeCheck = 0610;
				ORGANIZATIONNAME = "Guillaume Lessard";
				TargetAttributes = {
					035B605D1A67433800F4B44B = {
						CreatedOnToolsVersion = 6.1.1;
					};
					035B60681A67433800F4B44B = {
						CreatedOnToolsVersion = 6.1.1;
					};
					03AD475B1A68346300F4B44B = {
						CreatedOnToolsVersion = 6.1.1;
					};
					03AD47861A68366A00F4B44B = {
						CreatedOnToolsVersion = 6.1.1;
					};
				};
			};
			buildConfigurationList = 035B60581A67433800F4B44B /* Build configuration list for PBXProject "Channels" */;
			compatibilityVersion = "Xcode 3.2";
			developmentRegion = English;
			hasScannedForEncodings = 0;
			knownRegions = (
				en,
			);
			mainGroup = 035B60541A67433800F4B44B;
			productRefGroup = 035B605F1A67433800F4B44B /* Products */;
			projectDirPath = "";
			projectRoot = "";
			targets = (
				035B605D1A67433800F4B44B /* Channels */,
				035B60681A67433800F4B44B /* ChannelsTests */,
				03AD475B1A68346300F4B44B /* chan-benchmark */,
				03AD47861A68366A00F4B44B /* concurrency tester */,
			);
		};
/* End PBXProject section */

/* Begin PBXResourcesBuildPhase section */
		035B605C1A67433800F4B44B /* Resources */ = {
			isa = PBXResourcesBuildPhase;
			buildActionMask = 2147483647;
			files = (
			);
			runOnlyForDeploymentPostprocessing = 0;
		};
		035B60671A67433800F4B44B /* Resources */ = {
			isa = PBXResourcesBuildPhase;
			buildActionMask = 2147483647;
			files = (
			);
			runOnlyForDeploymentPostprocessing = 0;
		};
/* End PBXResourcesBuildPhase section */

/* Begin PBXSourcesBuildPhase section */
		035B60591A67433800F4B44B /* Sources */ = {
			isa = PBXSourcesBuildPhase;
			buildActionMask = 2147483647;
			files = (
				03AD47371A6743E500F4B44B /* schan.swift in Sources */,
				03AD47311A6743E500F4B44B /* qchan-buffered.swift in Sources */,
				03AD47251A6743E500F4B44B /* channel.swift in Sources */,
				03AD47471A67441A00F4B44B /* queuetype.swift in Sources */,
				03AD47331A6743E500F4B44B /* qchan.swift in Sources */,
<<<<<<< HEAD
				034392C21A7A065200F4B44B /* select.swift in Sources */,
				03AD47341A6743E500F4B44B /* semaphorepool.swift in Sources */,
=======
>>>>>>> 4643d799
				03AD47AF1A688BE900F4B44B /* shuffle.swift in Sources */,
				0370A7171A7C44BC00F4B44B /* merge-select.swift in Sources */,
				034CABE31AC210BC00F4B44B /* schan-singleton.swift in Sources */,
				03AD471F1A6743E500F4B44B /* chan-operators.swift in Sources */,
				03AD47321A6743E500F4B44B /* qchan-unbuffered.swift in Sources */,
				03F3FD6A1A69D90400F4B44B /* select-types.swift in Sources */,
				03AD47211A6743E500F4B44B /* chan-receiver.swift in Sources */,
				034CABE51AC2166700F4B44B /* qchan-singleton.swift in Sources */,
				03AD47451A67441A00F4B44B /* fastqueue.swift in Sources */,
				0359EAFC1A8C77D300F4B44B /* semaphore-chan.swift in Sources */,
				03AD47201A6743E500F4B44B /* chan-protocols.swift in Sources */,
				03019F431AD0811F00F4B44B /* semaphorequeue.swift in Sources */,
				03AD47241A6743E500F4B44B /* chan.swift in Sources */,
				03AD47221A6743E500F4B44B /* chan-sender.swift in Sources */,
				03AD47B21A6890B100F4B44B /* merge.swift in Sources */,
<<<<<<< HEAD
				03EEE5421AC60F8D00F4B44B /* supersemaphorequeue.swift in Sources */,
				0335FBE31A8B2A9E00F4B44B /* semaphorestack.swift in Sources */,
=======
				03EDB5F11AD22B6F00F4B44B /* channel-semaphore.swift in Sources */,
>>>>>>> 4643d799
				03AD47361A6743E500F4B44B /* schan-buffered.swift in Sources */,
				03AD47431A67441A00F4B44B /* atomicqueue.swift in Sources */,
			);
			runOnlyForDeploymentPostprocessing = 0;
		};
		035B60651A67433800F4B44B /* Sources */ = {
			isa = PBXSourcesBuildPhase;
			buildActionMask = 2147483647;
			files = (
				03F3FD751A6D76B300F4B44B /* SelectTests.swift in Sources */,
				03AD474D1A67447B00F4B44B /* BufferedChannelTests.swift in Sources */,
				03E60E611AAC08CE00F4B44B /* SelectSingletonTests.swift in Sources */,
				03A21E3A1AB16E7900F4B44B /* SelectExamples.swift in Sources */,
				03AD47C01A689E0900F4B44B /* MergeTest.swift in Sources */,
				03AD47511A67448400F4B44B /* UnbufferedChannelTests.swift in Sources */,
				03AD47571A6744DA00F4B44B /* SChanTests.swift in Sources */,
				03AD47501A67448400F4B44B /* SingletonChannelTests.swift in Sources */,
				03E50F8F1AC2407600F4B44B /* logging.swift in Sources */,
				033912031ABD3DC000F4B44B /* ChannelsExamples.swift in Sources */,
				035B60711A67433800F4B44B /* ChannelsTests.swift in Sources */,
				0336B9B51ABB1BF700F4B44B /* async.swift in Sources */,
			);
			runOnlyForDeploymentPostprocessing = 0;
		};
		03AD47581A68346300F4B44B /* Sources */ = {
			isa = PBXSourcesBuildPhase;
			buildActionMask = 2147483647;
			files = (
				03AD47681A68348C00F4B44B /* chan-receiver.swift in Sources */,
				03AD47721A68348C00F4B44B /* qchan.swift in Sources */,
				03AD47761A68348C00F4B44B /* schan.swift in Sources */,
				03AD47731A68348C00F4B44B /* qchan-buffered.swift in Sources */,
				03EDB5F21AD22BB000F4B44B /* channel-semaphore.swift in Sources */,
				03AD477F1A68354F00F4B44B /* fastqueue.swift in Sources */,
				0335FBE11A8B277500F4B44B /* pchan-bufferedN-array.swift in Sources */,
				0336B9B61ABB1BF700F4B44B /* async.swift in Sources */,
				03E50F921AC3E3EA00F4B44B /* qchan-singleton.swift in Sources */,
				03AD476D1A68348C00F4B44B /* pchan.swift in Sources */,
				03AD47791A6834F500F4B44B /* timing.swift in Sources */,
				03EEE5431AC60F8D00F4B44B /* supersemaphorequeue.swift in Sources */,
				03AD47771A68348C00F4B44B /* schan-buffered.swift in Sources */,
				03AD477C1A68354F00F4B44B /* queuetype.swift in Sources */,
				03AD476E1A68348C00F4B44B /* pchan-buffered1.swift in Sources */,
				03AD47691A68348C00F4B44B /* chan-sender.swift in Sources */,
				03AD476C1A68348C00F4B44B /* channel.swift in Sources */,
				03AD477B1A6834FE00F4B44B /* logging.swift in Sources */,
				03AD47741A68348C00F4B44B /* qchan-unbuffered.swift in Sources */,
				03019F471AD082BD00F4B44B /* semaphorequeue.swift in Sources */,
				03AD475F1A68346300F4B44B /* main.swift in Sources */,
				03AD476F1A68348C00F4B44B /* pchan-bufferedN-queue.swift in Sources */,
				03AD476B1A68348C00F4B44B /* chan.swift in Sources */,
				03E50F901AC3E3DC00F4B44B /* schan-singleton.swift in Sources */,
				03AD47661A68348C00F4B44B /* chan-operators.swift in Sources */,
				03AD47701A68348C00F4B44B /* pchan-bufferedN-buffer.swift in Sources */,
				03AD47641A68347300F4B44B /* SimpleChannel.swift in Sources */,
				03F3FD6E1A6A4E7900F4B44B /* select-types.swift in Sources */,
				032DEC241A8D84F600F4B44B /* semaphore-chan.swift in Sources */,
				03AD47671A68348C00F4B44B /* chan-protocols.swift in Sources */,
				03AD477E1A68354F00F4B44B /* atomicqueue.swift in Sources */,
			);
			runOnlyForDeploymentPostprocessing = 0;
		};
		03AD47831A68366A00F4B44B /* Sources */ = {
			isa = PBXSourcesBuildPhase;
			buildActionMask = 2147483647;
			files = (
				03AD479D1A68369C00F4B44B /* qchan-unbuffered.swift in Sources */,
				03AD47981A68369C00F4B44B /* pchan-bufferedN-queue.swift in Sources */,
				03AD47A11A6836B300F4B44B /* logging.swift in Sources */,
				03E50F931AC3E3EB00F4B44B /* qchan-singleton.swift in Sources */,
				03AD47951A68369C00F4B44B /* channel.swift in Sources */,
				03AD47A01A68369C00F4B44B /* schan-buffered.swift in Sources */,
				0335FBE21A8B277600F4B44B /* pchan-bufferedN-array.swift in Sources */,
				03AD47A51A6836B800F4B44B /* atomicqueue.swift in Sources */,
				03AD47921A68369C00F4B44B /* chan-sender.swift in Sources */,
				03AD47A21A6836B300F4B44B /* timing.swift in Sources */,
				03AD478F1A68369C00F4B44B /* chan-operators.swift in Sources */,
				03AD479B1A68369C00F4B44B /* qchan.swift in Sources */,
				03AD47971A68369C00F4B44B /* pchan-buffered1.swift in Sources */,
				0336B9B71ABB1BF700F4B44B /* async.swift in Sources */,
				0325764C1ABB477F00F4B44B /* semaphore-chan.swift in Sources */,
				03AD479F1A68369C00F4B44B /* schan.swift in Sources */,
				03AD47991A68369C00F4B44B /* pchan-bufferedN-buffer.swift in Sources */,
				03AD479C1A68369C00F4B44B /* qchan-buffered.swift in Sources */,
				03AD478A1A68366A00F4B44B /* main.swift in Sources */,
				03AD47A31A6836B800F4B44B /* queuetype.swift in Sources */,
				03AD47961A68369C00F4B44B /* pchan.swift in Sources */,
				03EE7ECD1A94217000F4B44B /* select-types.swift in Sources */,
				03E50F911AC3E3DC00F4B44B /* schan-singleton.swift in Sources */,
				03AD47901A68369C00F4B44B /* chan-protocols.swift in Sources */,
				03EDB5F31AD22BB100F4B44B /* channel-semaphore.swift in Sources */,
				03AD47A61A6836B800F4B44B /* fastqueue.swift in Sources */,
				03AD47911A68369C00F4B44B /* chan-receiver.swift in Sources */,
				03AD47941A68369C00F4B44B /* chan.swift in Sources */,
				03EDB5F41AD22BB300F4B44B /* semaphorequeue.swift in Sources */,
			);
			runOnlyForDeploymentPostprocessing = 0;
		};
/* End PBXSourcesBuildPhase section */

/* Begin PBXTargetDependency section */
		035B606C1A67433800F4B44B /* PBXTargetDependency */ = {
			isa = PBXTargetDependency;
			target = 035B605D1A67433800F4B44B /* Channels */;
			targetProxy = 035B606B1A67433800F4B44B /* PBXContainerItemProxy */;
		};
/* End PBXTargetDependency section */

/* Begin XCBuildConfiguration section */
		035B60721A67433800F4B44B /* Debug */ = {
			isa = XCBuildConfiguration;
			buildSettings = {
				CLANG_ENABLE_MODULES = YES;
				CLANG_ENABLE_OBJC_ARC = YES;
				CLANG_WARN_BOOL_CONVERSION = YES;
				CLANG_WARN_CONSTANT_CONVERSION = YES;
				CLANG_WARN_DIRECT_OBJC_ISA_USAGE = YES_ERROR;
				CLANG_WARN_EMPTY_BODY = YES;
				CLANG_WARN_ENUM_CONVERSION = YES;
				CLANG_WARN_INT_CONVERSION = YES;
				CLANG_WARN_OBJC_ROOT_CLASS = YES_ERROR;
				CLANG_WARN_UNREACHABLE_CODE = YES;
				CLANG_WARN__DUPLICATE_METHOD_MATCH = YES;
				CURRENT_PROJECT_VERSION = 1;
				ENABLE_STRICT_OBJC_MSGSEND = YES;
				GCC_PREPROCESSOR_DEFINITIONS = (
					"DEBUG=1",
					"$(inherited)",
				);
				GCC_WARN_64_TO_32_BIT_CONVERSION = YES;
				GCC_WARN_ABOUT_RETURN_TYPE = YES_ERROR;
				GCC_WARN_UNDECLARED_SELECTOR = YES;
				GCC_WARN_UNINITIALIZED_AUTOS = YES_AGGRESSIVE;
				GCC_WARN_UNUSED_FUNCTION = YES;
				GCC_WARN_UNUSED_VARIABLE = YES;
				MACOSX_DEPLOYMENT_TARGET = 10.10;
				MTL_ENABLE_DEBUG_INFO = YES;
				SWIFT_OPTIMIZATION_LEVEL = "-Onone";
				VERSIONING_SYSTEM = "apple-generic";
				VERSION_INFO_PREFIX = "";
			};
			name = Debug;
		};
		035B60731A67433800F4B44B /* Release */ = {
			isa = XCBuildConfiguration;
			buildSettings = {
				CLANG_ENABLE_MODULES = YES;
				CLANG_ENABLE_OBJC_ARC = YES;
				CLANG_WARN_BOOL_CONVERSION = YES;
				CLANG_WARN_CONSTANT_CONVERSION = YES;
				CLANG_WARN_DIRECT_OBJC_ISA_USAGE = YES_ERROR;
				CLANG_WARN_EMPTY_BODY = YES;
				CLANG_WARN_ENUM_CONVERSION = YES;
				CLANG_WARN_INT_CONVERSION = YES;
				CLANG_WARN_OBJC_ROOT_CLASS = YES_ERROR;
				CLANG_WARN_UNREACHABLE_CODE = YES;
				CLANG_WARN__DUPLICATE_METHOD_MATCH = YES;
				CURRENT_PROJECT_VERSION = 1;
				ENABLE_STRICT_OBJC_MSGSEND = YES;
				GCC_WARN_64_TO_32_BIT_CONVERSION = YES;
				GCC_WARN_ABOUT_RETURN_TYPE = YES_ERROR;
				GCC_WARN_UNDECLARED_SELECTOR = YES;
				GCC_WARN_UNINITIALIZED_AUTOS = YES_AGGRESSIVE;
				GCC_WARN_UNUSED_FUNCTION = YES;
				GCC_WARN_UNUSED_VARIABLE = YES;
				MACOSX_DEPLOYMENT_TARGET = 10.10;
				MTL_ENABLE_DEBUG_INFO = NO;
				SWIFT_WHOLE_MODULE_OPTIMIZATION = YES;
				VERSIONING_SYSTEM = "apple-generic";
				VERSION_INFO_PREFIX = "";
			};
			name = Release;
		};
		035B60751A67433800F4B44B /* Debug */ = {
			isa = XCBuildConfiguration;
			buildSettings = {
				COMBINE_HIDPI_IMAGES = YES;
				DEFINES_MODULE = YES;
				DYLIB_COMPATIBILITY_VERSION = 1;
				DYLIB_CURRENT_VERSION = 1;
				DYLIB_INSTALL_NAME_BASE = "@rpath";
				FRAMEWORK_VERSION = A;
				INFOPLIST_FILE = Channels/Info.plist;
				INSTALL_PATH = "$(LOCAL_LIBRARY_DIR)/Frameworks";
				LD_RUNPATH_SEARCH_PATHS = "$(inherited) @executable_path/../Frameworks @loader_path/Frameworks";
				PRODUCT_NAME = "$(TARGET_NAME)";
				SKIP_INSTALL = YES;
			};
			name = Debug;
		};
		035B60761A67433800F4B44B /* Release */ = {
			isa = XCBuildConfiguration;
			buildSettings = {
				COMBINE_HIDPI_IMAGES = YES;
				DEFINES_MODULE = YES;
				DYLIB_COMPATIBILITY_VERSION = 1;
				DYLIB_CURRENT_VERSION = 1;
				DYLIB_INSTALL_NAME_BASE = "@rpath";
				FRAMEWORK_VERSION = A;
				INFOPLIST_FILE = Channels/Info.plist;
				INSTALL_PATH = "$(LOCAL_LIBRARY_DIR)/Frameworks";
				LD_RUNPATH_SEARCH_PATHS = "$(inherited) @executable_path/../Frameworks @loader_path/Frameworks";
				PRODUCT_NAME = "$(TARGET_NAME)";
				SKIP_INSTALL = YES;
			};
			name = Release;
		};
		035B60781A67433800F4B44B /* Debug */ = {
			isa = XCBuildConfiguration;
			buildSettings = {
				COMBINE_HIDPI_IMAGES = YES;
				FRAMEWORK_SEARCH_PATHS = (
					"$(DEVELOPER_FRAMEWORKS_DIR)",
					"$(inherited)",
				);
				INFOPLIST_FILE = ChannelsTests/Info.plist;
				LD_RUNPATH_SEARCH_PATHS = "$(inherited) @executable_path/../Frameworks @loader_path/../Frameworks";
				PRODUCT_NAME = "$(TARGET_NAME)";
			};
			name = Debug;
		};
		035B60791A67433800F4B44B /* Release */ = {
			isa = XCBuildConfiguration;
			buildSettings = {
				COMBINE_HIDPI_IMAGES = YES;
				FRAMEWORK_SEARCH_PATHS = (
					"$(DEVELOPER_FRAMEWORKS_DIR)",
					"$(inherited)",
				);
				INFOPLIST_FILE = ChannelsTests/Info.plist;
				LD_RUNPATH_SEARCH_PATHS = "$(inherited) @executable_path/../Frameworks @loader_path/../Frameworks";
				PRODUCT_NAME = "$(TARGET_NAME)";
			};
			name = Release;
		};
		03AD47611A68346300F4B44B /* Debug */ = {
			isa = XCBuildConfiguration;
			buildSettings = {
				PRODUCT_NAME = "$(TARGET_NAME)";
			};
			name = Debug;
		};
		03AD47621A68346300F4B44B /* Release */ = {
			isa = XCBuildConfiguration;
			buildSettings = {
				PRODUCT_NAME = "$(TARGET_NAME)";
			};
			name = Release;
		};
		03AD478C1A68366A00F4B44B /* Debug */ = {
			isa = XCBuildConfiguration;
			buildSettings = {
				PRODUCT_NAME = "$(TARGET_NAME)";
			};
			name = Debug;
		};
		03AD478D1A68366A00F4B44B /* Release */ = {
			isa = XCBuildConfiguration;
			buildSettings = {
				PRODUCT_NAME = "$(TARGET_NAME)";
			};
			name = Release;
		};
/* End XCBuildConfiguration section */

/* Begin XCConfigurationList section */
		035B60581A67433800F4B44B /* Build configuration list for PBXProject "Channels" */ = {
			isa = XCConfigurationList;
			buildConfigurations = (
				035B60721A67433800F4B44B /* Debug */,
				035B60731A67433800F4B44B /* Release */,
			);
			defaultConfigurationIsVisible = 0;
			defaultConfigurationName = Release;
		};
		035B60741A67433800F4B44B /* Build configuration list for PBXNativeTarget "Channels" */ = {
			isa = XCConfigurationList;
			buildConfigurations = (
				035B60751A67433800F4B44B /* Debug */,
				035B60761A67433800F4B44B /* Release */,
			);
			defaultConfigurationIsVisible = 0;
			defaultConfigurationName = Release;
		};
		035B60771A67433800F4B44B /* Build configuration list for PBXNativeTarget "ChannelsTests" */ = {
			isa = XCConfigurationList;
			buildConfigurations = (
				035B60781A67433800F4B44B /* Debug */,
				035B60791A67433800F4B44B /* Release */,
			);
			defaultConfigurationIsVisible = 0;
			defaultConfigurationName = Release;
		};
		03AD47601A68346300F4B44B /* Build configuration list for PBXNativeTarget "chan-benchmark" */ = {
			isa = XCConfigurationList;
			buildConfigurations = (
				03AD47611A68346300F4B44B /* Debug */,
				03AD47621A68346300F4B44B /* Release */,
			);
			defaultConfigurationIsVisible = 0;
			defaultConfigurationName = Release;
		};
		03AD478B1A68366A00F4B44B /* Build configuration list for PBXNativeTarget "concurrency tester" */ = {
			isa = XCConfigurationList;
			buildConfigurations = (
				03AD478C1A68366A00F4B44B /* Debug */,
				03AD478D1A68366A00F4B44B /* Release */,
			);
			defaultConfigurationIsVisible = 0;
			defaultConfigurationName = Release;
		};
/* End XCConfigurationList section */
	};
	rootObject = 035B60551A67433800F4B44B /* Project object */;
}<|MERGE_RESOLUTION|>--- conflicted
+++ resolved
@@ -7,13 +7,10 @@
 	objects = {
 
 /* Begin PBXBuildFile section */
-<<<<<<< HEAD
 		0325764C1ABB477F00F4B44B /* semaphore-chan.swift in Sources */ = {isa = PBXBuildFile; fileRef = 0359EAFB1A8C77D300F4B44B /* semaphore-chan.swift */; };
 		032DEC241A8D84F600F4B44B /* semaphore-chan.swift in Sources */ = {isa = PBXBuildFile; fileRef = 0359EAFB1A8C77D300F4B44B /* semaphore-chan.swift */; };
-=======
 		03019F431AD0811F00F4B44B /* semaphorequeue.swift in Sources */ = {isa = PBXBuildFile; fileRef = 03019F421AD0811F00F4B44B /* semaphorequeue.swift */; };
 		03019F471AD082BD00F4B44B /* semaphorequeue.swift in Sources */ = {isa = PBXBuildFile; fileRef = 03019F421AD0811F00F4B44B /* semaphorequeue.swift */; };
->>>>>>> 4643d799
 		0335FBE11A8B277500F4B44B /* pchan-bufferedN-array.swift in Sources */ = {isa = PBXBuildFile; fileRef = 03B24C0B1A8AC01F00F4B44B /* pchan-bufferedN-array.swift */; };
 		0335FBE21A8B277600F4B44B /* pchan-bufferedN-array.swift in Sources */ = {isa = PBXBuildFile; fileRef = 03B24C0B1A8AC01F00F4B44B /* pchan-bufferedN-array.swift */; };
 		0336B9B51ABB1BF700F4B44B /* async.swift in Sources */ = {isa = PBXBuildFile; fileRef = 0336B9B41ABB1BF700F4B44B /* async.swift */; };
@@ -97,7 +94,6 @@
 		03E50F911AC3E3DC00F4B44B /* schan-singleton.swift in Sources */ = {isa = PBXBuildFile; fileRef = 034CABE21AC210BC00F4B44B /* schan-singleton.swift */; };
 		03E50F921AC3E3EA00F4B44B /* qchan-singleton.swift in Sources */ = {isa = PBXBuildFile; fileRef = 034CABE41AC2166700F4B44B /* qchan-singleton.swift */; };
 		03E50F931AC3E3EB00F4B44B /* qchan-singleton.swift in Sources */ = {isa = PBXBuildFile; fileRef = 034CABE41AC2166700F4B44B /* qchan-singleton.swift */; };
-<<<<<<< HEAD
 		03E60E611AAC08CE00F4B44B /* SelectSingletonTests.swift in Sources */ = {isa = PBXBuildFile; fileRef = 03E60E601AAC08CE00F4B44B /* SelectSingletonTests.swift */; };
 		03EE7ECD1A94217000F4B44B /* select-types.swift in Sources */ = {isa = PBXBuildFile; fileRef = 03F3FD691A69D90400F4B44B /* select-types.swift */; };
 		03EEE5421AC60F8D00F4B44B /* supersemaphorequeue.swift in Sources */ = {isa = PBXBuildFile; fileRef = 03EEE5411AC60F8D00F4B44B /* supersemaphorequeue.swift */; };
@@ -105,12 +101,10 @@
 		03F3FD6A1A69D90400F4B44B /* select-types.swift in Sources */ = {isa = PBXBuildFile; fileRef = 03F3FD691A69D90400F4B44B /* select-types.swift */; };
 		03F3FD6E1A6A4E7900F4B44B /* select-types.swift in Sources */ = {isa = PBXBuildFile; fileRef = 03F3FD691A69D90400F4B44B /* select-types.swift */; };
 		03F3FD751A6D76B300F4B44B /* SelectTests.swift in Sources */ = {isa = PBXBuildFile; fileRef = 03F3FD711A6B207E00F4B44B /* SelectTests.swift */; };
-=======
 		03EDB5F11AD22B6F00F4B44B /* channel-semaphore.swift in Sources */ = {isa = PBXBuildFile; fileRef = 03EDB5F01AD22B6F00F4B44B /* channel-semaphore.swift */; };
 		03EDB5F21AD22BB000F4B44B /* channel-semaphore.swift in Sources */ = {isa = PBXBuildFile; fileRef = 03EDB5F01AD22B6F00F4B44B /* channel-semaphore.swift */; };
 		03EDB5F31AD22BB100F4B44B /* channel-semaphore.swift in Sources */ = {isa = PBXBuildFile; fileRef = 03EDB5F01AD22B6F00F4B44B /* channel-semaphore.swift */; };
 		03EDB5F41AD22BB300F4B44B /* semaphorequeue.swift in Sources */ = {isa = PBXBuildFile; fileRef = 03019F421AD0811F00F4B44B /* semaphorequeue.swift */; };
->>>>>>> 4643d799
 /* End PBXBuildFile section */
 
 /* Begin PBXContainerItemProxy section */
@@ -145,11 +139,8 @@
 /* End PBXCopyFilesBuildPhase section */
 
 /* Begin PBXFileReference section */
-<<<<<<< HEAD
 		032CCD3E1A79BE9400F4B44B /* merge-select.swift */ = {isa = PBXFileReference; fileEncoding = 4; lastKnownFileType = sourcecode.swift; name = "merge-select.swift"; path = "select/merge-select.swift"; sourceTree = "<group>"; };
-=======
 		03019F421AD0811F00F4B44B /* semaphorequeue.swift */ = {isa = PBXFileReference; fileEncoding = 4; lastKnownFileType = sourcecode.swift; name = semaphorequeue.swift; path = "concurrency/channel-semaphore/semaphorequeue.swift"; sourceTree = SOURCE_ROOT; };
->>>>>>> 4643d799
 		0336B9B41ABB1BF700F4B44B /* async.swift */ = {isa = PBXFileReference; fileEncoding = 4; lastKnownFileType = sourcecode.swift; name = async.swift; path = utilities/async.swift; sourceTree = "<group>"; };
 		033912021ABD3DC000F4B44B /* ChannelsExamples.swift */ = {isa = PBXFileReference; fileEncoding = 4; lastKnownFileType = sourcecode.swift; path = ChannelsExamples.swift; sourceTree = "<group>"; };
 		034CABE21AC210BC00F4B44B /* schan-singleton.swift */ = {isa = PBXFileReference; fileEncoding = 4; lastKnownFileType = sourcecode.swift; path = "schan-singleton.swift"; sourceTree = "<group>"; };
@@ -199,16 +190,13 @@
 		03AD47B11A6890B100F4B44B /* merge.swift */ = {isa = PBXFileReference; fileEncoding = 4; lastKnownFileType = sourcecode.swift; path = merge.swift; sourceTree = "<group>"; };
 		03AD47BF1A689E0900F4B44B /* MergeTest.swift */ = {isa = PBXFileReference; fileEncoding = 4; lastKnownFileType = sourcecode.swift; path = MergeTest.swift; sourceTree = "<group>"; };
 		03B24C0B1A8AC01F00F4B44B /* pchan-bufferedN-array.swift */ = {isa = PBXFileReference; fileEncoding = 4; lastKnownFileType = sourcecode.swift; path = "pchan-bufferedN-array.swift"; sourceTree = "<group>"; };
-<<<<<<< HEAD
 		03E50FA71AC4972700F4B44B /* semaphorechanqueue.swift */ = {isa = PBXFileReference; fileEncoding = 4; lastKnownFileType = sourcecode.swift; path = semaphorechanqueue.swift; sourceTree = "<group>"; };
 		03E60E601AAC08CE00F4B44B /* SelectSingletonTests.swift */ = {isa = PBXFileReference; fileEncoding = 4; lastKnownFileType = sourcecode.swift; path = SelectSingletonTests.swift; sourceTree = "<group>"; };
 		03EEE5411AC60F8D00F4B44B /* supersemaphorequeue.swift */ = {isa = PBXFileReference; fileEncoding = 4; lastKnownFileType = sourcecode.swift; path = supersemaphorequeue.swift; sourceTree = "<group>"; };
 		03F3FD691A69D90400F4B44B /* select-types.swift */ = {isa = PBXFileReference; fileEncoding = 4; lastKnownFileType = sourcecode.swift; name = "select-types.swift"; path = "select/select-types.swift"; sourceTree = "<group>"; };
 		03F3FD6F1A6AF95400F4B44B /* select.swift */ = {isa = PBXFileReference; fileEncoding = 4; lastKnownFileType = sourcecode.swift; name = select.swift; path = select/select.swift; sourceTree = "<group>"; };
 		03F3FD711A6B207E00F4B44B /* SelectTests.swift */ = {isa = PBXFileReference; fileEncoding = 4; lastKnownFileType = sourcecode.swift; path = SelectTests.swift; sourceTree = "<group>"; };
-=======
 		03EDB5F01AD22B6F00F4B44B /* channel-semaphore.swift */ = {isa = PBXFileReference; fileEncoding = 4; lastKnownFileType = sourcecode.swift; name = "channel-semaphore.swift"; path = "channel-semaphore/channel-semaphore.swift"; sourceTree = "<group>"; };
->>>>>>> 4643d799
 /* End PBXFileReference section */
 
 /* Begin PBXFrameworksBuildPhase section */
@@ -590,11 +578,8 @@
 				03AD47251A6743E500F4B44B /* channel.swift in Sources */,
 				03AD47471A67441A00F4B44B /* queuetype.swift in Sources */,
 				03AD47331A6743E500F4B44B /* qchan.swift in Sources */,
-<<<<<<< HEAD
 				034392C21A7A065200F4B44B /* select.swift in Sources */,
 				03AD47341A6743E500F4B44B /* semaphorepool.swift in Sources */,
-=======
->>>>>>> 4643d799
 				03AD47AF1A688BE900F4B44B /* shuffle.swift in Sources */,
 				0370A7171A7C44BC00F4B44B /* merge-select.swift in Sources */,
 				034CABE31AC210BC00F4B44B /* schan-singleton.swift in Sources */,
@@ -610,12 +595,9 @@
 				03AD47241A6743E500F4B44B /* chan.swift in Sources */,
 				03AD47221A6743E500F4B44B /* chan-sender.swift in Sources */,
 				03AD47B21A6890B100F4B44B /* merge.swift in Sources */,
-<<<<<<< HEAD
 				03EEE5421AC60F8D00F4B44B /* supersemaphorequeue.swift in Sources */,
 				0335FBE31A8B2A9E00F4B44B /* semaphorestack.swift in Sources */,
-=======
 				03EDB5F11AD22B6F00F4B44B /* channel-semaphore.swift in Sources */,
->>>>>>> 4643d799
 				03AD47361A6743E500F4B44B /* schan-buffered.swift in Sources */,
 				03AD47431A67441A00F4B44B /* atomicqueue.swift in Sources */,
 			);
