//
//  qchan-unbuffered.swift
//  concurrency
//
//  Created by Guillaume Lessard on 2014-11-19.
//  Copyright (c) 2014 Guillaume Lessard. All rights reserved.
//

import Darwin

/**
  An unbuffered channel that uses a queue of semaphores for scheduling.
*/

final class QUnbufferedChan<T>: Chan<T>
{
  // MARK: private housekeeping

<<<<<<< HEAD
  private let readerQueue = FastQueue<SuperSemaphore>()
  private let writerQueue = FastQueue<SuperSemaphore>()
=======
  private let readerQueue = FastQueue<ChannelSemaphore>()
  private let writerQueue = FastQueue<ChannelSemaphore>()
>>>>>>> c3c3705e

  private var lock = OS_SPINLOCK_INIT

  private var closed = false

  // Used to elucidate/troubleshoot message arrival order
  // private var readerCount: Int32 = -1

  // MARK: ChannelType properties

  final override var isEmpty: Bool
  {
    return true
  }

  final override var isFull: Bool
  {
    return true
  }

  /**
    Determine whether the channel has been closed
  */

  final override var isClosed: Bool { return closed }

  // MARK: ChannelType methods

  /**
    Close the channel

    Any items still in the channel remain and can be retrieved.
    New items cannot be added to a closed channel.

    It could be considered an error to close a channel that has already
    been closed. The actual reaction shall be implementation-dependent.
  */

  override func close()
  {
    if closed { return }

    OSSpinLockLock(&lock)
    closed = true

    // Unblock the threads waiting on our conditions.
    while let rs = readerQueue.dequeue()
    {
<<<<<<< HEAD
      switch rs
      {
      case .semaphore(let s):
        s.setState(.Done)
        s.signal()

      case .selection(let select, _):
        if select.setState(.Invalidated)
        {
          select.signal()
        }
      }
    }
    while let ws = writerQueue.dequeue()
    {
      switch ws
      {
      case .semaphore(let s):
        s.setState(.Done)
        s.signal()

      case .selection(let select, _):
        if select.setState(.Invalidated)
        {
          select.signal()
        }
      }
=======
      rs.setState(.Done)
      rs.signal()
    }
    while let ws = writerQueue.dequeue()
    {
      ws.setState(.Done)
      ws.signal()
>>>>>>> c3c3705e
    }
    OSSpinLockUnlock(&lock)
  }


  /**
    Append an element to the channel

    If no reader is waiting, this call will block.
    If the channel has been closed, no action will be taken.

    :param: element the new element to be added to the channel.
  */

  override func put(var newElement: T) -> Bool
  {
    if closed { return false }

    OSSpinLockLock(&lock)

    while let rss = readerQueue.dequeue()
    { // there is already an interested reader
<<<<<<< HEAD
      switch rss
      {
      case .semaphore(let rs):
        OSSpinLockUnlock(&lock)
        switch rs.state
        {
        case .Pointer(let buffer):
          // attach a new copy of our data to the reader's semaphore
          UnsafeMutablePointer<T>(buffer).initialize(newElement)
          rs.signal()
          return true

        case let state: // default
          preconditionFailure("Unexpected Semaphore state \(state) in \(__FUNCTION__)")
        }

      case .selection(let select, let selection):
        let threadLock = SemaphorePool.Obtain()
        if select.setState(.Select(selection.withSemaphore(threadLock)))
        { // pass the data on to an insert()
          OSSpinLockUnlock(&lock)
          threadLock.setState(.Pointer(&newElement))
          select.signal()
          threadLock.wait()

          // got awoken by insert()
          let state = threadLock.state
          threadLock.setState(.Done)
          SemaphorePool.Return(threadLock)

          switch state
          {
          case .Pointer(let pointer) where pointer == &newElement:
            return true

          default:
            preconditionFailure("Unexpected Semaphore state \(state) in \(__FUNCTION__)")
          }
        }
        SemaphorePool.Return(threadLock)
=======
      OSSpinLockUnlock(&lock)
      switch rs.state
      {
      case .Pointer(let buffer):
        // attach a new copy of our data to the reader's semaphore
        UnsafeMutablePointer<T>(buffer).initialize(newElement)
        rs.signal()
        return true

      case let status: // default
        preconditionFailure("Unexpected Semaphore status \(status) in \(__FUNCTION__)")
>>>>>>> c3c3705e
      }
    }

    if closed
    {
      OSSpinLockUnlock(&lock)
      return false
    }

    // make our data available for a reader
    let threadLock = SemaphorePool.Obtain()
    threadLock.setState(.Pointer(&newElement))
<<<<<<< HEAD
    writerQueue.enqueue(.semaphore(threadLock))
=======
    writerQueue.enqueue(threadLock)
>>>>>>> c3c3705e
    OSSpinLockUnlock(&lock)
    threadLock.wait()

    // got awoken
    let state = threadLock.state
    threadLock.setState(.Done)
    SemaphorePool.Return(threadLock)

    switch state
    {
    case .Done:
      // thread was awoken by close() and put() has failed
      return false

    case .Pointer(let pointer) where pointer == &newElement:
      // the message was succesfully passed.
      return true

    default:
      preconditionFailure("Unexpected Semaphore state \(state) in \(__FUNCTION__)")
    }
  }

  /**
    Return the oldest element from the channel.

    If the channel is empty, this call will block.
    If the channel is empty and closed, this will return nil.

    :return: the oldest element from the channel.
  */

  override func get() -> T?
  {
    if closed { return nil }

    OSSpinLockLock(&lock)

    while let wss = writerQueue.dequeue()
    { // data is already available
<<<<<<< HEAD
      switch wss
      {
      case .semaphore(let ws):
        OSSpinLockUnlock(&lock)
        switch ws.state
        {
        case .Pointer(let pointer):
          let element: T = UnsafePointer(pointer).memory
          ws.signal()
          return element

        case let state:
          preconditionFailure("Unexpected Semaphore state \(state) in \(__FUNCTION__)")
        }

      case .selection(let select, let selection):
        let threadLock = SemaphorePool.Obtain()
        if select.setState(.Select(selection.withSemaphore(threadLock)))
        { // get data from an extract()
          OSSpinLockUnlock(&lock)
          let buffer = UnsafeMutablePointer<T>.alloc(1)
          threadLock.setState(.Pointer(buffer))
          select.signal()
          threadLock.wait()

          // got awoken by extract()
          let state = threadLock.state
          threadLock.setState(.Done)
          SemaphorePool.Return(threadLock)

          switch state
          {
          case .Pointer(let pointer) where pointer == buffer:
            let element = buffer.move()
            buffer.dealloc(1)
            return element

          default:
            preconditionFailure("Unexpected Semaphore state \(state) in \(__FUNCTION__)")
          }
        }
        SemaphorePool.Return(threadLock)
=======
      OSSpinLockUnlock(&lock)
      switch ws.state
      {
      case .Pointer(let buffer):
        let element: T = UnsafePointer(buffer).memory
        ws.signal()
        return element

      case let status:
        preconditionFailure("Unexpected Semaphore status \(status) in \(__FUNCTION__)")
>>>>>>> c3c3705e
      }
    }

    if closed
    {
      OSSpinLockUnlock(&lock)
      return nil
    }

    // wait for data from a writer
    let threadLock = SemaphorePool.Obtain()
    let buffer = UnsafeMutablePointer<T>.alloc(1)
    threadLock.setState(.Pointer(buffer))
<<<<<<< HEAD
    readerQueue.enqueue(.semaphore(threadLock))
=======
    readerQueue.enqueue(threadLock)
>>>>>>> c3c3705e
    OSSpinLockUnlock(&lock)
    threadLock.wait()

    // got awoken
    let state = threadLock.state
    threadLock.setState(.Done)
    SemaphorePool.Return(threadLock)

    switch state
    {
    case .Done:
      // thread was awoken by close(): no more data on the channel.
      buffer.dealloc(1)
      return nil

    case .Pointer(let pointer) where pointer == buffer:
      let element = buffer.move()
      buffer.dealloc(1)
      return element

    default:
      preconditionFailure("Unknown state (\(state)) after sleep state in \(__FUNCTION__)")
    }
  }

  // MARK: SelectableChannelType methods

  override func selectPutNow(selection: Selection) -> Selection?
  {
    OSSpinLockLock(&lock)
    while let rss = readerQueue.dequeue()
    {
      switch rss
      {
      case .semaphore(let rs):
        OSSpinLockUnlock(&lock)
        return selection.withSemaphore(rs)

      case .selection(let extractSelect, let extractSelection):
        let intermediary = SemaphorePool.Obtain()
        if extractSelect.setState(.Select(extractSelection.withSemaphore(intermediary)))
        {
          OSSpinLockUnlock(&lock)
          insertToExtract(extractSelect, intermediary)
          return selection.withSemaphore(intermediary)
        }
        SemaphorePool.Return(intermediary)
        // try the next enqueued reader instead
      }
    }
    OSSpinLockUnlock(&lock)
    return nil
  }

  private func insertToExtract(extractSelect: ChannelSemaphore, _ intermediary: ChannelSemaphore)
  {
    let buffer = UnsafeMutablePointer<T>.alloc(1)
    intermediary.setState(.Pointer(buffer))

    // two select()s talking to each other need a 3rd thread
    dispatch_async(dispatch_get_global_queue(qos_class_self(), 0)) {
      intermediary.wait()
      // got awoken by insert()
      // precondition(dispatch_get_context(intermediary) == buffer, "Unknown context in \(__FUNCTION__)")

      extractSelect.signal()
      intermediary.wait()
      // got awoken by extract(). clean up.
      buffer.destroy(1)
      buffer.dealloc(1)
      intermediary.setState(.Done)
      SemaphorePool.Return(intermediary)
    }
  }

  override func insert(selection: Selection, newElement: T) -> Bool
  {
    if let rs = selection.semaphore
    {
      switch rs.state
      {
      case .Pointer(let pointer):
        UnsafeMutablePointer<T>(pointer).initialize(newElement)
        rs.signal()
        return true

      case let state: // default
        preconditionFailure("Unexpected state (\(state)) in \(__FUNCTION__)")
      }
    }
    assert(false, "Thread left hanging in \(__FUNCTION__), semaphore not found in \(selection)")
    return false
  }

  override func selectPut(select: ChannelSemaphore, selection: Selection)
  {
    OSSpinLockLock(&lock)
    while let rss = readerQueue.dequeue()
    {
      switch rss
      {
      case .semaphore(let rs):
        if select.setState(.Select(selection.withSemaphore(rs)))
        {
          OSSpinLockUnlock(&lock)
          select.signal()
        }
        else
        {
          readerQueue.undequeue(rss)
          OSSpinLockUnlock(&lock)
        }
        return

      case .selection(let extractSelect, let extractSelection):
        if !extractSelect.isSelected
        {
          let intermediary = SemaphorePool.Obtain()
          if select.setState(.Select(selection.withSemaphore(intermediary)))
          {
            OSSpinLockUnlock(&lock)
            if extractSelect.setState(.Select(extractSelection.withSemaphore(intermediary)))
            {
              insertToExtract(extractSelect, intermediary)
            }
            else
            {
              select.setState(.Done)
              SemaphorePool.Return(intermediary)
            }
            select.signal()
          }
          else
          {
            readerQueue.undequeue(rss)
            OSSpinLockUnlock(&lock)
            SemaphorePool.Return(intermediary)
          }
          return
        }
      }
    }

    if closed
    {
      OSSpinLockUnlock(&lock)
      if select.setState(.Invalidated)
      {
        select.signal()
      }
      return
    }

    // enqueue the SemaphoreChan and hope for the best.
    writerQueue.enqueue(.selection(select, selection))
    OSSpinLockUnlock(&lock)
  }

  override func selectGetNow(selection: Selection) -> Selection?
  {
    OSSpinLockLock(&lock)
    while let wss = writerQueue.dequeue()
    {
      switch wss
      {
      case .semaphore(let ws):
        OSSpinLockUnlock(&lock)
        return selection.withSemaphore(ws)

      case .selection(let insertSelect, let insertSelection):
        let intermediary = SemaphorePool.Obtain()
        if insertSelect.setState(.Select(insertSelection.withSemaphore(intermediary)))
        {
          OSSpinLockUnlock(&lock)
          extractFromInsert(insertSelect, intermediary)
          return selection.withSemaphore(intermediary)
        }
        SemaphorePool.Return(intermediary)
        // try the next enqueued writer instead
      }
    }
    OSSpinLockUnlock(&lock)
    return nil
  }

  private func extractFromInsert(insertSelect: ChannelSemaphore, _ intermediary: ChannelSemaphore)
  {
    let buffer = UnsafeMutablePointer<T>.alloc(1)
    intermediary.setState(.Pointer(buffer))

    // get the buffer filled by insert()
    insertSelect.signal()
    intermediary.wait()
    // got awoken by insert()
    // precondition(dispatch_get_context(intermediary) == buffer, "Unknown context in \(__FUNCTION__)")

    // two select()s talking to each other need a 3rd thread
    dispatch_async(dispatch_get_global_queue(QOS_CLASS_UTILITY, 0)) {
      intermediary.wait()
      // got awoken by extract(). clean up.
      buffer.destroy(1)
      buffer.dealloc(1)
      intermediary.setState(.Done)
      SemaphorePool.Return(intermediary)
    }
  }

  override func extract(selection: Selection) -> T?
  {
    if let ws = selection.semaphore
    {
      switch ws.state
      {
      case .Pointer(let pointer):
        let element: T = UnsafePointer(pointer).memory
        ws.signal()
        return element

      case let state: // default
        preconditionFailure("Unexpected state (\(state)) in \(__FUNCTION__)")
      }
    }
    assert(false, "Thread left hanging in \(__FUNCTION__), semaphore not found in \(selection)")
    return nil
  }

  override func selectGet(select: ChannelSemaphore, selection: Selection)
  {
    OSSpinLockLock(&lock)
    while let wss = writerQueue.dequeue()
    {
      switch wss
      {
      case .semaphore(let ws):
        if select.setState(.Select(selection.withSemaphore(ws)))
        {
          OSSpinLockUnlock(&lock)
          select.signal()
        }
        else
        {
          writerQueue.undequeue(wss)
          OSSpinLockUnlock(&lock)
        }
        return

      case .selection(let insertSelect, let insertSelection):
        if !insertSelect.isSelected
        {
          let intermediary = SemaphorePool.Obtain()
          if select.setState(.Select(selection.withSemaphore(intermediary)))
          {
            OSSpinLockUnlock(&lock)
            if insertSelect.setState(.Select(insertSelection.withSemaphore(intermediary)))
            {
              extractFromInsert(insertSelect, intermediary)
            }
            else
            {
              select.setState(.Done)
              SemaphorePool.Return(intermediary)
            }
            select.signal()
          }
          else
          {
            writerQueue.undequeue(wss)
            OSSpinLockUnlock(&lock)
            SemaphorePool.Return(intermediary)
          }
          return
        }
      }
    }

    if closed
    {
      OSSpinLockUnlock(&lock)
      if select.setState(.Invalidated)
      {
        select.signal()
      }
      return
    }

    // enqueue the SemaphoreChan and hope for the best.
    readerQueue.enqueue(.selection(select, selection))
    OSSpinLockUnlock(&lock)
  }
}<|MERGE_RESOLUTION|>--- conflicted
+++ resolved
@@ -7,6 +7,7 @@
 //
 
 import Darwin
+import Dispatch
 
 /**
   An unbuffered channel that uses a queue of semaphores for scheduling.
@@ -16,13 +17,8 @@
 {
   // MARK: private housekeeping
 
-<<<<<<< HEAD
   private let readerQueue = FastQueue<SuperSemaphore>()
   private let writerQueue = FastQueue<SuperSemaphore>()
-=======
-  private let readerQueue = FastQueue<ChannelSemaphore>()
-  private let writerQueue = FastQueue<ChannelSemaphore>()
->>>>>>> c3c3705e
 
   private var lock = OS_SPINLOCK_INIT
 
@@ -71,7 +67,6 @@
     // Unblock the threads waiting on our conditions.
     while let rs = readerQueue.dequeue()
     {
-<<<<<<< HEAD
       switch rs
       {
       case .semaphore(let s):
@@ -99,15 +94,6 @@
           select.signal()
         }
       }
-=======
-      rs.setState(.Done)
-      rs.signal()
-    }
-    while let ws = writerQueue.dequeue()
-    {
-      ws.setState(.Done)
-      ws.signal()
->>>>>>> c3c3705e
     }
     OSSpinLockUnlock(&lock)
   }
@@ -130,7 +116,6 @@
 
     while let rss = readerQueue.dequeue()
     { // there is already an interested reader
-<<<<<<< HEAD
       switch rss
       {
       case .semaphore(let rs):
@@ -171,19 +156,6 @@
           }
         }
         SemaphorePool.Return(threadLock)
-=======
-      OSSpinLockUnlock(&lock)
-      switch rs.state
-      {
-      case .Pointer(let buffer):
-        // attach a new copy of our data to the reader's semaphore
-        UnsafeMutablePointer<T>(buffer).initialize(newElement)
-        rs.signal()
-        return true
-
-      case let status: // default
-        preconditionFailure("Unexpected Semaphore status \(status) in \(__FUNCTION__)")
->>>>>>> c3c3705e
       }
     }
 
@@ -196,11 +168,7 @@
     // make our data available for a reader
     let threadLock = SemaphorePool.Obtain()
     threadLock.setState(.Pointer(&newElement))
-<<<<<<< HEAD
     writerQueue.enqueue(.semaphore(threadLock))
-=======
-    writerQueue.enqueue(threadLock)
->>>>>>> c3c3705e
     OSSpinLockUnlock(&lock)
     threadLock.wait()
 
@@ -241,7 +209,6 @@
 
     while let wss = writerQueue.dequeue()
     { // data is already available
-<<<<<<< HEAD
       switch wss
       {
       case .semaphore(let ws):
@@ -284,18 +251,6 @@
           }
         }
         SemaphorePool.Return(threadLock)
-=======
-      OSSpinLockUnlock(&lock)
-      switch ws.state
-      {
-      case .Pointer(let buffer):
-        let element: T = UnsafePointer(buffer).memory
-        ws.signal()
-        return element
-
-      case let status:
-        preconditionFailure("Unexpected Semaphore status \(status) in \(__FUNCTION__)")
->>>>>>> c3c3705e
       }
     }
 
@@ -309,11 +264,7 @@
     let threadLock = SemaphorePool.Obtain()
     let buffer = UnsafeMutablePointer<T>.alloc(1)
     threadLock.setState(.Pointer(buffer))
-<<<<<<< HEAD
     readerQueue.enqueue(.semaphore(threadLock))
-=======
-    readerQueue.enqueue(threadLock)
->>>>>>> c3c3705e
     OSSpinLockUnlock(&lock)
     threadLock.wait()
 
@@ -377,7 +328,6 @@
     dispatch_async(dispatch_get_global_queue(qos_class_self(), 0)) {
       intermediary.wait()
       // got awoken by insert()
-      // precondition(dispatch_get_context(intermediary) == buffer, "Unknown context in \(__FUNCTION__)")
 
       extractSelect.signal()
       intermediary.wait()
@@ -508,7 +458,6 @@
     insertSelect.signal()
     intermediary.wait()
     // got awoken by insert()
-    // precondition(dispatch_get_context(intermediary) == buffer, "Unknown context in \(__FUNCTION__)")
 
     // two select()s talking to each other need a 3rd thread
     dispatch_async(dispatch_get_global_queue(QOS_CLASS_UTILITY, 0)) {
