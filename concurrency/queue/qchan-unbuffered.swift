--- conflicted
+++ resolved
@@ -66,12 +66,11 @@
     // Unblock the threads waiting on our conditions.
     while let rs = readerQueue.dequeue()
     {
-<<<<<<< HEAD
       switch rs
       {
       case .semaphore(let s):
-        dispatch_set_context(s, nil)
-        dispatch_semaphore_signal(s)
+        s.setStatus(.Empty)
+        s.signal()
 
       case .selection(let c, _):
         if let s = c.get()
@@ -85,8 +84,8 @@
       switch ws
       {
       case .semaphore(let s):
-        dispatch_set_context(s, nil)
-        dispatch_semaphore_signal(s)
+        s.setStatus(.Empty)
+        s.signal()
 
       case .selection(let c, _):
         if let s = c.get()
@@ -94,15 +93,6 @@
           dispatch_semaphore_signal(s)
         }
       }
-=======
-      rs.setStatus(.Empty)
-      rs.signal()
-    }
-    while let ws = writerQueue.dequeue()
-    {
-      ws.setStatus(.Empty)
-      ws.signal()
->>>>>>> 4643d799
     }
     OSSpinLockUnlock(&lock)
   }
@@ -125,28 +115,27 @@
 
     while let rss = readerQueue.dequeue()
     { // there is already an interested reader
-<<<<<<< HEAD
       switch rss
       {
       case .semaphore(let rs):
         OSSpinLockUnlock(&lock)
-        switch dispatch_get_context(rs)
-        {
-        case nil:
-          preconditionFailure(__FUNCTION__)
-
-        case let buffer: // default
+        switch rs.status
+        {
+        case .Pointer(let buffer):
           // attach a new copy of our data to the reader's semaphore
           UnsafeMutablePointer<T>(buffer).initialize(newElement)
-          dispatch_semaphore_signal(rs)
+          rs.signal()
           return true
+
+        case let status: // default
+          preconditionFailure("Unexpected Semaphore status \(status) in \(__FUNCTION__)")
         }
 
       case .selection(let c, let originalSelection):
         if let s = c.get()
         { // pass the data on to an insert()
           OSSpinLockUnlock(&lock)
-          let threadLock = SemaphorePool.dequeue()
+          let threadLock = dispatch_semaphore_create(0)!
           dispatch_set_context(threadLock, &newElement)
           let selection = Selection(id: originalSelection.id, semaphore: threadLock)
           dispatch_set_context(s, UnsafeMutablePointer<Void>(Unmanaged.passRetained(selection).toOpaque()))
@@ -154,24 +143,8 @@
           dispatch_semaphore_wait(threadLock, DISPATCH_TIME_FOREVER)
           // got awoken by insert()
           precondition(dispatch_get_context(threadLock) == &newElement, "Unknown context in \(__FUNCTION__)")
-
-          dispatch_set_context(threadLock, nil)
-          SemaphorePool.enqueue(threadLock)
           return true
         }
-=======
-      OSSpinLockUnlock(&lock)
-      switch rs.status
-      {
-      case .Pointer(let buffer):
-        // attach a new copy of our data to the reader's semaphore
-        UnsafeMutablePointer<T>(buffer).initialize(newElement)
-        rs.signal()
-        return true
-
-      case let status: // default
-        preconditionFailure("Unexpected Semaphore status \(status) in \(__FUNCTION__)")
->>>>>>> 4643d799
       }
     }
 
@@ -204,11 +177,7 @@
       return true
 
     default:
-<<<<<<< HEAD
-      preconditionFailure("Unknown context value (\(context)) after sleep state in \(__FUNCTION__)")
-=======
       preconditionFailure("Unexpected Semaphore status \(status) in \(__FUNCTION__)")
->>>>>>> 4643d799
     }
   }
 
@@ -229,21 +198,19 @@
 
     while let wss = writerQueue.dequeue()
     { // data is already available
-<<<<<<< HEAD
       switch wss
       {
       case .semaphore(let ws):
         OSSpinLockUnlock(&lock)
-        switch dispatch_get_context(ws)
-        {
-        case nil:
-          preconditionFailure(__FUNCTION__)
-
-        case let buffer: // default
-          // copy data from a pointer to a variable stored "on the stack"
+        switch ws.status
+        {
+        case .Address(let buffer):
           let element: T = UnsafePointer(buffer).memory
-          dispatch_semaphore_signal(ws)
+          ws.signal()
           return element
+
+        case let status:
+          preconditionFailure("Unexpected Semaphore status \(status) in \(__FUNCTION__)")
         }
 
       case .selection(let c, let originalSelection):
@@ -251,7 +218,7 @@
         { // get data from an extract()
           OSSpinLockUnlock(&lock)
           let buffer = UnsafeMutablePointer<T>.alloc(1)
-          let threadLock = SemaphorePool.dequeue()
+          let threadLock = dispatch_semaphore_create(0)!
           dispatch_set_context(threadLock, buffer)
           let selection = Selection(id: originalSelection.id, semaphore: threadLock)
           dispatch_set_context(s, UnsafeMutablePointer<Void>(Unmanaged.passRetained(selection).toOpaque()))
@@ -260,24 +227,10 @@
           // got awoken by extract()
           precondition(dispatch_get_context(threadLock) == buffer, "Unknown context in \(__FUNCTION__)")
 
-          dispatch_set_context(threadLock, nil)
-          SemaphorePool.enqueue(threadLock)
           let element = buffer.move()
           buffer.dealloc(1)
           return element
         }
-=======
-      OSSpinLockUnlock(&lock)
-      switch ws.status
-      {
-      case .Address(let buffer):
-        let element: T = UnsafePointer(buffer).memory
-        ws.signal()
-        return element
-
-      case let status:
-        preconditionFailure("Unexpected Semaphore status \(status) in \(__FUNCTION__)")
->>>>>>> 4643d799
       }
     }
 
@@ -313,7 +266,7 @@
       return element
 
     default:
-      preconditionFailure("Unknown context value (\(context)) after sleep state in \(__FUNCTION__)")
+      preconditionFailure("Unknown status (\(status)) after sleep state in \(__FUNCTION__)")
     }
   }
 
@@ -346,7 +299,7 @@
   private func insertToExtract(extractSelect: dispatch_semaphore_t, _ extractSelection: Selection) -> dispatch_semaphore_t
   {
     // We have two select() functions talking to eath other. They need an intermediary.
-    let intermediary = SemaphorePool.dequeue()
+    let intermediary = dispatch_semaphore_create(0)!
     let buffer = UnsafeMutablePointer<T>.alloc(1)
     dispatch_set_context(intermediary, buffer)
 
@@ -363,8 +316,8 @@
       // got awoken by extract(). clean up.
       buffer.destroy(1)
       buffer.dealloc(1)
-      dispatch_set_context(intermediary, nil)
-      SemaphorePool.enqueue(intermediary)
+//      dispatch_set_context(intermediary, nil)
+//      SemaphorePool.enqueue(intermediary)
     }
 
     // this return value will be sent off to insert()
@@ -471,7 +424,7 @@
   private func extractFromInsert(insertSelect: dispatch_semaphore_t, _ insertSelection: Selection) -> dispatch_semaphore_t
   {
     // We have two select() functions talking to eath other. They need an intermediary.
-    let intermediary = SemaphorePool.dequeue()
+    let intermediary = dispatch_semaphore_create(0)!
     let buffer = UnsafeMutablePointer<T>.alloc(1)
     dispatch_set_context(intermediary, buffer)
 
@@ -489,8 +442,8 @@
       // got awoken by extract(). clean up.
       buffer.destroy(1)
       buffer.dealloc(1)
-      dispatch_set_context(intermediary, nil)
-      SemaphorePool.enqueue(intermediary)
+//      dispatch_set_context(intermediary, nil)
+//      SemaphorePool.enqueue(intermediary)
     }
 
     // this return value will be sent off to extract()
