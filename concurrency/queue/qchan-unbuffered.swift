--- conflicted
+++ resolved
@@ -98,14 +98,6 @@
       OSSpinLockUnlock(&lock)
 
       // attach a new copy of our data to the reader's semaphore
-<<<<<<< HEAD
-      let pointer = UnsafeMutablePointer<T>(dispatch_get_context(rs))
-      if pointer == nil
-      { // not a normal code path.
-        precondition(false, __FUNCTION__)
-        dispatch_semaphore_signal(nil as dispatch_semaphore_t!)
-        return false
-=======
       let context = UnsafeMutablePointer<T>(dispatch_get_context(rs))
       switch context
       {
@@ -116,7 +108,6 @@
         context.initialize(newElement)
         dispatch_semaphore_signal(rs)
         return true
->>>>>>> c2cc7000
       }
     }
 
@@ -126,6 +117,7 @@
       return false
     }
 
+    // wait for a buffer from a reader
     let threadLock = SemaphorePool.dequeue()
     // attach a pointer to our data on the stack
     dispatch_set_context(threadLock, &newElement)
@@ -141,7 +133,7 @@
     switch context
     {
     case nil:
-      // thread was awoken by close(); which means put() has failed
+      // thread was awoken by close() and put() has failed
       return false
 
     case &newElement:
@@ -173,17 +165,6 @@
       OSSpinLockUnlock(&lock)
 
       let context = UnsafePointer<T>(dispatch_get_context(ws))
-<<<<<<< HEAD
-      if context == nil
-      { // not a normal code path.
-        precondition(false, __FUNCTION__)
-        dispatch_semaphore_signal(nil as dispatch_semaphore_t!)
-        return nil
-      }
-      let element = context.memory
-      dispatch_semaphore_signal(ws)
-      return element
-=======
       switch context
       {
       case nil:
@@ -195,7 +176,6 @@
         dispatch_semaphore_signal(ws)
         return element
       }
->>>>>>> c2cc7000
     }
 
     if closed
@@ -231,7 +211,6 @@
 
     default:
       preconditionFailure("Weird context value in \(__FUNCTION__)")
-<<<<<<< HEAD
     }
   }
 
@@ -469,8 +448,6 @@
         dispatch_semaphore_signal(threadLock)
       }
       OSSpinLockUnlock(&self.lock)
-=======
->>>>>>> c2cc7000
     }
   }
 }
