--- conflicted
+++ resolved
@@ -33,12 +33,9 @@
   {
     return QSingletonChan()
   }
-<<<<<<< HEAD
-=======
 
   public class func MakeSingleton(element: T) -> Chan<T>
   {
     return QSingletonChan(element)
   }
->>>>>>> 485edb81
 }