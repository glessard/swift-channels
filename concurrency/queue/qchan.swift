--- conflicted
+++ resolved
@@ -28,17 +28,4 @@
       return QBufferedChan(capacity)
     }
   }
-<<<<<<< HEAD
-
-//  public class func MakeSingleton() -> Chan<T>
-//  {
-//    return QSingletonChan()
-//  }
-//
-//  public class func MakeSingleton(element: T) -> Chan<T>
-//  {
-//    return QSingletonChan(element)
-//  }
-=======
->>>>>>> 6d27e1dd
 }