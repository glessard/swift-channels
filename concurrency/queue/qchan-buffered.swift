--- conflicted
+++ resolved
@@ -24,8 +24,8 @@
   private var head = 0
   private var tail = 0
 
-  private var nextput: Int64 = 0
-  private var nextget: Int64 = 0
+  private var nextput = 0
+  private var nextget = 0
 
   private let readerQueue = FastQueue<QueuedSemaphore>()
   private let writerQueue = FastQueue<QueuedSemaphore>()
@@ -157,11 +157,7 @@
 
     OSSpinLockLock(&lock)
 
-<<<<<<< HEAD
-    if !closed && head+capacity <= nextput
-=======
-    while !closed && (tail &- head) >= capacity
->>>>>>> c2c15d95
+    if !closed && (nextput &- head) >= capacity
     {
       let threadLock = SemaphorePool.Obtain()
       do {
@@ -169,22 +165,15 @@
         OSSpinLockUnlock(&lock)
         threadLock.wait()
         OSSpinLockLock(&lock)
-      } while !closed && head+capacity <= nextput
+      } while !closed && (nextput &- head) >= capacity
       SemaphorePool.Return(threadLock)
     }
 
     if !closed
     {
-<<<<<<< HEAD
-      nextput += 1
-      buffer.advancedBy(Int(tail&mask)).initialize(newElement)
-      tail += 1
-=======
+      nextput = nextput &+ 1
       buffer.advancedBy(tail&mask).initialize(newElement)
       tail = tail &+ 1
-    }
-    let sent = !closed
->>>>>>> c2c15d95
 
       while let reader = readerQueue.dequeue()
       {
@@ -198,7 +187,7 @@
         case .WaitSelect:
           if reader.sem.setState(.Select)
           {
-            nextget += 1
+            nextget = nextget &+ 1
             reader.sem.selection = reader.sel
             reader.sem.signal()
             OSSpinLockUnlock(&lock)
@@ -209,7 +198,7 @@
           assertionFailure("Unexpected case \(reader.sem.state.rawValue) in \(__FUNCTION__)")
         }
       }
-      while head+capacity > nextput || closed, let writer = writerQueue.dequeue()
+      while (nextput &- head) < capacity || closed, let writer = writerQueue.dequeue()
       {
         switch writer.sem.state
         {
@@ -221,7 +210,7 @@
         case .WaitSelect:
           if writer.sem.setState(.Select)
           {
-            nextput += 1
+            nextput = nextput &+ 1
             writer.sem.selection = writer.sel
             writer.sem.signal()
             OSSpinLockUnlock(&lock)
@@ -235,11 +224,7 @@
       OSSpinLockUnlock(&lock)
       return true
     }
-<<<<<<< HEAD
     else
-=======
-    else if (tail &- head) < capacity || closed, let ws = writerQueue.dequeue()
->>>>>>> c2c15d95
     {
       while let reader = readerQueue.dequeue()
       {
@@ -253,7 +238,7 @@
         case .WaitSelect:
           if reader.sem.setState(.Select)
           {
-            nextget += 1
+            nextget = nextget &+ 1
             reader.sem.selection = reader.sel
             reader.sem.signal()
             OSSpinLockUnlock(&lock)
@@ -276,7 +261,7 @@
         case .WaitSelect:
           if writer.sem.setState(.Select)
           {
-            nextput += 1
+            nextput = nextput &+ 1
             writer.sem.selection = writer.sel
             writer.sem.signal()
             OSSpinLockUnlock(&lock)
@@ -307,11 +292,7 @@
 
     OSSpinLockLock(&lock)
 
-<<<<<<< HEAD
-    if !closed && nextget >= tail
-=======
-    while !closed && (tail &- head) <= 0
->>>>>>> c2c15d95
+    if !closed && (tail &- nextget) <= 0
     {
       let threadLock = SemaphorePool.Obtain()
       do {
@@ -319,22 +300,15 @@
         OSSpinLockUnlock(&lock)
         threadLock.wait()
         OSSpinLockLock(&lock)
-      } while !closed && nextget >= tail
+      } while !closed && (tail &- nextget) <= 0
       SemaphorePool.Return(threadLock)
     }
 
-<<<<<<< HEAD
-    if nextget < tail
-    {
-      nextget += 1
-      let element = buffer.advancedBy(Int(head&mask)).move()
-      head += 1
-=======
-    if (tail &- head) > 0
-    {
+    if (tail &- nextget) > 0
+    {
+      nextget = nextget &+ 1
       let element = buffer.advancedBy(head&mask).move()
       head = head &+ 1
->>>>>>> c2c15d95
 
       while let writer = writerQueue.dequeue()
       {
@@ -348,7 +322,7 @@
         case .WaitSelect:
           if writer.sem.setState(.Select)
           {
-            nextput += 1
+            nextput = nextput &+ 1
             writer.sem.selection = writer.sel
             writer.sem.signal()
             OSSpinLockUnlock(&lock)
@@ -359,11 +333,7 @@
           assertionFailure("Unexpected case \(writer.sem.state.rawValue) in \(__FUNCTION__)")
         }
       }
-<<<<<<< HEAD
-      while nextget < tail || closed, let reader = readerQueue.dequeue()
-=======
-      else if (tail &- head) > 0 || closed, let rs = readerQueue.dequeue()
->>>>>>> c2c15d95
+      while (tail &- nextget) > 0 || closed, let reader = readerQueue.dequeue()
       {
         switch reader.sem.state
         {
@@ -375,7 +345,7 @@
         case .WaitSelect:
           if reader.sem.setState(.Select)
           {
-            nextget += 1
+            nextget = nextget &+ 1
             reader.sem.selection = reader.sel
             reader.sem.signal()
             OSSpinLockUnlock(&lock)
@@ -404,7 +374,7 @@
         case .WaitSelect:
           if writer.sem.setState(.Select)
           {
-            nextput += 1
+            nextput = nextput &+ 1
             writer.sem.selection = writer.sel
             writer.sem.signal()
             OSSpinLockUnlock(&lock)
@@ -427,7 +397,7 @@
         case .WaitSelect:
           if reader.sem.setState(.Select)
           {
-            nextget += 1
+            nextget = nextget &+ 1
             reader.sem.selection = reader.sel
             reader.sem.signal()
             OSSpinLockUnlock(&lock)
@@ -448,9 +418,9 @@
   override func selectPutNow(selection: Selection) -> Selection?
   {
     OSSpinLockLock(&lock)
-    if !closed && head+capacity > nextput
-    {
-      nextput += 1
+    if !closed && (nextput &- head) >= capacity
+    {
+      nextput = nextput &+ 1
       OSSpinLockUnlock(&lock)
       return selection
     }
@@ -461,9 +431,9 @@
   override func insert(selection: Selection, newElement: T) -> Bool
   {
     OSSpinLockLock(&lock)
-    if !closed && head+capacity > tail
-    {
-      buffer.advancedBy(Int(tail&mask)).initialize(newElement)
+    if !closed && (nextput &- head) >= capacity
+    {
+      buffer.advancedBy(tail&mask).initialize(newElement)
       tail += 1
 
       while let reader = readerQueue.dequeue()
@@ -478,7 +448,7 @@
         case .WaitSelect:
           if reader.sem.setState(.Select)
           {
-            nextget += 1
+            nextget = nextget &+ 1
             reader.sem.selection = reader.sel
             reader.sem.signal()
             OSSpinLockUnlock(&lock)
@@ -489,7 +459,7 @@
           assertionFailure("Unexpected case \(reader.sem.state.rawValue) in \(__FUNCTION__)")
         }
       }
-      while head+capacity > nextput || closed, let writer = writerQueue.dequeue()
+      while (nextput &- head) < capacity || closed, let writer = writerQueue.dequeue()
       {
         switch writer.sem.state
         {
@@ -501,7 +471,7 @@
         case .WaitSelect:
           if writer.sem.setState(.Select)
           {
-            nextput += 1
+            nextput = nextput &+ 1
             writer.sem.selection = writer.sel
             writer.sem.signal()
             OSSpinLockUnlock(&lock)
@@ -533,11 +503,11 @@
         select.signal()
       }
     }
-    else if head+capacity > nextput // not full
+    else if (nextput &- head) < capacity // not full
     {
       if select.setState(.Select)
       {
-        nextput += 1
+        nextput = nextput &+ 1
         OSSpinLockUnlock(&lock)
         select.selection = selection
         select.signal()
@@ -556,7 +526,7 @@
           case .WaitSelect:
             if writer.sem.setState(.Select)
             {
-              nextput += 1
+              nextput = nextput &+ 1
               writer.sem.selection = writer.sel
               writer.sem.signal()
               OSSpinLockUnlock(&lock)
@@ -567,7 +537,7 @@
             assertionFailure("Unexpected case \(writer.sem.state.rawValue) in \(__FUNCTION__)")
           }
         }
-        while nextget < tail || closed, let reader = readerQueue.dequeue()
+        while (tail &- nextget) > 0 || closed, let reader = readerQueue.dequeue()
         {
           switch reader.sem.state
           {
@@ -579,7 +549,7 @@
           case .WaitSelect:
             if reader.sem.setState(.Select)
             {
-              nextget += 1
+              nextget = nextget &+ 1
               reader.sem.selection = reader.sel
               reader.sem.signal()
               OSSpinLockUnlock(&lock)
@@ -603,9 +573,9 @@
   override func selectGetNow(selection: Selection) -> Selection?
   {
     OSSpinLockLock(&lock)
-    if nextget < tail
-    {
-      nextget += 1
+    if (tail &- nextget) > 0
+    {
+      nextget = nextget &+ 1
       OSSpinLockUnlock(&lock)
       return selection
     }
@@ -616,10 +586,10 @@
   override func extract(selection: Selection) -> T?
   {
     OSSpinLockLock(&lock)
-    if head < tail
-    {
-      let element = buffer.advancedBy(Int(head&mask)).move()
-      head += 1
+    if (tail &- head) > 0
+    {
+      let element = buffer.advancedBy(head&mask).move()
+      head = head &+ 1
 
       while let writer = writerQueue.dequeue()
       {
@@ -633,7 +603,7 @@
         case .WaitSelect:
           if writer.sem.setState(.Select)
           {
-            nextput += 1
+            nextput = nextput &+ 1
             writer.sem.selection = writer.sel
             writer.sem.signal()
             OSSpinLockUnlock(&lock)
@@ -644,7 +614,7 @@
           assertionFailure("Unexpected case \(writer.sem.state.rawValue) in \(__FUNCTION__)")
         }
       }
-      while nextget < tail || closed, let reader = readerQueue.dequeue()
+      while (tail &- nextget) > 0 || closed, let reader = readerQueue.dequeue()
       {
         switch reader.sem.state
         {
@@ -656,7 +626,7 @@
         case .WaitSelect:
           if reader.sem.setState(.Select)
           {
-            nextget += 1
+            nextget = nextget &+ 1
             reader.sem.selection = reader.sel
             reader.sem.signal()
             OSSpinLockUnlock(&lock)
@@ -681,11 +651,11 @@
   override func selectGet(select: ChannelSemaphore, selection: Selection)
   {
     OSSpinLockLock(&lock)
-    if nextget < tail
+    if (tail &- nextget) > 0
     {
       if select.setState(.Select)
       {
-        nextget += 1
+        nextget = nextget &+ 1
         OSSpinLockUnlock(&lock)
         select.selection = selection
         select.signal()
@@ -704,7 +674,7 @@
           case .WaitSelect:
             if reader.sem.setState(.Select)
             {
-              nextget += 1
+              nextget = nextget &+ 1
               reader.sem.selection = reader.sel
               reader.sem.signal()
               OSSpinLockUnlock(&lock)
@@ -715,7 +685,7 @@
             assertionFailure("Unexpected case \(reader.sem.state.rawValue) in \(__FUNCTION__)")
           }
         }
-        while head+capacity > nextput || closed, let writer = writerQueue.dequeue()
+        while (nextput &- head) < capacity || closed, let writer = writerQueue.dequeue()
         {
           switch writer.sem.state
           {
@@ -727,7 +697,7 @@
           case .WaitSelect:
             if writer.sem.setState(.Select)
             {
-              nextput += 1
+              nextput = nextput &+ 1
               writer.sem.selection = writer.sel
               writer.sem.signal()
               OSSpinLockUnlock(&lock)
