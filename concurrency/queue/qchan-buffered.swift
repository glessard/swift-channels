--- conflicted
+++ resolved
@@ -120,7 +120,6 @@
       case .WaitSelect:
         if reader.sem.setState(.Invalidated) { reader.sem.signal(); break }
 
-<<<<<<< HEAD
       default:
         continue
       }
@@ -132,11 +131,6 @@
       case .Ready:
         writer.sem.signal()
         break
-=======
-    - parameter lock: a semaphore that is currently held by the calling thread.
-    - parameter queue: the queue to which the signal should be appended
-  */
->>>>>>> ac7cd6ae
 
       case .WaitSelect:
         if writer.sem.setState(.Invalidated) { writer.sem.signal(); break }
@@ -166,7 +160,7 @@
     if !closed && (nextput &- head) >= capacity
     {
       let threadLock = SemaphorePool.Obtain()
-      do {
+      repeat {
         writerQueue.enqueue(QueuedSemaphore(threadLock))
         OSSpinLockUnlock(&lock)
         threadLock.wait()
@@ -301,7 +295,7 @@
     if !closed && (tail &- nextget) <= 0
     {
       let threadLock = SemaphorePool.Obtain()
-      do {
+      repeat {
         readerQueue.enqueue(QueuedSemaphore(threadLock))
         OSSpinLockUnlock(&lock)
         threadLock.wait()
