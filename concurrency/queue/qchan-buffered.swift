--- conflicted
+++ resolved
@@ -110,18 +110,7 @@
     closed = true
 
     // Unblock waiting threads.
-<<<<<<< HEAD
     signalNextReader() || signalNextWriter()
-=======
-    if let rs = readerQueue.dequeue()
-    {
-      rs.signal()
-    }
-    else if let ws = writerQueue.dequeue()
-    {
-      ws.signal()
-    }
->>>>>>> 4643d799
     OSSpinLockUnlock(&lock)
   }
 
@@ -137,15 +126,10 @@
 
   private func wait(queue: SuperSemaphoreQueue)
   {
-    assert(lock != 0, "Lock must be locked upon entering \(__FUNCTION__)")
-
-<<<<<<< HEAD
-    let threadLock = SemaphorePool.dequeue()
+    precondition(lock != 0, "Lock must be locked upon entering \(__FUNCTION__)")
+
+    let threadLock = SemaphorePool.Obtain()
     queue.enqueue(.semaphore(threadLock))
-=======
-    let threadLock = SemaphorePool.Obtain()
-    queue.enqueue(threadLock)
->>>>>>> 4643d799
     OSSpinLockUnlock(&lock)
     threadLock.wait()
     SemaphorePool.Return(threadLock)
@@ -159,8 +143,7 @@
       switch rss
       {
       case .semaphore(let rs):
-        dispatch_semaphore_signal(rs)
-        return true
+        return rs.signal()
 
       case .selection(let c, let selection):
         if let select = c.get()
@@ -182,8 +165,7 @@
       switch wss
       {
       case .semaphore(let ws):
-        dispatch_semaphore_signal(ws)
-        return true
+        return ws.signal()
 
       case .selection(let c, let selection):
         if let select = c.get()
@@ -224,28 +206,18 @@
       buffer.advancedBy(Int(tail&mask)).initialize(newElement)
       tail += 1
 
-<<<<<<< HEAD
       if !signalNextReader()
       {
         if head+capacity > nextput || closed { signalNextWriter() }
       }
       OSSpinLockUnlock(&lock)
       return true
-=======
-    if let rs = readerQueue.dequeue()
-    {
-      rs.signal()
->>>>>>> 4643d799
-    }
-    else
-    {
-<<<<<<< HEAD
+    }
+    else
+    {
       signalNextReader() || signalNextWriter()
       OSSpinLockUnlock(&lock)
       return false
-=======
-      ws.signal()
->>>>>>> 4643d799
     }
   }
 
@@ -277,11 +249,7 @@
 
       if !signalNextWriter()
       {
-<<<<<<< HEAD
         if nextget < tail || closed { signalNextReader() }
-=======
-        ws.signal()
->>>>>>> 4643d799
       }
       OSSpinLockUnlock(&lock)
       return element
@@ -320,7 +288,6 @@
 
       if !signalNextReader()
       {
-<<<<<<< HEAD
         if head+capacity > nextput || closed { signalNextWriter() }
       }
       OSSpinLockUnlock(&lock)
@@ -393,9 +360,6 @@
       if !signalNextWriter()
       {
         if nextget < tail || closed { signalNextReader() }
-=======
-        rs.signal()
->>>>>>> 4643d799
       }
       OSSpinLockUnlock(&lock)
       return element
@@ -415,18 +379,13 @@
     {
       if let s = semaphore.get()
       {
-<<<<<<< HEAD
         nextget += 1
         OSSpinLockUnlock(&lock)
         dispatch_set_context(s, UnsafeMutablePointer<Void>(Unmanaged.passRetained(selection).toOpaque()))
         dispatch_semaphore_signal(s)
-=======
-        ws.signal()
->>>>>>> 4643d799
       }
       else
       {
-<<<<<<< HEAD
         if !signalNextReader()
         {
           if head+capacity > nextput || closed { signalNextWriter() }
@@ -440,9 +399,6 @@
       if let s = semaphore.get()
       {
         dispatch_semaphore_signal(s)
-=======
-        rs.signal()
->>>>>>> 4643d799
       }
     }
     else
@@ -452,26 +408,6 @@
     }
   }
 }
-
-<<<<<<< HEAD
-private extension SemaphoreQueue
-{
-  /**
-    Signal the next valid semaphore from the SemaphoreQueue.
-  
-    For some reason, this is cost-free as an extension, but costly as a method of QBufferedChan.
-  */
-
-  private func signalNext() -> Bool
-  {
-    while let s = dequeue()
-    {
-      dispatch_semaphore_signal(s)
-      return true
-    }
-    return false
-  }
-=======
 
 private extension SemaphoreQueue
 {
@@ -495,5 +431,4 @@
     SemaphorePool.Return(threadLock)
     OSSpinLockLock(lock)
   }
->>>>>>> 4643d799
 }