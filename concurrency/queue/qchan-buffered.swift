--- conflicted
+++ resolved
@@ -24,13 +24,8 @@
   private var head = 0
   private var tail = 0
 
-<<<<<<< HEAD
-  private var nextput: Int64 = 0
-  private var nextget: Int64 = 0
-=======
   private var nextput = 0
   private var nextget = 0
->>>>>>> 779034e9
 
   private let readerQueue = FastQueue<QueuedSemaphore>()
   private let writerQueue = FastQueue<QueuedSemaphore>()
@@ -162,11 +157,7 @@
 
     OSSpinLockLock(&lock)
 
-<<<<<<< HEAD
-    if !closed && head+capacity <= nextput
-=======
     if !closed && (nextput &- head) >= capacity
->>>>>>> 779034e9
     {
       let threadLock = SemaphorePool.Obtain()
       do {
@@ -174,25 +165,15 @@
         OSSpinLockUnlock(&lock)
         threadLock.wait()
         OSSpinLockLock(&lock)
-<<<<<<< HEAD
-      } while !closed && head+capacity <= nextput
-=======
       } while !closed && (nextput &- head) >= capacity
->>>>>>> 779034e9
       SemaphorePool.Return(threadLock)
     }
 
     if !closed
     {
-<<<<<<< HEAD
-      nextput += 1
-      buffer.advancedBy(Int(tail&mask)).initialize(newElement)
-      tail += 1
-=======
       nextput = nextput &+ 1
       buffer.advancedBy(tail&mask).initialize(newElement)
       tail = tail &+ 1
->>>>>>> 779034e9
 
       while let reader = readerQueue.dequeue()
       {
@@ -206,11 +187,7 @@
         case .WaitSelect:
           if reader.sem.setState(.Select)
           {
-<<<<<<< HEAD
-            nextget += 1
-=======
             nextget = nextget &+ 1
->>>>>>> 779034e9
             reader.sem.selection = reader.sel
             reader.sem.signal()
             OSSpinLockUnlock(&lock)
@@ -221,11 +198,7 @@
           assertionFailure("Unexpected case \(reader.sem.state.rawValue) in \(__FUNCTION__)")
         }
       }
-<<<<<<< HEAD
-      while head+capacity > nextput || closed, let writer = writerQueue.dequeue()
-=======
       while (nextput &- head) < capacity || closed, let writer = writerQueue.dequeue()
->>>>>>> 779034e9
       {
         switch writer.sem.state
         {
@@ -237,11 +210,7 @@
         case .WaitSelect:
           if writer.sem.setState(.Select)
           {
-<<<<<<< HEAD
-            nextput += 1
-=======
             nextput = nextput &+ 1
->>>>>>> 779034e9
             writer.sem.selection = writer.sel
             writer.sem.signal()
             OSSpinLockUnlock(&lock)
@@ -269,11 +238,7 @@
         case .WaitSelect:
           if reader.sem.setState(.Select)
           {
-<<<<<<< HEAD
-            nextget += 1
-=======
             nextget = nextget &+ 1
->>>>>>> 779034e9
             reader.sem.selection = reader.sel
             reader.sem.signal()
             OSSpinLockUnlock(&lock)
@@ -296,11 +261,7 @@
         case .WaitSelect:
           if writer.sem.setState(.Select)
           {
-<<<<<<< HEAD
-            nextput += 1
-=======
             nextput = nextput &+ 1
->>>>>>> 779034e9
             writer.sem.selection = writer.sel
             writer.sem.signal()
             OSSpinLockUnlock(&lock)
@@ -331,11 +292,7 @@
 
     OSSpinLockLock(&lock)
 
-<<<<<<< HEAD
-    if !closed && nextget >= tail
-=======
     if !closed && (tail &- nextget) <= 0
->>>>>>> 779034e9
     {
       let threadLock = SemaphorePool.Obtain()
       do {
@@ -343,17 +300,6 @@
         OSSpinLockUnlock(&lock)
         threadLock.wait()
         OSSpinLockLock(&lock)
-<<<<<<< HEAD
-      } while !closed && nextget >= tail
-      SemaphorePool.Return(threadLock)
-    }
-
-    if nextget < tail
-    {
-      nextget += 1
-      let element = buffer.advancedBy(Int(head&mask)).move()
-      head += 1
-=======
       } while !closed && (tail &- nextget) <= 0
       SemaphorePool.Return(threadLock)
     }
@@ -363,7 +309,6 @@
       nextget = nextget &+ 1
       let element = buffer.advancedBy(head&mask).move()
       head = head &+ 1
->>>>>>> 779034e9
 
       while let writer = writerQueue.dequeue()
       {
@@ -377,11 +322,7 @@
         case .WaitSelect:
           if writer.sem.setState(.Select)
           {
-<<<<<<< HEAD
-            nextput += 1
-=======
             nextput = nextput &+ 1
->>>>>>> 779034e9
             writer.sem.selection = writer.sel
             writer.sem.signal()
             OSSpinLockUnlock(&lock)
@@ -392,11 +333,7 @@
           assertionFailure("Unexpected case \(writer.sem.state.rawValue) in \(__FUNCTION__)")
         }
       }
-<<<<<<< HEAD
-      while nextget < tail || closed, let reader = readerQueue.dequeue()
-=======
       while (tail &- nextget) > 0 || closed, let reader = readerQueue.dequeue()
->>>>>>> 779034e9
       {
         switch reader.sem.state
         {
@@ -408,11 +345,7 @@
         case .WaitSelect:
           if reader.sem.setState(.Select)
           {
-<<<<<<< HEAD
-            nextget += 1
-=======
             nextget = nextget &+ 1
->>>>>>> 779034e9
             reader.sem.selection = reader.sel
             reader.sem.signal()
             OSSpinLockUnlock(&lock)
@@ -441,11 +374,7 @@
         case .WaitSelect:
           if writer.sem.setState(.Select)
           {
-<<<<<<< HEAD
-            nextput += 1
-=======
             nextput = nextput &+ 1
->>>>>>> 779034e9
             writer.sem.selection = writer.sel
             writer.sem.signal()
             OSSpinLockUnlock(&lock)
@@ -468,11 +397,7 @@
         case .WaitSelect:
           if reader.sem.setState(.Select)
           {
-<<<<<<< HEAD
-            nextget += 1
-=======
             nextget = nextget &+ 1
->>>>>>> 779034e9
             reader.sem.selection = reader.sel
             reader.sem.signal()
             OSSpinLockUnlock(&lock)
@@ -493,15 +418,9 @@
   override func selectPutNow(selection: Selection) -> Selection?
   {
     OSSpinLockLock(&lock)
-<<<<<<< HEAD
-    if !closed && head+capacity > nextput
-    {
-      nextput += 1
-=======
     if !closed && (nextput &- head) >= capacity
     {
       nextput = nextput &+ 1
->>>>>>> 779034e9
       OSSpinLockUnlock(&lock)
       return selection
     }
@@ -512,15 +431,9 @@
   override func insert(selection: Selection, newElement: T) -> Bool
   {
     OSSpinLockLock(&lock)
-<<<<<<< HEAD
-    if !closed && head+capacity > tail
-    {
-      buffer.advancedBy(Int(tail&mask)).initialize(newElement)
-=======
     if !closed && (nextput &- head) >= capacity
     {
       buffer.advancedBy(tail&mask).initialize(newElement)
->>>>>>> 779034e9
       tail += 1
 
       while let reader = readerQueue.dequeue()
@@ -535,11 +448,7 @@
         case .WaitSelect:
           if reader.sem.setState(.Select)
           {
-<<<<<<< HEAD
-            nextget += 1
-=======
             nextget = nextget &+ 1
->>>>>>> 779034e9
             reader.sem.selection = reader.sel
             reader.sem.signal()
             OSSpinLockUnlock(&lock)
@@ -550,11 +459,7 @@
           assertionFailure("Unexpected case \(reader.sem.state.rawValue) in \(__FUNCTION__)")
         }
       }
-<<<<<<< HEAD
-      while head+capacity > nextput || closed, let writer = writerQueue.dequeue()
-=======
       while (nextput &- head) < capacity || closed, let writer = writerQueue.dequeue()
->>>>>>> 779034e9
       {
         switch writer.sem.state
         {
@@ -566,11 +471,7 @@
         case .WaitSelect:
           if writer.sem.setState(.Select)
           {
-<<<<<<< HEAD
-            nextput += 1
-=======
             nextput = nextput &+ 1
->>>>>>> 779034e9
             writer.sem.selection = writer.sel
             writer.sem.signal()
             OSSpinLockUnlock(&lock)
@@ -602,19 +503,11 @@
         select.signal()
       }
     }
-<<<<<<< HEAD
-    else if head+capacity > nextput // not full
+    else if (nextput &- head) < capacity // not full
     {
       if select.setState(.Select)
       {
-        nextput += 1
-=======
-    else if (nextput &- head) < capacity // not full
-    {
-      if select.setState(.Select)
-      {
         nextput = nextput &+ 1
->>>>>>> 779034e9
         OSSpinLockUnlock(&lock)
         select.selection = selection
         select.signal()
@@ -633,11 +526,7 @@
           case .WaitSelect:
             if writer.sem.setState(.Select)
             {
-<<<<<<< HEAD
-              nextput += 1
-=======
               nextput = nextput &+ 1
->>>>>>> 779034e9
               writer.sem.selection = writer.sel
               writer.sem.signal()
               OSSpinLockUnlock(&lock)
@@ -648,11 +537,7 @@
             assertionFailure("Unexpected case \(writer.sem.state.rawValue) in \(__FUNCTION__)")
           }
         }
-<<<<<<< HEAD
-        while nextget < tail || closed, let reader = readerQueue.dequeue()
-=======
         while (tail &- nextget) > 0 || closed, let reader = readerQueue.dequeue()
->>>>>>> 779034e9
         {
           switch reader.sem.state
           {
@@ -664,11 +549,7 @@
           case .WaitSelect:
             if reader.sem.setState(.Select)
             {
-<<<<<<< HEAD
-              nextget += 1
-=======
               nextget = nextget &+ 1
->>>>>>> 779034e9
               reader.sem.selection = reader.sel
               reader.sem.signal()
               OSSpinLockUnlock(&lock)
@@ -692,15 +573,9 @@
   override func selectGetNow(selection: Selection) -> Selection?
   {
     OSSpinLockLock(&lock)
-<<<<<<< HEAD
-    if nextget < tail
-    {
-      nextget += 1
-=======
     if (tail &- nextget) > 0
     {
       nextget = nextget &+ 1
->>>>>>> 779034e9
       OSSpinLockUnlock(&lock)
       return selection
     }
@@ -711,17 +586,10 @@
   override func extract(selection: Selection) -> T?
   {
     OSSpinLockLock(&lock)
-<<<<<<< HEAD
-    if head < tail
-    {
-      let element = buffer.advancedBy(Int(head&mask)).move()
-      head += 1
-=======
     if (tail &- head) > 0
     {
       let element = buffer.advancedBy(head&mask).move()
       head = head &+ 1
->>>>>>> 779034e9
 
       while let writer = writerQueue.dequeue()
       {
@@ -735,11 +603,7 @@
         case .WaitSelect:
           if writer.sem.setState(.Select)
           {
-<<<<<<< HEAD
-            nextput += 1
-=======
             nextput = nextput &+ 1
->>>>>>> 779034e9
             writer.sem.selection = writer.sel
             writer.sem.signal()
             OSSpinLockUnlock(&lock)
@@ -750,11 +614,7 @@
           assertionFailure("Unexpected case \(writer.sem.state.rawValue) in \(__FUNCTION__)")
         }
       }
-<<<<<<< HEAD
-      while nextget < tail || closed, let reader = readerQueue.dequeue()
-=======
       while (tail &- nextget) > 0 || closed, let reader = readerQueue.dequeue()
->>>>>>> 779034e9
       {
         switch reader.sem.state
         {
@@ -766,11 +626,7 @@
         case .WaitSelect:
           if reader.sem.setState(.Select)
           {
-<<<<<<< HEAD
-            nextget += 1
-=======
             nextget = nextget &+ 1
->>>>>>> 779034e9
             reader.sem.selection = reader.sel
             reader.sem.signal()
             OSSpinLockUnlock(&lock)
@@ -795,19 +651,11 @@
   override func selectGet(select: ChannelSemaphore, selection: Selection)
   {
     OSSpinLockLock(&lock)
-<<<<<<< HEAD
-    if nextget < tail
+    if (tail &- nextget) > 0
     {
       if select.setState(.Select)
       {
-        nextget += 1
-=======
-    if (tail &- nextget) > 0
-    {
-      if select.setState(.Select)
-      {
         nextget = nextget &+ 1
->>>>>>> 779034e9
         OSSpinLockUnlock(&lock)
         select.selection = selection
         select.signal()
@@ -826,11 +674,7 @@
           case .WaitSelect:
             if reader.sem.setState(.Select)
             {
-<<<<<<< HEAD
-              nextget += 1
-=======
               nextget = nextget &+ 1
->>>>>>> 779034e9
               reader.sem.selection = reader.sel
               reader.sem.signal()
               OSSpinLockUnlock(&lock)
@@ -841,11 +685,7 @@
             assertionFailure("Unexpected case \(reader.sem.state.rawValue) in \(__FUNCTION__)")
           }
         }
-<<<<<<< HEAD
-        while head+capacity > nextput || closed, let writer = writerQueue.dequeue()
-=======
         while (nextput &- head) < capacity || closed, let writer = writerQueue.dequeue()
->>>>>>> 779034e9
         {
           switch writer.sem.state
           {
@@ -857,11 +697,7 @@
           case .WaitSelect:
             if writer.sem.setState(.Select)
             {
-<<<<<<< HEAD
-              nextput += 1
-=======
               nextput = nextput &+ 1
->>>>>>> 779034e9
               writer.sem.selection = writer.sel
               writer.sem.signal()
               OSSpinLockUnlock(&lock)
