--- conflicted
+++ resolved
@@ -153,7 +153,6 @@
 
     if !closed && head+capacity <= tail
     {
-<<<<<<< HEAD
       let threadLock = SemaphorePool.dequeue()
       writerQueue.enqueue(threadLock)
       OSSpinLockUnlock(&lock)
@@ -167,9 +166,6 @@
         OSSpinLockLock(&lock)
       }
       SemaphorePool.enqueue(threadLock)
-=======
-      wait(writerQueue)
->>>>>>> f48a375a
     }
 
     if !closed
@@ -209,7 +205,6 @@
 
     if !closed && head >= tail
     {
-<<<<<<< HEAD
       let threadLock = SemaphorePool.dequeue()
       readerQueue.enqueue(threadLock)
       OSSpinLockUnlock(&lock)
@@ -223,9 +218,6 @@
         OSSpinLockLock(&lock)
       }
       SemaphorePool.enqueue(threadLock)
-=======
-      wait(readerQueue)
->>>>>>> f48a375a
     }
 
     if head < tail
