--- conflicted
+++ resolved
@@ -361,11 +361,7 @@
     }
     else
     {
-<<<<<<< HEAD
-      assert(closed, __FUNCTION__)
-=======
       precondition(closed, __FUNCTION__)
->>>>>>> 12df8830
       while let writer = writerQueue.dequeue()
       {
         switch writer.sem.state
@@ -419,28 +415,6 @@
 
   // MARK: SelectableChannelType methods
 
-<<<<<<< HEAD
-  override func insert(selection: Selection, newElement: T) -> Bool
-  {
-    OSSpinLockLock(&lock)
-    if !closed && (nextput &- head) >= capacity
-    {
-      buffer.advancedBy(tail&mask).initialize(newElement)
-      tail += 1
-=======
-  override func selectPutNow(selection: Selection) -> Selection?
-  {
-    OSSpinLockLock(&lock)
-    if !closed && (nextput &- head) < capacity // not full
-    {
-      nextput = nextput &+ 1
-      OSSpinLockUnlock(&lock)
-      return selection
-    }
-    OSSpinLockUnlock(&lock)
-    return nil
-  }
-
   override func insert(selection: Selection, newElement: T) -> Bool
   {
     OSSpinLockLock(&lock)
@@ -448,7 +422,6 @@
     {
       buffer.advancedBy(tail&mask).initialize(newElement)
       tail = tail &+ 1
->>>>>>> 12df8830
 
       while let reader = readerQueue.dequeue()
       {
@@ -584,22 +557,6 @@
     }
   }
 
-<<<<<<< HEAD
-=======
-  override func selectGetNow(selection: Selection) -> Selection?
-  {
-    OSSpinLockLock(&lock)
-    if (tail &- nextget) > 0
-    {
-      nextget = nextget &+ 1
-      OSSpinLockUnlock(&lock)
-      return selection
-    }
-    OSSpinLockUnlock(&lock)
-    return nil
-  }
-
->>>>>>> 12df8830
   override func extract(selection: Selection) -> T?
   {
     OSSpinLockLock(&lock)
@@ -659,11 +616,7 @@
     }
     else
     {
-<<<<<<< HEAD
-      assert(closed, __FUNCTION__)
-=======
       precondition(closed, __FUNCTION__)
->>>>>>> 12df8830
       OSSpinLockUnlock(&lock)
       return nil
     }
