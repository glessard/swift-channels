//
//  qchan-buffered.swift
//  concurrency
//
//  Created by Guillaume Lessard on 2014-11-19.
//  Copyright (c) 2014 Guillaume Lessard. All rights reserved.
//

import Dispatch

/**
  A channel that uses a queue of semaphores for scheduling.
*/

final class QBufferedChan<T>: Chan<T>
{
  private let buffer: UnsafeMutablePointer<T>

  // housekeeping variables

  private let capacity: Int
  private let mask: Int

  private var head = 0
  private var tail = 0

  private let readerQueue = SemaphoreQueue()
  private let writerQueue = SemaphoreQueue()

  private var lock = OS_SPINLOCK_INIT

  private var closed = false

  // Used to elucidate/troubleshoot message arrival order
  // private var readerCount: Int32 = -1

  init(_ capacity: Int)
  {
    self.capacity = (capacity < 1) ? 1 : capacity

    // find the next higher power of 2
    var v = self.capacity - 1
    v |= v >> 1
    v |= v >> 2
    v |= v >> 4
    v |= v >> 8
    v |= v >> 16
    v |= v >> 32

    mask = v // buffer size -1
    buffer = UnsafeMutablePointer.alloc(mask+1)

    super.init()
  }

  convenience override init()
  {
    self.init(1)
  }

  deinit
  {
    for i in head..<tail
    {
      buffer.advancedBy(i&mask).destroy()
    }
    buffer.dealloc(mask+1)
  }

  // Computed property accessors

  final override var isEmpty: Bool
  {
    return head >= tail
  }

  final override var isFull: Bool
  {
    return head+capacity <= tail
  }

  /**
    Determine whether the channel has been closed
  */

  final override var isClosed: Bool { return closed }

  /**
    Close the channel

    Any items still in the channel remain and can be retrieved.
    New items cannot be added to a closed channel.

    It could be considered an error to close a channel that has already
    been closed. The actual reaction shall be implementation-dependent.
  */

  override func close()
  {
    if closed { return }

    OSSpinLockLock(&lock)
    closed = true

<<<<<<< HEAD
    // Unblock one of the waiting threads.
=======
    // Unblock waiting threads.
>>>>>>> 9bfe5a1f
    if !readerQueue.isEmpty, let rs = readerQueue.dequeue()
    {
      dispatch_semaphore_signal(rs)
    }
    else if !writerQueue.isEmpty, let ws = writerQueue.dequeue()
    {
      dispatch_semaphore_signal(ws)
    }
    OSSpinLockUnlock(&lock)
  }

  /**
    Stop the thread on a new semaphore obtained from the SemaphorePool

    The new semaphore is enqueued to readerQueue or writerQueue, and
    will be used as a signal to resume the thread at a later time.

    :param: lock a semaphore that is currently held by the calling thread.
    :param: queue the queue to which the signal should be appended
  */

  private func wait(inout #lock: OSSpinLock, queue: SemaphoreQueue)
  {
    let threadLock = SemaphorePool.dequeue()
    queue.enqueue(threadLock)
    OSSpinLockUnlock(&lock)
    dispatch_semaphore_wait(threadLock, DISPATCH_TIME_FOREVER)
    OSSpinLockLock(&lock)
    SemaphorePool.enqueue(threadLock)
  }

  /**
    Append an element to the channel

    If no reader is waiting, this call will block.
    If the channel has been closed, no action will be taken.

    :param: element the new element to be added to the channel.
  */

  override func put(newElement: T) -> Bool
  {
    if closed { return false }

    OSSpinLockLock(&lock)

    while !closed && head+capacity <= tail
    {
      wait(lock: &lock, queue: writerQueue)
    }

    if !closed
    {
      buffer.advancedBy(tail&mask).initialize(newElement)
      tail += 1
    }
<<<<<<< HEAD
    let success = !closed
=======
    let sent = !closed
>>>>>>> 9bfe5a1f

    if !readerQueue.isEmpty, let rs = readerQueue.dequeue()
    {
      dispatch_semaphore_signal(rs)
    }
    else if head+capacity > tail || closed
    {
      if !writerQueue.isEmpty, let ws = writerQueue.dequeue()
      {
        dispatch_semaphore_signal(ws)
      }
    }

    OSSpinLockUnlock(&lock)
<<<<<<< HEAD

    return success
=======
    return sent
>>>>>>> 9bfe5a1f
  }

  /**
    Return the oldest element from the channel.

    If the channel is empty, this call will block.
    If the channel is empty and closed, this will return nil.

    :return: the oldest element from the channel.
  */

  override func get() -> T?
  {
    if closed && head >= tail { return nil }

    OSSpinLockLock(&lock)

    while !closed && head >= tail
    {
      wait(lock: &lock, queue: readerQueue)
    }

    let element: T?
    if head < tail
    {
<<<<<<< HEAD
      element = buffer.advancedBy(head&mask).move()
      head += 1
    }
    else
    { // channel must be closed if this is reached.
      assert(closed, __FUNCTION__)
      element = nil
    }

=======
      if !writerQueue.isEmpty, let ws = writerQueue.dequeue()
      {
        dispatch_semaphore_signal(ws)
      }
      else if head < tail || closed
      {
        if !readerQueue.isEmpty, let rs = readerQueue.dequeue()
        {
          dispatch_semaphore_signal(rs)
        }
      }
      OSSpinLockUnlock(&lock)
      return nil
    }

    let element = buffer.advancedBy(head&mask).move()
    head += 1

>>>>>>> 9bfe5a1f
    if !writerQueue.isEmpty, let ws = writerQueue.dequeue()
    {
      dispatch_semaphore_signal(ws)
    }
    else if head < tail || closed
    {
      if !readerQueue.isEmpty, let rs = readerQueue.dequeue()
      {
        dispatch_semaphore_signal(rs)
      }
    }

    OSSpinLockUnlock(&lock)

    return element
  }
}<|MERGE_RESOLUTION|>--- conflicted
+++ resolved
@@ -102,11 +102,7 @@
     OSSpinLockLock(&lock)
     closed = true
 
-<<<<<<< HEAD
-    // Unblock one of the waiting threads.
-=======
     // Unblock waiting threads.
->>>>>>> 9bfe5a1f
     if !readerQueue.isEmpty, let rs = readerQueue.dequeue()
     {
       dispatch_semaphore_signal(rs)
@@ -163,11 +159,7 @@
       buffer.advancedBy(tail&mask).initialize(newElement)
       tail += 1
     }
-<<<<<<< HEAD
-    let success = !closed
-=======
     let sent = !closed
->>>>>>> 9bfe5a1f
 
     if !readerQueue.isEmpty, let rs = readerQueue.dequeue()
     {
@@ -182,12 +174,7 @@
     }
 
     OSSpinLockUnlock(&lock)
-<<<<<<< HEAD
-
-    return success
-=======
     return sent
->>>>>>> 9bfe5a1f
   }
 
   /**
@@ -210,30 +197,15 @@
       wait(lock: &lock, queue: readerQueue)
     }
 
-    let element: T?
-    if head < tail
-    {
-<<<<<<< HEAD
-      element = buffer.advancedBy(head&mask).move()
-      head += 1
-    }
-    else
-    { // channel must be closed if this is reached.
-      assert(closed, __FUNCTION__)
-      element = nil
-    }
-
-=======
+    if closed && head >= tail
+    {
       if !writerQueue.isEmpty, let ws = writerQueue.dequeue()
       {
         dispatch_semaphore_signal(ws)
       }
-      else if head < tail || closed
-      {
-        if !readerQueue.isEmpty, let rs = readerQueue.dequeue()
-        {
-          dispatch_semaphore_signal(rs)
-        }
+      else if !readerQueue.isEmpty, let rs = readerQueue.dequeue()
+      {
+        dispatch_semaphore_signal(rs)
       }
       OSSpinLockUnlock(&lock)
       return nil
@@ -242,7 +214,6 @@
     let element = buffer.advancedBy(head&mask).move()
     head += 1
 
->>>>>>> 9bfe5a1f
     if !writerQueue.isEmpty, let ws = writerQueue.dequeue()
     {
       dispatch_semaphore_signal(ws)
