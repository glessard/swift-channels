--- conflicted
+++ resolved
@@ -215,11 +215,7 @@
 
     OSSpinLockLock(&lock)
 
-<<<<<<< HEAD
-    if !closed && head >= tail
-=======
     while !closed && head >= tail
->>>>>>> 7c8c506e
     {
       let threadLock = SemaphorePool.dequeue()
       readerQueue.enqueue(threadLock)
