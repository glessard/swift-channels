--- conflicted
+++ resolved
@@ -164,16 +164,12 @@
 
       if !readerQueue.signalNext()
       {
-        if head+capacity > tail || closed { writerQueue.signalNext() }
+        if head+capacity > nextput || closed { writerQueue.signalNext() }
       }
       OSSpinLockUnlock(&lock)
       return true
     }
-<<<<<<< HEAD
-    else if head+capacity > nextput || closed, let ws = writerQueue.dequeue()
-=======
     else
->>>>>>> 9c28d4c9
     {
       readerQueue.signalNext() || writerQueue.signalNext()
       OSSpinLockUnlock(&lock)
@@ -207,17 +203,9 @@
       let element = buffer.advancedBy(Int(head&mask)).move()
       head += 1
 
-<<<<<<< HEAD
-      if let ws = writerQueue.dequeue()
-      {
-        dispatch_semaphore_signal(ws)
-      }
-      else if nextget < tail || closed, let rs = readerQueue.dequeue()
-=======
       if !writerQueue.signalNext()
->>>>>>> 9c28d4c9
-      {
-        if head < tail || closed { readerQueue.signalNext() }
+      {
+        if nextget < tail || closed { readerQueue.signalNext() }
       }
       OSSpinLockUnlock(&lock)
       return element
@@ -230,7 +218,6 @@
       return nil
     }
   }
-<<<<<<< HEAD
 
   // MARK: SelectableChannelType methods
 
@@ -476,7 +463,7 @@
         OSSpinLockUnlock(&self.lock)
       }
     }
-=======
+  }
 }
 
 private extension SemaphoreQueue
@@ -495,6 +482,5 @@
       return true
     }
     return false
->>>>>>> 9c28d4c9
   }
 }