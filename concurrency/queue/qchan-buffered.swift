//
//  qchan-buffered.swift
//  concurrency
//
//  Created by Guillaume Lessard on 2014-11-19.
//  Copyright (c) 2014 Guillaume Lessard. All rights reserved.
//

import Dispatch

/**
  A channel that uses a queue of semaphores for scheduling.
*/

final class QBufferedChan<T>: Chan<T>
{
  private let buffer: UnsafeMutablePointer<T>

  // MARK: private housekeeping

  private let capacity: Int64
  private let mask: Int64

  private var head: Int64 = 0
  private var tail: Int64 = 0

  private var nextput: Int64 = 0
  private var nextget: Int64 = 0

<<<<<<< HEAD
  private let readerQueue = SuperSemaphoreQueue()
  private let writerQueue = SuperSemaphoreQueue()
=======
  private let readerQueue = FastQueue<SuperSemaphore>()
  private let writerQueue = FastQueue<SuperSemaphore>()
>>>>>>> 39a785eb

  private var lock = OS_SPINLOCK_INIT

  private var closed = false

  // Used to elucidate/troubleshoot message arrival order
  // private var readerCount: Int32 = -1

  // MARK: init/deinit

  init(_ capacity: Int)
  {
    self.capacity = (capacity < 1) ? 1 : Int64(capacity)

    // find the next higher power of 2
    var v = self.capacity - 1
    v |= v >> 1
    v |= v >> 2
    v |= v >> 4
    v |= v >> 8
    v |= v >> 16
    v |= v >> 32

    mask = v // buffer size -1
    buffer = UnsafeMutablePointer.alloc(Int(mask+1))

    super.init()
  }

  convenience override init()
  {
    self.init(1)
  }

  deinit
  {
    for i in head..<tail
    {
      buffer.advancedBy(Int(i&mask)).destroy()
    }
    buffer.dealloc(Int(mask+1))
  }

  // MARK: ChannelType properties

  final override var isEmpty: Bool
  {
    return head >= tail
  }

  final override var isFull: Bool
  {
    return head+capacity <= tail
  }

  /**
    Determine whether the channel has been closed
  */

  final override var isClosed: Bool { return closed }

  // MARK: ChannelType methods

  /**
    Close the channel

    Any items still in the channel remain and can be retrieved.
    New items cannot be added to a closed channel.

    It could be considered an error to close a channel that has already
    been closed. The actual reaction shall be implementation-dependent.
  */

  override func close()
  {
    if closed { return }

    OSSpinLockLock(&lock)
    closed = true

    // Unblock waiting threads.
    signalNextReader() || signalNextWriter()
    OSSpinLockUnlock(&lock)
  }

  /**
    Stop the thread on a new semaphore obtained from the SemaphorePool

    The new semaphore is enqueued to readerQueue or writerQueue, and
    will be used as a signal to resume the thread at a later time.

    :param: lock a semaphore that is currently held by the calling thread.
    :param: queue the queue to which the signal should be appended
  */

<<<<<<< HEAD
  private func wait(queue: SuperSemaphoreQueue)
=======
  private func wait(queue: FastQueue<SuperSemaphore>)
>>>>>>> 39a785eb
  {
    precondition(lock != 0, "Lock must be locked upon entering \(__FUNCTION__)")

    let threadLock = SemaphorePool.Obtain()
    queue.enqueue(.semaphore(threadLock))
    OSSpinLockUnlock(&lock)
    threadLock.wait()
    SemaphorePool.Return(threadLock)
    OSSpinLockLock(&lock)
  }

  private func signalNextReader() -> Bool
  {
    while let rss = readerQueue.dequeue()
    {
      switch rss
      {
<<<<<<< HEAD
      case .semaphore(let reader):
        return reader.signal()

      case .selection(let select, let selection):
        if select.setState(.Select(selection))
        {
          nextget += 1
          select.signal()
=======
      case .semaphore(let rs):
        dispatch_semaphore_signal(rs)
        return true

      case .selection(let c, let selection):
        if let select = c.get()
        {
          nextget += 1
          dispatch_set_context(select, UnsafeMutablePointer<Void>(Unmanaged.passRetained(selection).toOpaque()))
          dispatch_semaphore_signal(select)
>>>>>>> 39a785eb
          return true
        }
      }
    }
    return false
  }

  private func signalNextWriter() -> Bool
  {
    while let wss = writerQueue.dequeue()
    {
      switch wss
      {
<<<<<<< HEAD
      case .semaphore(let writer):
        return writer.signal()

      case .selection(let select, let selection):
        if select.setState(.Select(selection))
        {
          nextput += 1
          select.signal()
=======
      case .semaphore(let ws):
        dispatch_semaphore_signal(ws)
        return true

      case .selection(let c, let selection):
        if let select = c.get()
        {
          nextput += 1
          dispatch_set_context(select, UnsafeMutablePointer<Void>(Unmanaged.passRetained(selection).toOpaque()))
          dispatch_semaphore_signal(select)
>>>>>>> 39a785eb
          return true
        }
      }
    }
    return false
  }

  /**
    Append an element to the channel

    If no reader is waiting, this call will block.
    If the channel has been closed, no action will be taken.

    :param: element the new element to be added to the channel.
  */

  override func put(newElement: T) -> Bool
  {
    if closed { return false }

    OSSpinLockLock(&lock)

    while !closed && head+capacity <= nextput
    {
      wait(writerQueue)
    }

    if !closed
    {
      nextput += 1
      buffer.advancedBy(Int(tail&mask)).initialize(newElement)
      tail += 1

      if !signalNextReader()
      {
        if head+capacity > nextput || closed { signalNextWriter() }
      }
      OSSpinLockUnlock(&lock)
      return true
    }
    else
    {
      signalNextReader() || signalNextWriter()
      OSSpinLockUnlock(&lock)
      return false
    }
  }

  /**
    Return the oldest element from the channel.

    If the channel is empty, this call will block.
    If the channel is empty and closed, this will return nil.

    :return: the oldest element from the channel.
  */

  override func get() -> T?
  {
    if closed && head >= tail { return nil }

    OSSpinLockLock(&lock)

    while !closed && nextget >= tail
    {
      wait(readerQueue)
    }

    if nextget < tail
    {
      nextget += 1
      let element = buffer.advancedBy(Int(head&mask)).move()
      head += 1

      if !signalNextWriter()
      {
        if nextget < tail || closed { signalNextReader() }
      }
      OSSpinLockUnlock(&lock)
      return element
    }
    else
    {
      assert(closed, __FUNCTION__)
      signalNextWriter() || signalNextReader()
      OSSpinLockUnlock(&lock)
      return nil
    }
  }

  // MARK: SelectableChannelType methods

  override func selectPutNow(selection: Selection) -> Selection?
  {
    OSSpinLockLock(&lock)
    if !closed && head+capacity > nextput
    {
      nextput += 1
      OSSpinLockUnlock(&lock)
      return selection
    }
    OSSpinLockUnlock(&lock)
    return nil
  }

  override func insert(selection: Selection, newElement: T) -> Bool
  {
    OSSpinLockLock(&lock)
    if !closed && head+capacity > tail
    {
      buffer.advancedBy(Int(tail&mask)).initialize(newElement)
      tail += 1

      if !signalNextReader()
      {
        if head+capacity > nextput || closed { signalNextWriter() }
      }
      OSSpinLockUnlock(&lock)
      return true
    }
    else
    {
      OSSpinLockUnlock(&lock)
      return false
    }
  }

<<<<<<< HEAD
  override func selectPut(select: ChannelSemaphore, selection: Selection)
=======
  override func selectPut(semaphore: SemaphoreChan, selection: Selection)
>>>>>>> 39a785eb
  {
    OSSpinLockLock(&lock)
    if closed
    {
      OSSpinLockUnlock(&lock)
<<<<<<< HEAD
      if select.setState(.Invalidated)
      {
        select.signal()
=======
      if let s = semaphore.get()
      {
        dispatch_semaphore_signal(s)
>>>>>>> 39a785eb
      }
    }
    else if head+capacity > nextput // not full
    {
<<<<<<< HEAD
      if select.setState(.Select(selection))
      {
        nextput += 1
        OSSpinLockUnlock(&lock)
        select.signal()
=======
      if let s = semaphore.get()
      {
        nextput += 1
        OSSpinLockUnlock(&lock)
        dispatch_set_context(s, UnsafeMutablePointer<Void>(Unmanaged.passRetained(selection).toOpaque()))
        dispatch_semaphore_signal(s)
>>>>>>> 39a785eb
      }
      else
      {
        if !signalNextWriter()
        {
          if nextget < tail { signalNextReader() }
        }
        OSSpinLockUnlock(&lock)
      }
    }
    else
    {
<<<<<<< HEAD
      writerQueue.enqueue(select, selection: selection)
=======
      writerQueue.enqueue(.selection(semaphore, selection))
>>>>>>> 39a785eb
      OSSpinLockUnlock(&lock)
    }
  }

  override func selectGetNow(selection: Selection) -> Selection?
  {
    OSSpinLockLock(&lock)
    if nextget < tail
    {
      nextget += 1
      OSSpinLockUnlock(&lock)
      return selection
    }
    OSSpinLockUnlock(&lock)
    return nil
  }

  override func extract(selection: Selection) -> T?
  {
    OSSpinLockLock(&lock)
    if head < tail
    {
      let element = buffer.advancedBy(Int(head&mask)).move()
      head += 1

      if !signalNextWriter()
      {
        if nextget < tail || closed { signalNextReader() }
      }
      OSSpinLockUnlock(&lock)
      return element
    }
    else
    {
      assert(closed, __FUNCTION__)
      OSSpinLockUnlock(&lock)
      return nil
    }
  }
  
<<<<<<< HEAD
  override func selectGet(select: ChannelSemaphore, selection: Selection)
=======
  override func selectGet(semaphore: SemaphoreChan, selection: Selection)
>>>>>>> 39a785eb
  {
    OSSpinLockLock(&lock)
    if nextget < tail
    {
<<<<<<< HEAD
      if select.setState(.Select(selection))
      {
        nextget += 1
        OSSpinLockUnlock(&lock)
        select.signal()
=======
      if let s = semaphore.get()
      {
        nextget += 1
        OSSpinLockUnlock(&lock)
        dispatch_set_context(s, UnsafeMutablePointer<Void>(Unmanaged.passRetained(selection).toOpaque()))
        dispatch_semaphore_signal(s)
>>>>>>> 39a785eb
      }
      else
      {
        if !signalNextReader()
        {
          if head+capacity > nextput || closed { signalNextWriter() }
        }
        OSSpinLockUnlock(&lock)
      }
    }
    else if closed
    {
<<<<<<< HEAD
      OSSpinLockUnlock(&lock)
      if select.setState(.Invalidated)
      {
        select.signal()
      }
=======
      OSSpinLockUnlock(&lock)
      if let s = semaphore.get()
      {
        dispatch_semaphore_signal(s)
      }
    }
    else
    {
      readerQueue.enqueue(.selection(semaphore, selection))
      OSSpinLockUnlock(&lock)
>>>>>>> 39a785eb
    }
    else
    {
      readerQueue.enqueue(select, selection: selection)
      OSSpinLockUnlock(&lock)
    }
  }
}

private extension SemaphoreQueue
{
  private func signalNext() -> Bool
  {
    if let s = dequeue()
    {
      return s.signal()
    }
    return false
  }

  private func wait(lock: UnsafeMutablePointer<Int32>)
  {
    assert(lock.memory != 0, "Lock must be locked upon entering \(__FUNCTION__)")

    let threadLock = SemaphorePool.Obtain()
    enqueue(threadLock)
    OSSpinLockUnlock(lock)
    threadLock.wait()
    SemaphorePool.Return(threadLock)
    OSSpinLockLock(lock)
  }
}<|MERGE_RESOLUTION|>--- conflicted
+++ resolved
@@ -27,13 +27,8 @@
   private var nextput: Int64 = 0
   private var nextget: Int64 = 0
 
-<<<<<<< HEAD
-  private let readerQueue = SuperSemaphoreQueue()
-  private let writerQueue = SuperSemaphoreQueue()
-=======
   private let readerQueue = FastQueue<SuperSemaphore>()
   private let writerQueue = FastQueue<SuperSemaphore>()
->>>>>>> 39a785eb
 
   private var lock = OS_SPINLOCK_INIT
 
@@ -129,11 +124,7 @@
     :param: queue the queue to which the signal should be appended
   */
 
-<<<<<<< HEAD
-  private func wait(queue: SuperSemaphoreQueue)
-=======
   private func wait(queue: FastQueue<SuperSemaphore>)
->>>>>>> 39a785eb
   {
     precondition(lock != 0, "Lock must be locked upon entering \(__FUNCTION__)")
 
@@ -151,7 +142,6 @@
     {
       switch rss
       {
-<<<<<<< HEAD
       case .semaphore(let reader):
         return reader.signal()
 
@@ -160,18 +150,6 @@
         {
           nextget += 1
           select.signal()
-=======
-      case .semaphore(let rs):
-        dispatch_semaphore_signal(rs)
-        return true
-
-      case .selection(let c, let selection):
-        if let select = c.get()
-        {
-          nextget += 1
-          dispatch_set_context(select, UnsafeMutablePointer<Void>(Unmanaged.passRetained(selection).toOpaque()))
-          dispatch_semaphore_signal(select)
->>>>>>> 39a785eb
           return true
         }
       }
@@ -185,7 +163,6 @@
     {
       switch wss
       {
-<<<<<<< HEAD
       case .semaphore(let writer):
         return writer.signal()
 
@@ -194,18 +171,6 @@
         {
           nextput += 1
           select.signal()
-=======
-      case .semaphore(let ws):
-        dispatch_semaphore_signal(ws)
-        return true
-
-      case .selection(let c, let selection):
-        if let select = c.get()
-        {
-          nextput += 1
-          dispatch_set_context(select, UnsafeMutablePointer<Void>(Unmanaged.passRetained(selection).toOpaque()))
-          dispatch_semaphore_signal(select)
->>>>>>> 39a785eb
           return true
         }
       }
@@ -333,43 +298,24 @@
     }
   }
 
-<<<<<<< HEAD
   override func selectPut(select: ChannelSemaphore, selection: Selection)
-=======
-  override func selectPut(semaphore: SemaphoreChan, selection: Selection)
->>>>>>> 39a785eb
   {
     OSSpinLockLock(&lock)
     if closed
     {
       OSSpinLockUnlock(&lock)
-<<<<<<< HEAD
       if select.setState(.Invalidated)
       {
         select.signal()
-=======
-      if let s = semaphore.get()
-      {
-        dispatch_semaphore_signal(s)
->>>>>>> 39a785eb
       }
     }
     else if head+capacity > nextput // not full
     {
-<<<<<<< HEAD
       if select.setState(.Select(selection))
       {
         nextput += 1
         OSSpinLockUnlock(&lock)
         select.signal()
-=======
-      if let s = semaphore.get()
-      {
-        nextput += 1
-        OSSpinLockUnlock(&lock)
-        dispatch_set_context(s, UnsafeMutablePointer<Void>(Unmanaged.passRetained(selection).toOpaque()))
-        dispatch_semaphore_signal(s)
->>>>>>> 39a785eb
       }
       else
       {
@@ -382,11 +328,7 @@
     }
     else
     {
-<<<<<<< HEAD
-      writerQueue.enqueue(select, selection: selection)
-=======
-      writerQueue.enqueue(.selection(semaphore, selection))
->>>>>>> 39a785eb
+      writerQueue.enqueue(.selection(select, selection))
       OSSpinLockUnlock(&lock)
     }
   }
@@ -427,29 +369,16 @@
     }
   }
   
-<<<<<<< HEAD
   override func selectGet(select: ChannelSemaphore, selection: Selection)
-=======
-  override func selectGet(semaphore: SemaphoreChan, selection: Selection)
->>>>>>> 39a785eb
   {
     OSSpinLockLock(&lock)
     if nextget < tail
     {
-<<<<<<< HEAD
       if select.setState(.Select(selection))
       {
         nextget += 1
         OSSpinLockUnlock(&lock)
         select.signal()
-=======
-      if let s = semaphore.get()
-      {
-        nextget += 1
-        OSSpinLockUnlock(&lock)
-        dispatch_set_context(s, UnsafeMutablePointer<Void>(Unmanaged.passRetained(selection).toOpaque()))
-        dispatch_semaphore_signal(s)
->>>>>>> 39a785eb
       }
       else
       {
@@ -462,53 +391,16 @@
     }
     else if closed
     {
-<<<<<<< HEAD
       OSSpinLockUnlock(&lock)
       if select.setState(.Invalidated)
       {
         select.signal()
       }
-=======
-      OSSpinLockUnlock(&lock)
-      if let s = semaphore.get()
-      {
-        dispatch_semaphore_signal(s)
-      }
-    }
-    else
-    {
-      readerQueue.enqueue(.selection(semaphore, selection))
-      OSSpinLockUnlock(&lock)
->>>>>>> 39a785eb
-    }
-    else
-    {
-      readerQueue.enqueue(select, selection: selection)
-      OSSpinLockUnlock(&lock)
-    }
-  }
-}
-
-private extension SemaphoreQueue
-{
-  private func signalNext() -> Bool
-  {
-    if let s = dequeue()
-    {
-      return s.signal()
-    }
-    return false
-  }
-
-  private func wait(lock: UnsafeMutablePointer<Int32>)
-  {
-    assert(lock.memory != 0, "Lock must be locked upon entering \(__FUNCTION__)")
-
-    let threadLock = SemaphorePool.Obtain()
-    enqueue(threadLock)
-    OSSpinLockUnlock(lock)
-    threadLock.wait()
-    SemaphorePool.Return(threadLock)
-    OSSpinLockLock(lock)
+    }
+    else
+    {
+      readerQueue.enqueue(.selection(select, selection))
+      OSSpinLockUnlock(&lock)
+    }
   }
 }