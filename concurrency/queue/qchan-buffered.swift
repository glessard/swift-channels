//
//  qchan-buffered.swift
//  concurrency
//
//  Created by Guillaume Lessard on 2014-11-19.
//  Copyright (c) 2014 Guillaume Lessard. All rights reserved.
//

import Dispatch
import Foundation.NSThread

/**
  A channel that uses a queue of semaphores for scheduling.
*/

final class QBufferedChan<T>: Chan<T>
{
  private let buffer: UnsafeMutablePointer<T>

  // MARK: private housekeeping

  private let capacity: Int
  private let mask: Int

  private var head = 0
  private var tail = 0

  private let readerQueue = SemaphoreQueue()
  private let writerQueue = SemaphoreQueue()

  private var lock = OS_SPINLOCK_INIT

  private var closed = false

  // Used to elucidate/troubleshoot message arrival order
  // private var readerCount: Int32 = -1

  // MARK: init/deinit

  init(_ capacity: Int)
  {
    self.capacity = (capacity < 1) ? 1 : capacity

    // find the next higher power of 2
    var v = self.capacity - 1
    v |= v >> 1
    v |= v >> 2
    v |= v >> 4
    v |= v >> 8
    v |= v >> 16
    v |= v >> 32

    mask = v // buffer size -1
    buffer = UnsafeMutablePointer.alloc(mask+1)

    super.init()
  }

  convenience override init()
  {
    self.init(1)
  }

  deinit
  {
    for i in head..<tail
    {
      buffer.advancedBy(i&mask).destroy()
    }
    buffer.dealloc(mask+1)
  }

<<<<<<< HEAD
  // MARK: computed properties
=======
  // MARK: ChannelType properties
>>>>>>> c87fdb6e

  final override var isEmpty: Bool
  {
    return head >= tail
  }

  final override var isFull: Bool
  {
    return head+capacity <= tail
  }

  /**
    Determine whether the channel has been closed
  */

  final override var isClosed: Bool { return closed }

  // MARK: ChannelType methods

  /**
    Close the channel

    Any items still in the channel remain and can be retrieved.
    New items cannot be added to a closed channel.

    It could be considered an error to close a channel that has already
    been closed. The actual reaction shall be implementation-dependent.
  */

  override func close()
  {
    if closed { return }

    OSSpinLockLock(&lock)
    closed = true

    // Unblock waiting threads.
    if let rs = readerQueue.dequeue()
    {
      dispatch_semaphore_signal(rs)
    }
    else if let ws = writerQueue.dequeue()
    {
      dispatch_semaphore_signal(ws)
    }
    OSSpinLockUnlock(&lock)
  }

  /**
    Stop the thread on a new semaphore obtained from the SemaphorePool

    The new semaphore is enqueued to readerQueue or writerQueue, and
    will be used as a signal to resume the thread at a later time.

    :param: lock a semaphore that is currently held by the calling thread.
    :param: queue the queue to which the signal should be appended
  */

  private func wait(queue: SemaphoreQueue)
  {
    precondition(lock != 0, "Lock must be locked upon entering \(__FUNCTION__)")

    let threadLock = SemaphorePool.dequeue()
    queue.enqueue(threadLock)
    OSSpinLockUnlock(&lock)
    dispatch_semaphore_wait(threadLock, DISPATCH_TIME_FOREVER)
    SemaphorePool.enqueue(threadLock)
    OSSpinLockLock(&lock)
  }

  /**
    Append an element to the channel

    If no reader is waiting, this call will block.
    If the channel has been closed, no action will be taken.

    :param: element the new element to be added to the channel.
  */

  override func put(newElement: T) -> Bool
  {
    if closed { return false }

    OSSpinLockLock(&lock)

    if !closed && head+capacity <= tail
    {
      let threadLock = SemaphorePool.dequeue()
      writerQueue.enqueue(threadLock)
      OSSpinLockUnlock(&lock)
      dispatch_semaphore_wait(threadLock, DISPATCH_TIME_FOREVER)
      OSSpinLockLock(&lock)
      while !closed && head+capacity <= tail
      {
        writerQueue.undequeue(threadLock)
        OSSpinLockUnlock(&lock)
        dispatch_semaphore_wait(threadLock, DISPATCH_TIME_FOREVER)
        OSSpinLockLock(&lock)
      }
      SemaphorePool.enqueue(threadLock)
    }

    if !closed
    {
      buffer.advancedBy(tail&mask).initialize(newElement)
      tail += 1
    }
    let sent = !closed

    if let rs = readerQueue.dequeue()
    {
      dispatch_semaphore_signal(rs)
    }
    else if head+capacity > tail || closed, let ws = writerQueue.dequeue()
    {
      dispatch_semaphore_signal(ws)
    }

    OSSpinLockUnlock(&lock)
    return sent
  }

  /**
    Return the oldest element from the channel.

    If the channel is empty, this call will block.
    If the channel is empty and closed, this will return nil.

    :return: the oldest element from the channel.
  */

  override func get() -> T?
  {
    if closed && head >= tail { return nil }

    OSSpinLockLock(&lock)

    if !closed && head >= tail
    {
      let threadLock = SemaphorePool.dequeue()
      readerQueue.enqueue(threadLock)
      OSSpinLockUnlock(&lock)
      dispatch_semaphore_wait(threadLock, DISPATCH_TIME_FOREVER)
      OSSpinLockLock(&lock)
      while !closed && head >= tail
      {
        readerQueue.undequeue(threadLock)
        OSSpinLockUnlock(&lock)
        dispatch_semaphore_wait(threadLock, DISPATCH_TIME_FOREVER)
        OSSpinLockLock(&lock)
      }
      SemaphorePool.enqueue(threadLock)
    }

    if head < tail
    {
      let element = buffer.advancedBy(head&mask).move()
      head += 1

      if let ws = writerQueue.dequeue()
      {
        dispatch_semaphore_signal(ws)
      }
      else if head < tail || closed, let rs = readerQueue.dequeue()
      {
        dispatch_semaphore_signal(rs)
      }
      OSSpinLockUnlock(&lock)
      return element
    }
    else
    {
      assert(closed, __FUNCTION__)
      if let ws = writerQueue.dequeue()
      {
        dispatch_semaphore_signal(ws)
      }
      else if let rs = readerQueue.dequeue()
      {
        dispatch_semaphore_signal(rs)
      }
      OSSpinLockUnlock(&lock)
      return nil
    }
  }

  // MARK: SelectableChannelType methods

  override func insert(ref: Selection, item: T) -> Bool
  {
    precondition(lock != 0, "Lock should be locked in \(__FUNCTION__)")
    // assert(lock != 0, "Lock should be locked in \(__FUNCTION__)")

    buffer.advancedBy(tail&mask).initialize(item)
    tail += 1

    if let rs = readerQueue.dequeue()
    {
      dispatch_semaphore_signal(rs)
    }
    else if head+capacity > tail || closed, let ws = writerQueue.dequeue()
    {
      dispatch_semaphore_signal(ws)
    }

    // The lock couldn't be released until now. In another thread. It's gross.
    OSSpinLockUnlock(&lock)
    return true
  }

  override func selectPutNow(selectionID: Selectable) -> Selection?
  {
    OSSpinLockLock(&lock)
    if !closed && !isFull
    {
      // unlocking the spinlock will be done by insert()
      return Selection(selectionID: selectionID)
    }
    OSSpinLockUnlock(&lock)
    return nil
  }

  override func selectPut(semaphore: SemaphoreChan, selectionID: Selectable) -> Signal
  {
    let threadLock = dispatch_semaphore_create(0)!
    var turnstiled = false

    dispatch_async(dispatch_get_global_queue(qos_class_self(), 0)) {
      _ in
      OSSpinLockLock(&self.lock)
      while !self.closed && self.head+self.capacity <= self.tail
      {
        self.writerQueue.enqueue(threadLock)
        OSSpinLockUnlock(&self.lock)
        dispatch_semaphore_wait(threadLock, DISPATCH_TIME_FOREVER)
        if dispatch_get_context(threadLock) == cancelSelect
        {
          return
        }
        OSSpinLockLock(&self.lock)
      }

      turnstiled = true
      if let s = semaphore.get()
      {
        if !self.closed
        {
          // unlocking the spinlock (and waking the next thread) will be done by insert()
          let selection = Selection(selectionID: selectionID)
          let context = UnsafeMutablePointer<Void>(Unmanaged.passRetained(selection).toOpaque())
          dispatch_set_context(s, context)
        }
        else
        { // channel is closed; signal another thread
          if let rs = self.readerQueue.dequeue()
          {
            dispatch_semaphore_signal(rs)
          }
          else if let ws = self.writerQueue.dequeue()
          {
            dispatch_semaphore_signal(ws)
          }
          OSSpinLockUnlock(&self.lock)
          dispatch_set_context(s, nil)
        }
        dispatch_semaphore_signal(s)
      }
      else
      {
        if let ws = self.writerQueue.dequeue()
        {
          dispatch_semaphore_signal(ws)
        }
        else if self.head < self.tail || self.closed, let rs = self.readerQueue.dequeue()
        {
          dispatch_semaphore_signal(rs)
        }
        OSSpinLockUnlock(&self.lock)
      }
    }

    return {
      if !turnstiled
      { // This needs to be async because of the horrible thread-traversing
        // lock state that eventually gets resolved by insert().
        dispatch_async(dispatch_get_global_queue(qos_class_self(), 0)) {
          while !OSSpinLockTry(&self.lock)
          { // A kinder, gentler way to busy-wait
            NSThread.sleepForTimeInterval(100e-9)
            if turnstiled { return }
          }
          if self.writerQueue.remove(threadLock)
          {
            dispatch_set_context(threadLock, cancelSelect)
            dispatch_semaphore_signal(threadLock)
          }
          OSSpinLockUnlock(&self.lock)
        }
      }
    }
  }

  override func selectGetNow(selectionID: Selectable) -> Selection?
  {
    OSSpinLockLock(&lock)
    if head < tail
    {
      let element = buffer.advancedBy(head&mask).move()
      head += 1

      if let ws = writerQueue.dequeue()
      {
        dispatch_semaphore_signal(ws)
      }
      else if head < tail || closed, let rs = readerQueue.dequeue()
      {
        dispatch_semaphore_signal(rs)
      }
      OSSpinLockUnlock(&lock)
      return Selection(selectionID: selectionID, selectionData: element)
    }
    else
    {
      OSSpinLockUnlock(&lock)
      return nil
    }
  }

  override func selectGet(semaphore: SemaphoreChan, selectionID: Selectable) -> Signal
  {
    let threadLock = dispatch_semaphore_create(0)! //SemaphorePool.dequeue()
    var turnstiled = false

    dispatch_async(dispatch_get_global_queue(qos_class_self(), 0)) {
      _ in
      OSSpinLockLock(&self.lock)
      while !self.closed && self.head >= self.tail
      {
        self.readerQueue.enqueue(threadLock)
        OSSpinLockUnlock(&self.lock)
        dispatch_semaphore_wait(threadLock, DISPATCH_TIME_FOREVER)
        if dispatch_get_context(threadLock) == cancelSelect
        {
          return
        }
        OSSpinLockLock(&self.lock)
      }

      turnstiled = true
      if let s = semaphore.get()
      {
        if self.head < self.tail
        {
          let element = self.buffer.advancedBy(self.head&self.mask).move()
          self.head += 1

          if let ws = self.writerQueue.dequeue()
          {
            dispatch_semaphore_signal(ws)
          }
          else if self.head < self.tail, let rs = self.readerQueue.dequeue()
          {
            dispatch_semaphore_signal(rs)
          }
          OSSpinLockUnlock(&self.lock)

          let selection = Selection(selectionID: selectionID, selectionData: element)
          let context = UnsafeMutablePointer<Void>(Unmanaged.passRetained(selection).toOpaque())
          dispatch_set_context(s, context)
        }
        else
        {
          assert(self.closed, __FUNCTION__)
          if let ws = self.writerQueue.dequeue()
          {
            dispatch_semaphore_signal(ws)
          }
          else if let rs = self.readerQueue.dequeue()
          {
            dispatch_semaphore_signal(rs)
          }
          OSSpinLockUnlock(&self.lock)
          dispatch_set_context(s, nil)
        }
        dispatch_semaphore_signal(s)
      }
      else
      {
        if let rs = self.readerQueue.dequeue()
        {
          dispatch_semaphore_signal(rs)
        }
        else if self.head+self.capacity > self.tail || self.closed, let ws = self.writerQueue.dequeue()
        {
          dispatch_semaphore_signal(ws)
        }
        OSSpinLockUnlock(&self.lock)
      }
    }

    return {
      if !turnstiled
      {
        OSSpinLockLock(&self.lock)
        if self.readerQueue.remove(threadLock)
        {
          dispatch_set_context(threadLock, cancelSelect)
          dispatch_semaphore_signal(threadLock)
        }
        OSSpinLockUnlock(&self.lock)
      }
    }
  }
}

var selectCount: Int32 = 0<|MERGE_RESOLUTION|>--- conflicted
+++ resolved
@@ -70,11 +70,7 @@
     buffer.dealloc(mask+1)
   }
 
-<<<<<<< HEAD
-  // MARK: computed properties
-=======
   // MARK: ChannelType properties
->>>>>>> c87fdb6e
 
   final override var isEmpty: Bool
   {
