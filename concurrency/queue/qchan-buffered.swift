//
//  qchan-buffered.swift
//  concurrency
//
//  Created by Guillaume Lessard on 2014-11-19.
//  Copyright (c) 2014 Guillaume Lessard. All rights reserved.
//

import Darwin

/**
  A channel that uses a queue of semaphores for scheduling.
*/

final class QBufferedChan<T>: Chan<T>
{
  private let buffer: UnsafeMutablePointer<T>

  // MARK: private housekeeping

  private let capacity: Int64
  private let mask: Int64

  private var head: Int64 = 0
  private var tail: Int64 = 0

  private var nextput: Int64 = 0
  private var nextget: Int64 = 0

<<<<<<< HEAD
  private let readerQueue = FastQueue<SuperSemaphore>()
  private let writerQueue = FastQueue<SuperSemaphore>()
=======
  private let readerQueue = FastQueue<QueuedSemaphore>()
  private let writerQueue = FastQueue<QueuedSemaphore>()
>>>>>>> 54eefcff

  private var lock = OS_SPINLOCK_INIT

  private var closed = false

  // Used to elucidate/troubleshoot message arrival order
  // private var readerCount: Int32 = -1

  // MARK: init/deinit

  init(_ capacity: Int)
  {
    self.capacity = (capacity < 1) ? 1 : Int64(capacity)

    // find the next higher power of 2
    var v = self.capacity - 1
    v |= v >> 1
    v |= v >> 2
    v |= v >> 4
    v |= v >> 8
    v |= v >> 16
    v |= v >> 32

    mask = v // buffer size -1
    buffer = UnsafeMutablePointer.alloc(Int(mask+1))

    super.init()
  }

  convenience override init()
  {
    self.init(1)
  }

  deinit
  {
    for i in head..<tail
    {
      buffer.advancedBy(Int(i&mask)).destroy()
    }
    buffer.dealloc(Int(mask+1))
  }

  // MARK: ChannelType properties

  final override var isEmpty: Bool
  {
    return head >= tail
  }

  final override var isFull: Bool
  {
    return head+capacity <= tail
  }

  /**
    Determine whether the channel has been closed
  */

  final override var isClosed: Bool { return closed }

  // MARK: ChannelType methods

  /**
    Close the channel

    Any items still in the channel remain and can be retrieved.
    New items cannot be added to a closed channel.

    It could be considered an error to close a channel that has already
    been closed. The actual reaction shall be implementation-dependent.
  */

  override func close()
  {
    if closed { return }

    OSSpinLockLock(&lock)
    closed = true

<<<<<<< HEAD
    // Unblock waiting threads.
    signalNextReader() || signalNextWriter()
    OSSpinLockUnlock(&lock)
  }

  /**
    Stop the thread on a new semaphore obtained from the SemaphorePool
=======
    // Unblock a waiting thread.
    while let reader = readerQueue.dequeue()
    {
      switch reader.sem.state
      {
      case .Ready:
        reader.sem.signal()
        break
>>>>>>> 54eefcff

      case .WaitSelect:
        if reader.sem.setState(.Invalidated) { reader.sem.signal(); break }

      default:
        assertionFailure("Unexpected case \(reader.sem.state.rawValue) in \(__FUNCTION__)")
      }
    }
    while let writer = writerQueue.dequeue()
    {
      switch writer.sem.state
      {
      case .Ready:
        writer.sem.signal()
        break

<<<<<<< HEAD
  private func wait(queue: FastQueue<SuperSemaphore>)
  {
    precondition(lock != 0, "Lock must be locked upon entering \(__FUNCTION__)")

    let threadLock = SemaphorePool.Obtain()
    queue.enqueue(.semaphore(threadLock))
=======
      case .WaitSelect:
        if writer.sem.setState(.Invalidated) { writer.sem.signal(); break }

      default:
        assertionFailure("Unexpected case \(writer.sem.state.rawValue) in \(__FUNCTION__)")
      }
    }
>>>>>>> 54eefcff
    OSSpinLockUnlock(&lock)
  }

  private func signalNextReader() -> Bool
  {
    while let rss = readerQueue.dequeue()
    {
      switch rss
      {
      case .semaphore(let rs):
        dispatch_semaphore_signal(rs)
        return true

      case .selection(let c, let selection):
        if let select = c.get()
        {
          nextget += 1
          dispatch_set_context(select, UnsafeMutablePointer<Void>(Unmanaged.passRetained(selection).toOpaque()))
          dispatch_semaphore_signal(select)
          return true
        }
      }
    }
    return false
  }

  private func signalNextWriter() -> Bool
  {
    while let wss = writerQueue.dequeue()
    {
      switch wss
      {
      case .semaphore(let ws):
        dispatch_semaphore_signal(ws)
        return true

      case .selection(let c, let selection):
        if let select = c.get()
        {
          nextput += 1
          dispatch_set_context(select, UnsafeMutablePointer<Void>(Unmanaged.passRetained(selection).toOpaque()))
          dispatch_semaphore_signal(select)
          return true
        }
      }
    }
    return false
  }

  /**
    Append an element to the channel

    If no reader is waiting, this call will block.
    If the channel has been closed, no action will be taken.

    :param: element the new element to be added to the channel.
  */

  override func put(newElement: T) -> Bool
  {
    if closed { return false }

    OSSpinLockLock(&lock)

<<<<<<< HEAD
    while !closed && head+capacity <= nextput
=======
    if !closed && head+capacity <= nextput
>>>>>>> 54eefcff
    {
      let threadLock = SemaphorePool.Obtain()
      do {
        writerQueue.enqueue(QueuedSemaphore(threadLock))
        OSSpinLockUnlock(&lock)
        threadLock.wait()
        OSSpinLockLock(&lock)
      } while !closed && head+capacity <= nextput
      SemaphorePool.Return(threadLock)
    }

    if !closed
    {
      nextput += 1
      buffer.advancedBy(Int(tail&mask)).initialize(newElement)
      tail += 1

<<<<<<< HEAD
      if !signalNextReader()
      {
        if head+capacity > nextput || closed { signalNextWriter() }
=======
      while let reader = readerQueue.dequeue()
      {
        switch reader.sem.state
        {
        case .Ready:
          reader.sem.signal()
          OSSpinLockUnlock(&lock)
          return true

        case .WaitSelect:
          if reader.sem.setState(.Select)
          {
            nextget += 1
            reader.sem.selection = reader.sel
            reader.sem.signal()
            OSSpinLockUnlock(&lock)
            return true
          }

        default:
          assertionFailure("Unexpected case \(reader.sem.state.rawValue) in \(__FUNCTION__)")
        }
      }
      while head+capacity > nextput || closed, let writer = writerQueue.dequeue()
      {
        switch writer.sem.state
        {
        case .Ready:
          writer.sem.signal()
          OSSpinLockUnlock(&lock)
          return true

        case .WaitSelect:
          if writer.sem.setState(.Select)
          {
            nextput += 1
            writer.sem.selection = writer.sel
            writer.sem.signal()
            OSSpinLockUnlock(&lock)
            return true
          }

        default:
          assertionFailure("Unexpected case \(writer.sem.state.rawValue) in \(__FUNCTION__)")
        }
>>>>>>> 54eefcff
      }
      OSSpinLockUnlock(&lock)
      return true
    }
    else
    {
<<<<<<< HEAD
      signalNextReader() || signalNextWriter()
=======
      while let reader = readerQueue.dequeue()
      {
        switch reader.sem.state
        {
        case .Ready:
          reader.sem.signal()
          OSSpinLockUnlock(&lock)
          return false

        case .WaitSelect:
          if reader.sem.setState(.Select)
          {
            nextget += 1
            reader.sem.selection = reader.sel
            reader.sem.signal()
            OSSpinLockUnlock(&lock)
            return false
          }

        default:
          assertionFailure("Unexpected case \(reader.sem.state.rawValue) in \(__FUNCTION__)")
        }
      }
      while let writer = writerQueue.dequeue()
      {
        switch writer.sem.state
        {
        case .Ready:
          writer.sem.signal()
          OSSpinLockUnlock(&lock)
          return false

        case .WaitSelect:
          if writer.sem.setState(.Select)
          {
            nextput += 1
            writer.sem.selection = writer.sel
            writer.sem.signal()
            OSSpinLockUnlock(&lock)
            return false
          }

        default:
          assertionFailure("Unexpected case \(writer.sem.state.rawValue) in \(__FUNCTION__)")
        }
      }
>>>>>>> 54eefcff
      OSSpinLockUnlock(&lock)
      return false
    }
  }

  /**
    Return the oldest element from the channel.

    If the channel is empty, this call will block.
    If the channel is empty and closed, this will return nil.

    :return: the oldest element from the channel.
  */

  override func get() -> T?
  {
    if closed && head >= tail { return nil }

    OSSpinLockLock(&lock)

<<<<<<< HEAD
    while !closed && nextget >= tail
=======
    if !closed && nextget >= tail
>>>>>>> 54eefcff
    {
      let threadLock = SemaphorePool.Obtain()
      do {
        readerQueue.enqueue(QueuedSemaphore(threadLock))
        OSSpinLockUnlock(&lock)
        threadLock.wait()
        OSSpinLockLock(&lock)
      } while !closed && nextget >= tail
      SemaphorePool.Return(threadLock)
    }

    if nextget < tail
    {
      nextget += 1
      let element = buffer.advancedBy(Int(head&mask)).move()
      head += 1

<<<<<<< HEAD
      if !signalNextWriter()
      {
        if nextget < tail || closed { signalNextReader() }
      }
      OSSpinLockUnlock(&lock)
      return element
    }
    else
    {
      assert(closed, __FUNCTION__)
      signalNextWriter() || signalNextReader()
      OSSpinLockUnlock(&lock)
      return nil
    }
  }

  // MARK: SelectableChannelType methods

  override func selectPutNow(selection: Selection) -> Selection?
  {
    OSSpinLockLock(&lock)
    if !closed && head+capacity > nextput
    {
      nextput += 1
      OSSpinLockUnlock(&lock)
      return selection
    }
    OSSpinLockUnlock(&lock)
    return nil
  }

  override func insert(selection: Selection, newElement: T) -> Bool
  {
    OSSpinLockLock(&lock)
    if !closed && head+capacity > tail
    {
      buffer.advancedBy(Int(tail&mask)).initialize(newElement)
      tail += 1

      if !signalNextReader()
      {
        if head+capacity > nextput || closed { signalNextWriter() }
      }
      OSSpinLockUnlock(&lock)
      return true
    }
    else
    {
      OSSpinLockUnlock(&lock)
      return false
    }
  }

  override func selectPut(semaphore: SemaphoreChan, selection: Selection)
  {
    OSSpinLockLock(&lock)
    if closed
    {
      OSSpinLockUnlock(&lock)
      if let s = semaphore.get()
      {
        dispatch_semaphore_signal(s)
      }
    }
    else if head+capacity > nextput // not full
    {
      if let s = semaphore.get()
      {
        nextput += 1
        OSSpinLockUnlock(&lock)
        dispatch_set_context(s, UnsafeMutablePointer<Void>(Unmanaged.passRetained(selection).toOpaque()))
        dispatch_semaphore_signal(s)
      }
      else
      {
        if !signalNextWriter()
        {
          if nextget < tail { signalNextReader() }
        }
        OSSpinLockUnlock(&lock)
      }
    }
    else
    {
      writerQueue.enqueue(.selection(semaphore, selection))
      OSSpinLockUnlock(&lock)
    }
  }

  override func selectGetNow(selection: Selection) -> Selection?
  {
    OSSpinLockLock(&lock)
    if nextget < tail
    {
      nextget += 1
      OSSpinLockUnlock(&lock)
      return selection
    }
    OSSpinLockUnlock(&lock)
    return nil
  }

  override func extract(selection: Selection) -> T?
  {
    OSSpinLockLock(&lock)
    if head < tail
    {
      let element = buffer.advancedBy(Int(head&mask)).move()
      head += 1

      if !signalNextWriter()
      {
        if nextget < tail || closed { signalNextReader() }
=======
      while let writer = writerQueue.dequeue()
      {
        switch writer.sem.state
        {
        case .Ready:
          writer.sem.signal()
          OSSpinLockUnlock(&lock)
          return element

        case .WaitSelect:
          if writer.sem.setState(.Select)
          {
            nextput += 1
            writer.sem.selection = writer.sel
            writer.sem.signal()
            OSSpinLockUnlock(&lock)
            return element
          }

        default:
          assertionFailure("Unexpected case \(writer.sem.state.rawValue) in \(__FUNCTION__)")
        }
      }
      while nextget < tail || closed, let reader = readerQueue.dequeue()
      {
        switch reader.sem.state
        {
        case .Ready:
          reader.sem.signal()
          OSSpinLockUnlock(&lock)
          return element

        case .WaitSelect:
          if reader.sem.setState(.Select)
          {
            nextget += 1
            reader.sem.selection = reader.sel
            reader.sem.signal()
            OSSpinLockUnlock(&lock)
            return element
          }

        default:
          assertionFailure("Unexpected case \(reader.sem.state.rawValue) in \(__FUNCTION__)")
        }
>>>>>>> 54eefcff
      }
      OSSpinLockUnlock(&lock)
      return element
    }
    else
    {
      assert(closed, __FUNCTION__)
<<<<<<< HEAD
=======
      while let writer = writerQueue.dequeue()
      {
        switch writer.sem.state
        {
        case .Ready:
          writer.sem.signal()
          OSSpinLockUnlock(&lock)
          return nil

        case .WaitSelect:
          if writer.sem.setState(.Select)
          {
            nextput += 1
            writer.sem.selection = writer.sel
            writer.sem.signal()
            OSSpinLockUnlock(&lock)
            return nil
          }

        default:
          assertionFailure("Unexpected case \(writer.sem.state.rawValue) in \(__FUNCTION__)")
        }
      }
      while let reader = readerQueue.dequeue()
      {
        switch reader.sem.state
        {
        case .Ready:
          reader.sem.signal()
          OSSpinLockUnlock(&lock)
          return nil

        case .WaitSelect:
          if reader.sem.setState(.Select)
          {
            nextget += 1
            reader.sem.selection = reader.sel
            reader.sem.signal()
            OSSpinLockUnlock(&lock)
            return nil
          }

        default:
          assertionFailure("Unexpected case \(reader.sem.state.rawValue) in \(__FUNCTION__)")
        }
      }
>>>>>>> 54eefcff
      OSSpinLockUnlock(&lock)
      return nil
    }
  }
<<<<<<< HEAD
  
  override func selectGet(semaphore: SemaphoreChan, selection: Selection)
=======

  // MARK: SelectableChannelType methods

  override func selectPutNow(selection: Selection) -> Selection?
  {
    OSSpinLockLock(&lock)
    if !closed && head+capacity > nextput
    {
      nextput += 1
      OSSpinLockUnlock(&lock)
      return selection
    }
    OSSpinLockUnlock(&lock)
    return nil
  }

  override func insert(selection: Selection, newElement: T) -> Bool
  {
    OSSpinLockLock(&lock)
    if !closed && head+capacity > tail
    {
      buffer.advancedBy(Int(tail&mask)).initialize(newElement)
      tail += 1

      while let reader = readerQueue.dequeue()
      {
        switch reader.sem.state
        {
        case .Ready:
          reader.sem.signal()
          OSSpinLockUnlock(&lock)
          return true

        case .WaitSelect:
          if reader.sem.setState(.Select)
          {
            nextget += 1
            reader.sem.selection = reader.sel
            reader.sem.signal()
            OSSpinLockUnlock(&lock)
            return true
          }

        default:
          assertionFailure("Unexpected case \(reader.sem.state.rawValue) in \(__FUNCTION__)")
        }
      }
      while head+capacity > nextput || closed, let writer = writerQueue.dequeue()
      {
        switch writer.sem.state
        {
        case .Ready:
          writer.sem.signal()
          OSSpinLockUnlock(&lock)
          return true

        case .WaitSelect:
          if writer.sem.setState(.Select)
          {
            nextput += 1
            writer.sem.selection = writer.sel
            writer.sem.signal()
            OSSpinLockUnlock(&lock)
            return true
          }

        default:
          assertionFailure("Unexpected case \(writer.sem.state.rawValue) in \(__FUNCTION__)")
        }
      }
      OSSpinLockUnlock(&lock)
      return true
    }
    else
    {
      OSSpinLockUnlock(&lock)
      return false
    }
  }

  override func selectPut(select: ChannelSemaphore, selection: Selection)
  {
    OSSpinLockLock(&lock)
    if closed
    {
      OSSpinLockUnlock(&lock)
      if select.setState(.Invalidated)
      {
        select.signal()
      }
    }
    else if head+capacity > nextput // not full
    {
      if select.setState(.Select)
      {
        nextput += 1
        OSSpinLockUnlock(&lock)
        select.selection = selection
        select.signal()
      }
      else
      {
        while let writer = writerQueue.dequeue()
        {
          switch writer.sem.state
          {
          case .Ready:
            writer.sem.signal()
            OSSpinLockUnlock(&lock)
            return

          case .WaitSelect:
            if writer.sem.setState(.Select)
            {
              nextput += 1
              writer.sem.selection = writer.sel
              writer.sem.signal()
              OSSpinLockUnlock(&lock)
              return
            }

          default:
            assertionFailure("Unexpected case \(writer.sem.state.rawValue) in \(__FUNCTION__)")
          }
        }
        while nextget < tail || closed, let reader = readerQueue.dequeue()
        {
          switch reader.sem.state
          {
          case .Ready:
            reader.sem.signal()
            OSSpinLockUnlock(&lock)
            return

          case .WaitSelect:
            if reader.sem.setState(.Select)
            {
              nextget += 1
              reader.sem.selection = reader.sel
              reader.sem.signal()
              OSSpinLockUnlock(&lock)
              return
            }

          default:
            assertionFailure("Unexpected case \(reader.sem.state.rawValue) in \(__FUNCTION__)")
          }
        }
        OSSpinLockUnlock(&lock)
      }
    }
    else
    {
      writerQueue.enqueue(QueuedSemaphore(select, selection))
      OSSpinLockUnlock(&lock)
    }
  }

  override func selectGetNow(selection: Selection) -> Selection?
>>>>>>> 54eefcff
  {
    OSSpinLockLock(&lock)
    if nextget < tail
    {
<<<<<<< HEAD
      if let s = semaphore.get()
      {
        nextget += 1
        OSSpinLockUnlock(&lock)
        dispatch_set_context(s, UnsafeMutablePointer<Void>(Unmanaged.passRetained(selection).toOpaque()))
        dispatch_semaphore_signal(s)
      }
      else
      {
        if !signalNextReader()
        {
          if head+capacity > nextput || closed { signalNextWriter() }
        }
        OSSpinLockUnlock(&lock)
=======
      nextget += 1
      OSSpinLockUnlock(&lock)
      return selection
    }
    OSSpinLockUnlock(&lock)
    return nil
  }

  override func extract(selection: Selection) -> T?
  {
    OSSpinLockLock(&lock)
    if head < tail
    {
      let element = buffer.advancedBy(Int(head&mask)).move()
      head += 1

      while let writer = writerQueue.dequeue()
      {
        switch writer.sem.state
        {
        case .Ready:
          writer.sem.signal()
          OSSpinLockUnlock(&lock)
          return element

        case .WaitSelect:
          if writer.sem.setState(.Select)
          {
            nextput += 1
            writer.sem.selection = writer.sel
            writer.sem.signal()
            OSSpinLockUnlock(&lock)
            return element
          }

        default:
          assertionFailure("Unexpected case \(writer.sem.state.rawValue) in \(__FUNCTION__)")
        }
      }
      while nextget < tail || closed, let reader = readerQueue.dequeue()
      {
        switch reader.sem.state
        {
        case .Ready:
          reader.sem.signal()
          OSSpinLockUnlock(&lock)
          return element

        case .WaitSelect:
          if reader.sem.setState(.Select)
          {
            nextget += 1
            reader.sem.selection = reader.sel
            reader.sem.signal()
            OSSpinLockUnlock(&lock)
            return element
          }

        default:
          assertionFailure("Unexpected case \(reader.sem.state.rawValue) in \(__FUNCTION__)")
        }
>>>>>>> 54eefcff
      }
    }
    else if closed
    {
      OSSpinLockUnlock(&lock)
      if let s = semaphore.get()
      {
        dispatch_semaphore_signal(s)
      }
    }
    else
    {
      readerQueue.enqueue(.selection(semaphore, selection))
      OSSpinLockUnlock(&lock)
<<<<<<< HEAD
=======
      return element
    }
    else
    {
      assert(closed, __FUNCTION__)
      OSSpinLockUnlock(&lock)
      return nil
>>>>>>> 54eefcff
    }
  }
  
  override func selectGet(select: ChannelSemaphore, selection: Selection)
  {
    OSSpinLockLock(&lock)
    if nextget < tail
    {
      if select.setState(.Select)
      {
        nextget += 1
        OSSpinLockUnlock(&lock)
        select.selection = selection
        select.signal()
      }
      else
      {
        while let reader = readerQueue.dequeue()
        {
          switch reader.sem.state
          {
          case .Ready:
            reader.sem.signal()
            OSSpinLockUnlock(&lock)
            return

          case .WaitSelect:
            if reader.sem.setState(.Select)
            {
              nextget += 1
              reader.sem.selection = reader.sel
              reader.sem.signal()
              OSSpinLockUnlock(&lock)
              return
            }

          default:
            assertionFailure("Unexpected case \(reader.sem.state.rawValue) in \(__FUNCTION__)")
          }
        }
        while head+capacity > nextput || closed, let writer = writerQueue.dequeue()
        {
          switch writer.sem.state
          {
          case .Ready:
            writer.sem.signal()
            OSSpinLockUnlock(&lock)
            return

          case .WaitSelect:
            if writer.sem.setState(.Select)
            {
              nextput += 1
              writer.sem.selection = writer.sel
              writer.sem.signal()
              OSSpinLockUnlock(&lock)
              return
            }

          default:
            assertionFailure("Unexpected case \(writer.sem.state.rawValue) in \(__FUNCTION__)")
          }
        }
        OSSpinLockUnlock(&lock)
      }
    }
    else if closed
    {
      OSSpinLockUnlock(&lock)
      if select.setState(.Invalidated)
      {
        select.signal()
      }
    }
    else
    {
      readerQueue.enqueue(QueuedSemaphore(select, selection))
      OSSpinLockUnlock(&lock)
    }
  }
}<|MERGE_RESOLUTION|>--- conflicted
+++ resolved
@@ -27,13 +27,8 @@
   private var nextput: Int64 = 0
   private var nextget: Int64 = 0
 
-<<<<<<< HEAD
-  private let readerQueue = FastQueue<SuperSemaphore>()
-  private let writerQueue = FastQueue<SuperSemaphore>()
-=======
   private let readerQueue = FastQueue<QueuedSemaphore>()
   private let writerQueue = FastQueue<QueuedSemaphore>()
->>>>>>> 54eefcff
 
   private var lock = OS_SPINLOCK_INIT
 
@@ -114,15 +109,6 @@
     OSSpinLockLock(&lock)
     closed = true
 
-<<<<<<< HEAD
-    // Unblock waiting threads.
-    signalNextReader() || signalNextWriter()
-    OSSpinLockUnlock(&lock)
-  }
-
-  /**
-    Stop the thread on a new semaphore obtained from the SemaphorePool
-=======
     // Unblock a waiting thread.
     while let reader = readerQueue.dequeue()
     {
@@ -131,7 +117,6 @@
       case .Ready:
         reader.sem.signal()
         break
->>>>>>> 54eefcff
 
       case .WaitSelect:
         if reader.sem.setState(.Invalidated) { reader.sem.signal(); break }
@@ -148,14 +133,6 @@
         writer.sem.signal()
         break
 
-<<<<<<< HEAD
-  private func wait(queue: FastQueue<SuperSemaphore>)
-  {
-    precondition(lock != 0, "Lock must be locked upon entering \(__FUNCTION__)")
-
-    let threadLock = SemaphorePool.Obtain()
-    queue.enqueue(.semaphore(threadLock))
-=======
       case .WaitSelect:
         if writer.sem.setState(.Invalidated) { writer.sem.signal(); break }
 
@@ -163,54 +140,7 @@
         assertionFailure("Unexpected case \(writer.sem.state.rawValue) in \(__FUNCTION__)")
       }
     }
->>>>>>> 54eefcff
     OSSpinLockUnlock(&lock)
-  }
-
-  private func signalNextReader() -> Bool
-  {
-    while let rss = readerQueue.dequeue()
-    {
-      switch rss
-      {
-      case .semaphore(let rs):
-        dispatch_semaphore_signal(rs)
-        return true
-
-      case .selection(let c, let selection):
-        if let select = c.get()
-        {
-          nextget += 1
-          dispatch_set_context(select, UnsafeMutablePointer<Void>(Unmanaged.passRetained(selection).toOpaque()))
-          dispatch_semaphore_signal(select)
-          return true
-        }
-      }
-    }
-    return false
-  }
-
-  private func signalNextWriter() -> Bool
-  {
-    while let wss = writerQueue.dequeue()
-    {
-      switch wss
-      {
-      case .semaphore(let ws):
-        dispatch_semaphore_signal(ws)
-        return true
-
-      case .selection(let c, let selection):
-        if let select = c.get()
-        {
-          nextput += 1
-          dispatch_set_context(select, UnsafeMutablePointer<Void>(Unmanaged.passRetained(selection).toOpaque()))
-          dispatch_semaphore_signal(select)
-          return true
-        }
-      }
-    }
-    return false
   }
 
   /**
@@ -228,11 +158,7 @@
 
     OSSpinLockLock(&lock)
 
-<<<<<<< HEAD
-    while !closed && head+capacity <= nextput
-=======
     if !closed && head+capacity <= nextput
->>>>>>> 54eefcff
     {
       let threadLock = SemaphorePool.Obtain()
       do {
@@ -250,11 +176,6 @@
       buffer.advancedBy(Int(tail&mask)).initialize(newElement)
       tail += 1
 
-<<<<<<< HEAD
-      if !signalNextReader()
-      {
-        if head+capacity > nextput || closed { signalNextWriter() }
-=======
       while let reader = readerQueue.dequeue()
       {
         switch reader.sem.state
@@ -300,16 +221,12 @@
         default:
           assertionFailure("Unexpected case \(writer.sem.state.rawValue) in \(__FUNCTION__)")
         }
->>>>>>> 54eefcff
       }
       OSSpinLockUnlock(&lock)
       return true
     }
     else
     {
-<<<<<<< HEAD
-      signalNextReader() || signalNextWriter()
-=======
       while let reader = readerQueue.dequeue()
       {
         switch reader.sem.state
@@ -356,7 +273,6 @@
           assertionFailure("Unexpected case \(writer.sem.state.rawValue) in \(__FUNCTION__)")
         }
       }
->>>>>>> 54eefcff
       OSSpinLockUnlock(&lock)
       return false
     }
@@ -377,11 +293,7 @@
 
     OSSpinLockLock(&lock)
 
-<<<<<<< HEAD
-    while !closed && nextget >= tail
-=======
     if !closed && nextget >= tail
->>>>>>> 54eefcff
     {
       let threadLock = SemaphorePool.Obtain()
       do {
@@ -399,121 +311,6 @@
       let element = buffer.advancedBy(Int(head&mask)).move()
       head += 1
 
-<<<<<<< HEAD
-      if !signalNextWriter()
-      {
-        if nextget < tail || closed { signalNextReader() }
-      }
-      OSSpinLockUnlock(&lock)
-      return element
-    }
-    else
-    {
-      assert(closed, __FUNCTION__)
-      signalNextWriter() || signalNextReader()
-      OSSpinLockUnlock(&lock)
-      return nil
-    }
-  }
-
-  // MARK: SelectableChannelType methods
-
-  override func selectPutNow(selection: Selection) -> Selection?
-  {
-    OSSpinLockLock(&lock)
-    if !closed && head+capacity > nextput
-    {
-      nextput += 1
-      OSSpinLockUnlock(&lock)
-      return selection
-    }
-    OSSpinLockUnlock(&lock)
-    return nil
-  }
-
-  override func insert(selection: Selection, newElement: T) -> Bool
-  {
-    OSSpinLockLock(&lock)
-    if !closed && head+capacity > tail
-    {
-      buffer.advancedBy(Int(tail&mask)).initialize(newElement)
-      tail += 1
-
-      if !signalNextReader()
-      {
-        if head+capacity > nextput || closed { signalNextWriter() }
-      }
-      OSSpinLockUnlock(&lock)
-      return true
-    }
-    else
-    {
-      OSSpinLockUnlock(&lock)
-      return false
-    }
-  }
-
-  override func selectPut(semaphore: SemaphoreChan, selection: Selection)
-  {
-    OSSpinLockLock(&lock)
-    if closed
-    {
-      OSSpinLockUnlock(&lock)
-      if let s = semaphore.get()
-      {
-        dispatch_semaphore_signal(s)
-      }
-    }
-    else if head+capacity > nextput // not full
-    {
-      if let s = semaphore.get()
-      {
-        nextput += 1
-        OSSpinLockUnlock(&lock)
-        dispatch_set_context(s, UnsafeMutablePointer<Void>(Unmanaged.passRetained(selection).toOpaque()))
-        dispatch_semaphore_signal(s)
-      }
-      else
-      {
-        if !signalNextWriter()
-        {
-          if nextget < tail { signalNextReader() }
-        }
-        OSSpinLockUnlock(&lock)
-      }
-    }
-    else
-    {
-      writerQueue.enqueue(.selection(semaphore, selection))
-      OSSpinLockUnlock(&lock)
-    }
-  }
-
-  override func selectGetNow(selection: Selection) -> Selection?
-  {
-    OSSpinLockLock(&lock)
-    if nextget < tail
-    {
-      nextget += 1
-      OSSpinLockUnlock(&lock)
-      return selection
-    }
-    OSSpinLockUnlock(&lock)
-    return nil
-  }
-
-  override func extract(selection: Selection) -> T?
-  {
-    OSSpinLockLock(&lock)
-    if head < tail
-    {
-      let element = buffer.advancedBy(Int(head&mask)).move()
-      head += 1
-
-      if !signalNextWriter()
-      {
-        if nextget < tail || closed { signalNextReader() }
-=======
       while let writer = writerQueue.dequeue()
       {
         switch writer.sem.state
@@ -559,7 +356,6 @@
         default:
           assertionFailure("Unexpected case \(reader.sem.state.rawValue) in \(__FUNCTION__)")
         }
->>>>>>> 54eefcff
       }
       OSSpinLockUnlock(&lock)
       return element
@@ -567,8 +363,6 @@
     else
     {
       assert(closed, __FUNCTION__)
-<<<<<<< HEAD
-=======
       while let writer = writerQueue.dequeue()
       {
         switch writer.sem.state
@@ -615,15 +409,10 @@
           assertionFailure("Unexpected case \(reader.sem.state.rawValue) in \(__FUNCTION__)")
         }
       }
->>>>>>> 54eefcff
       OSSpinLockUnlock(&lock)
       return nil
     }
   }
-<<<<<<< HEAD
-  
-  override func selectGet(semaphore: SemaphoreChan, selection: Selection)
-=======
 
   // MARK: SelectableChannelType methods
 
@@ -783,27 +572,10 @@
   }
 
   override func selectGetNow(selection: Selection) -> Selection?
->>>>>>> 54eefcff
   {
     OSSpinLockLock(&lock)
     if nextget < tail
     {
-<<<<<<< HEAD
-      if let s = semaphore.get()
-      {
-        nextget += 1
-        OSSpinLockUnlock(&lock)
-        dispatch_set_context(s, UnsafeMutablePointer<Void>(Unmanaged.passRetained(selection).toOpaque()))
-        dispatch_semaphore_signal(s)
-      }
-      else
-      {
-        if !signalNextReader()
-        {
-          if head+capacity > nextput || closed { signalNextWriter() }
-        }
-        OSSpinLockUnlock(&lock)
-=======
       nextget += 1
       OSSpinLockUnlock(&lock)
       return selection
@@ -865,31 +637,15 @@
         default:
           assertionFailure("Unexpected case \(reader.sem.state.rawValue) in \(__FUNCTION__)")
         }
->>>>>>> 54eefcff
-      }
-    }
-    else if closed
-    {
-      OSSpinLockUnlock(&lock)
-      if let s = semaphore.get()
-      {
-        dispatch_semaphore_signal(s)
-      }
+      }
+      OSSpinLockUnlock(&lock)
+      return element
     }
     else
     {
-      readerQueue.enqueue(.selection(semaphore, selection))
-      OSSpinLockUnlock(&lock)
-<<<<<<< HEAD
-=======
-      return element
-    }
-    else
-    {
       assert(closed, __FUNCTION__)
       OSSpinLockUnlock(&lock)
       return nil
->>>>>>> 54eefcff
     }
   }
   
