--- conflicted
+++ resolved
@@ -10,7 +10,7 @@
   Sender<T> is the sending endpoint for a Channel, Chan<T>.
 */
 
-public struct Sender<T>: SenderType
+public final class Sender<T>: SenderType
 {
   private let wrapped: Chan<T>
 
@@ -31,6 +31,34 @@
   public func close()  { wrapped.close() }
 
   public func send(newElement: T) -> Bool { return wrapped.put(newElement) }
+}
+
+extension Sender: Selectable
+{
+  // MARK: Selectable implementation
+  
+  public var selectable: Bool { return !wrapped.isClosed }
+
+  public func selectNow(selectionID: Selectable) -> Selection?
+  {
+    return wrapped.selectPutNow(selectionID)
+  }
+
+  public func selectNotify(semaphore: SemaphoreChan, selectionID: Selectable) -> Signal
+  {
+    return wrapped.selectPut(semaphore, selectionID: selectionID)
+  }
+}
+
+extension Sender: SelectableSenderType
+{
+  // MARK: SelectableSenderType implementation
+
+  public func insert(selection: Selection, newElement: T) -> Bool
+  {
+    precondition(selection.id === self, __FUNCTION__)
+    return wrapped.insert(selection, newElement: newElement)
+  }
 }
 
 /**
@@ -65,7 +93,7 @@
     :return:  A Sender<T> object that will send elements to the Chan<T>
   */
 
-  public class func Wrap(c: Chan<T>) -> Sender<T>
+  public static func Wrap(c: Chan<T>) -> Sender<T>
   {
     return Sender(c)
   }
@@ -77,7 +105,7 @@
     :return:  A Sender<T> object that will send elements to c
   */
 
-  class func Wrap<C: ChannelType where C.Element == T>(c: C) -> Sender<T>
+  static func Wrap<C: ChannelType where C.Element == T>(c: C) -> Sender<T>
   {
     if let chan = c as? Chan<T>
     {
@@ -97,7 +125,7 @@
     :return:  A Sender object that will pass along the elements to c.
   */
 
-  public class func Wrap<C: SenderType where C.SentElement == T>(c: C) -> Sender<T>
+  public static func Wrap<C: SenderType where C.SentElement == T>(c: C) -> Sender<T>
   {
     if let s = c as? Sender<T>
     {
@@ -109,78 +137,6 @@
 }
 
 /**
-<<<<<<< HEAD
-  Sender<T> is the sending endpoint for a Channel, Chan<T>.
-*/
-
-public final class Sender<T>: SenderType
-{
-  private let wrapped: Chan<T>
-
-  public init(_ c: Chan<T>)
-  {
-    wrapped = c
-  }
-
-  // SenderType implementation
-
-  public var isClosed: Bool { return wrapped.isClosed }
-  public var isFull:   Bool { return wrapped.isFull }
-  public func close()  { wrapped.close() }
-
-  public func send(newElement: T) -> Bool { return wrapped.put(newElement) }
-}
-
-// Selectable implementation
-
-extension Sender: Selectable
-{
-  public var selectable: Bool { return !wrapped.isClosed }
-
-  public func selectNow(selectionID: Selectable) -> Selection?
-  {
-    return wrapped.selectPutNow(selectionID)
-  }
-
-  public func selectNotify(semaphore: SemaphoreChan, selectionID: Selectable) -> Signal
-  {
-    return wrapped.selectPut(semaphore, selectionID: selectionID)
-  }
-}
-
-extension Sender: SelectableSenderType
-{
-  public func insert(selection: Selection, newElement: T) -> Bool
-  {
-    precondition(selection.id === self, __FUNCTION__)
-    return wrapped.insert(selection, newElement: newElement)
-  }
-}
-
-/**
-  Channel send operator: send a new element to the channel
-
-  If the channel is full, this call will block.
-  If the channel has been closed, sending will fail silently.
-
-  The ideal situation when the channel has been closed
-  would involve some error-handling, such as a panic() call.
-  Unfortunately there is no such thing in Swift, so a silent failure it is.
-
-  Using this operator is equivalent to '_ = Sender<T>.send(T)'
-
-  :param: s a Sender<T>
-  :param: element the new T to be added to the channel.
-*/
-
-public func <-<T>(s: Sender<T>, element: T)
-{
-  s.wrapped.put(element)
-}
-
-/**
-=======
->>>>>>> 62127252
   ChannelTypeAsChan<T,C> disguises any ChannelType as a Chan<T>, for use by Sender<T>
 */
 
