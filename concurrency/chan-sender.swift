--- conflicted
+++ resolved
@@ -44,15 +44,9 @@
     return wrapped.selectPutNow(selection)
   }
 
-<<<<<<< HEAD
-  public func selectNotify(semaphore: SemaphoreChan, selection: Selection)
-  {
-    wrapped.selectPut(semaphore, selection: selection)
-=======
   public func selectNotify(select: ChannelSemaphore, selection: Selection)
   {
     wrapped.selectPut(select, selection: selection)
->>>>>>> 54eefcff
   }
 }
 
