//
//  chan-timer.swift
//  Channels
//
//  Created by Guillaume Lessard on 2015-06-13.
//  Copyright © 2015 Guillaume Lessard. All rights reserved.
//

import Dispatch

/**
  A timer class implemented as a channel.

  The timer takes either a dispatch_time_t or a positive time offset in nanoseconds, and the channel will close after that amount of time has passed.
  In the meantime, the channel has no capacity, therefore any attempt receive from it will block.
*/

public class Timer: ReceiverType, SelectableReceiverType
{
  private var closedState: Int32 = 0
  private let closingTime: dispatch_time_t

  private let barrier = dispatch_group_create()!

  public init(_ time: dispatch_time_t)
  {
    closingTime = time
    dispatch_group_enter(barrier)
  }

  public convenience init(delay: Int64 = 0)
  {
    let offset = delay > 0 ? delay : 0
    self.init(dispatch_time(DISPATCH_TIME_NOW, offset))
  }

  deinit
  {
    if closedState == 0
    {
      dispatch_group_leave(barrier)
    }
  }

<<<<<<< HEAD
  var isClosed: Bool { return closedState != 0 }
=======
  public var isClosed: Bool { return closedState != 0 }
>>>>>>> 1e274186

  public func close()
  {
    if closedState == 0 && OSAtomicCompareAndSwap32Barrier(0, 1, &closedState)
    { // Only one thread can get here
      dispatch_group_leave(barrier)
    }
  }

  public func receive() -> Void?
  {
    if closedState == 0
    { // given our usage, dispatch_group_wait will allocate a semaphore port regardless of the timeout value.
      // in order to occasionally save some microseconds, compare with the current time first.
      if closingTime > dispatch_time(DISPATCH_TIME_NOW, 0)
      {
        dispatch_group_wait(barrier, closingTime)
      }
      close()
    }
    return nil
  }


<<<<<<< HEAD
  var selectable: Bool { return closedState == 0 }
=======
  public var selectable: Bool { return closedState == 0 }

  public func selectNow(selection: Selection) -> Selection?
  {
    if closingTime < dispatch_time(DISPATCH_TIME_NOW, 0)
    {
      close()
      return selection
    }
    return nil
  }
>>>>>>> 1e274186

  public func selectNotify(select: ChannelSemaphore, selection: Selection)
  {
    dispatch_after(closingTime, dispatch_get_global_queue(qos_class_self(), 0)) {
      if select.setState(.Select)
      {
        select.selection = selection
        select.signal()
      }
    }
  }

  public func extract(selection: Selection) -> Void?
  {
    return self.receive()
  }
}<|MERGE_RESOLUTION|>--- conflicted
+++ resolved
@@ -42,11 +42,7 @@
     }
   }
 
-<<<<<<< HEAD
-  var isClosed: Bool { return closedState != 0 }
-=======
   public var isClosed: Bool { return closedState != 0 }
->>>>>>> 1e274186
 
   public func close()
   {
@@ -71,21 +67,7 @@
   }
 
 
-<<<<<<< HEAD
-  var selectable: Bool { return closedState == 0 }
-=======
   public var selectable: Bool { return closedState == 0 }
-
-  public func selectNow(selection: Selection) -> Selection?
-  {
-    if closingTime < dispatch_time(DISPATCH_TIME_NOW, 0)
-    {
-      close()
-      return selection
-    }
-    return nil
-  }
->>>>>>> 1e274186
 
   public func selectNotify(select: ChannelSemaphore, selection: Selection)
   {
