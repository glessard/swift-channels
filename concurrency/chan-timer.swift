--- conflicted
+++ resolved
@@ -15,11 +15,7 @@
   In the meantime, the channel has no capacity, therefore any attempt receive from it will block.
 */
 
-<<<<<<< HEAD
-class Timer: ReceiverType, SelectableReceiverType
-=======
-public class Timer: ReceiverType
->>>>>>> 1dd64283
+public class Timer: ReceiverType, SelectableReceiverType
 {
   private var closedState: Int32 = 0
   private let closingTime: dispatch_time_t
@@ -32,19 +28,12 @@
     dispatch_group_enter(barrier)
   }
 
-<<<<<<< HEAD
-  convenience init(delay: Int64 = 0)
-=======
-  public convenience init(delay timeOffset: Int64 = 0)
->>>>>>> 1dd64283
+  public convenience init(delay: Int64 = 0)
   {
     let offset = delay > 0 ? delay : 0
     self.init(dispatch_time(DISPATCH_TIME_NOW, offset))
   }
 
-<<<<<<< HEAD
-  var isClosed: Bool { return closedState != 0 }
-=======
   deinit
   {
     if closedState == 0
@@ -54,7 +43,6 @@
   }
 
   public var isClosed: Bool { return closedState != 0 }
->>>>>>> 1dd64283
 
   public func close()
   {
@@ -79,9 +67,9 @@
   }
 
 
-  var selectable: Bool { return closedState == 0 || closingTime < dispatch_time(DISPATCH_TIME_NOW, 0) }
+  public var selectable: Bool { return closedState == 0 || closingTime < dispatch_time(DISPATCH_TIME_NOW, 0) }
 
-  func selectNow(selection: Selection) -> Selection?
+  public func selectNow(selection: Selection) -> Selection?
   {
     if closingTime < dispatch_time(DISPATCH_TIME_NOW, 0)
     {
@@ -91,7 +79,7 @@
     return nil
   }
 
-  func selectNotify(select: ChannelSemaphore, selection: Selection)
+  public func selectNotify(select: ChannelSemaphore, selection: Selection)
   {
     dispatch_after(closingTime, dispatch_get_global_queue(qos_class_self(), 0)) {
       if select.setState(.Select)
@@ -102,7 +90,7 @@
     }
   }
 
-  func extract(selection: Selection) -> Void?
+  public func extract(selection: Selection) -> Void?
   {
     return self.receive()
   }
