--- conflicted
+++ resolved
@@ -10,11 +10,7 @@
   Receiver<T> is the receiving endpoint for a ChannelType.
 */
 
-<<<<<<< HEAD
-public final class Receiver<T>: ReceiverType, GeneratorType, SequenceType
-=======
-public struct Receiver<T>: ReceiverType
->>>>>>> ac7cd6ae
+public final class Receiver<T>: ReceiverType
 {
   private let wrapped: Chan<T>
 
@@ -38,29 +34,6 @@
   {
     return wrapped.get()
   }
-<<<<<<< HEAD
-
-  // MARK: GeneratorType implementation
-
-  /**
-    If all elements are exhausted, return `nil`.  Otherwise, advance
-    to the next element and return it.
-    This is a synonym for receive()
-  */
-
-  public func next() -> T?
-  {
-    return wrapped.get()
-  }
-
-  // MARK: SequenceType implementation
-
-  public func generate() -> Self
-  {
-    return self
-  }
-=======
->>>>>>> ac7cd6ae
 }
 
 extension Receiver: Selectable
