--- conflicted
+++ resolved
@@ -147,18 +147,6 @@
     return put(newElement)
   }
 
-<<<<<<< HEAD
-  override func selectPut(semaphore: SemaphoreChan, selection: Selection)
-  {
-    // If we get here, it would be as a result of an inconceivable set of circumstances.
-    if let s = semaphore.get()
-    {
-      if writerCount == 0 && closedState == 0
-      {
-        dispatch_set_context(s, UnsafeMutablePointer<Void>(Unmanaged.passRetained(selection).toOpaque()))
-      }
-      dispatch_semaphore_signal(s)
-=======
   override func selectPut(select: ChannelSemaphore, selection: Selection)
   {
     // If we get here, it would be as a result of an inconceivable set of circumstances.
@@ -166,7 +154,6 @@
     {
       select.selection = selection
       select.signal()
->>>>>>> 54eefcff
     }
   }
 
@@ -189,40 +176,21 @@
     return nil
   }
 
-<<<<<<< HEAD
-  override func selectGet(semaphore: SemaphoreChan, selection: Selection)
-  {
-    if closedState != 0
-    {
-      if let s = semaphore.get()
-      {
-        dispatch_set_context(s, UnsafeMutablePointer<Void>(Unmanaged.passRetained(selection).toOpaque()))
-        dispatch_semaphore_signal(s)
-      }
-=======
   override func selectGet(select: ChannelSemaphore, selection: Selection)
   {
     if closedState != 0 && select.setState(.Select)
     {
       select.selection = selection
       select.signal()
->>>>>>> 54eefcff
       return
     }
 
     dispatch_group_notify(barrier, dispatch_get_global_queue(qos_class_self(), 0)) {
       _ in
-<<<<<<< HEAD
-      if let s = semaphore.get()
-      {
-        dispatch_set_context(s, UnsafeMutablePointer<Void>(Unmanaged.passRetained(selection).toOpaque()))
-        dispatch_semaphore_signal(s)
-=======
       if select.setState(.Select)
       {
         select.selection = selection
         select.signal()
->>>>>>> 54eefcff
       }
     }
   }
