--- conflicted
+++ resolved
@@ -26,13 +26,8 @@
   private var head = 0
   private var tail = 0
 
-<<<<<<< HEAD
   private var filled: SChanSemaphore
   private var empty:  SChanSemaphore
-=======
-  private let filled: dispatch_semaphore_t
-  private let empty:  dispatch_semaphore_t
->>>>>>> f25a4f25
 
   private var closed = 0
 
@@ -70,15 +65,9 @@
   {
     while (tail &- head) > 0
     {
-<<<<<<< HEAD
-      OSAtomicIncrementLongBarrier(&head)
-      buffer.advancedBy(head&mask).destroy()
-      empty.signal()
-=======
       head += 1
       buffer.advancedBy(head&mask).destroy()
-      dispatch_semaphore_signal(empty)
->>>>>>> f25a4f25
+      empty.signal()
     }
     buffer.dealloc(mask+1)
     empty.destroy()
@@ -131,31 +120,19 @@
   {
     if closed != 0 { return false }
 
-<<<<<<< HEAD
     empty.wait()
-=======
-    dispatch_semaphore_wait(empty, DISPATCH_TIME_FOREVER)
->>>>>>> f25a4f25
 
     if closed == 0
     {
       let newtail = OSAtomicIncrementLongBarrier(&tail)
       buffer.advancedBy(newtail&mask).initialize(newElement)
 
-<<<<<<< HEAD
-      filled.signal()
-=======
-      dispatch_semaphore_signal(filled)
->>>>>>> f25a4f25
+      filled.signal()
       return true
     }
     else
     {
-<<<<<<< HEAD
-      empty.signal()
-=======
-      dispatch_semaphore_signal(empty)
->>>>>>> f25a4f25
+      empty.signal()
       return false
     }
   }
@@ -173,33 +150,21 @@
   {
     if closed != 0 && (tail &- head) <= 0 { return nil }
 
-<<<<<<< HEAD
     filled.wait()
-=======
-    dispatch_semaphore_wait(filled, DISPATCH_TIME_FOREVER)
->>>>>>> f25a4f25
 
     let newhead = OSAtomicIncrementLongBarrier(&head)
     if (tail &- newhead) >= 0
     {
       let element = buffer.advancedBy(newhead&mask).move()
 
-<<<<<<< HEAD
-      empty.signal()
-=======
-      dispatch_semaphore_signal(empty)
->>>>>>> f25a4f25
+      empty.signal()
       return element
     }
     else
     {
       precondition(closed != 0, __FUNCTION__)
       OSAtomicDecrementLongBarrier(&head)
-<<<<<<< HEAD
-      filled.signal()
-=======
-      dispatch_semaphore_signal(filled)
->>>>>>> f25a4f25
+      filled.signal()
       return nil
     }
   }
@@ -210,29 +175,17 @@
   {
     // the `empty` semaphore has already been decremented for this operation.
     let newtail = OSAtomicIncrementLongBarrier(&tail)
-<<<<<<< HEAD
     if closed == 0 && newtail &- head <= capacity
     {
       buffer.advancedBy(newtail&mask).initialize(newElement)
 
       filled.signal()
-=======
-    if closed == 0 && (newtail &- head) <= capacity
-    {
-      buffer.advancedBy(newtail&mask).initialize(newElement)
-
-      dispatch_semaphore_signal(filled)
->>>>>>> f25a4f25
       return true
     }
     else
     {
       OSAtomicDecrementLongBarrier(&tail)
-<<<<<<< HEAD
-      empty.signal()
-=======
-      dispatch_semaphore_signal(empty)
->>>>>>> f25a4f25
+      empty.signal()
       return false
     }
   }
@@ -265,22 +218,14 @@
     {
       let element = buffer.advancedBy(newhead&mask).move()
 
-<<<<<<< HEAD
-      empty.signal()
-=======
-      dispatch_semaphore_signal(empty)
->>>>>>> f25a4f25
+      empty.signal()
       return element
     }
     else
     {
       precondition(closed != 0, __FUNCTION__)
       OSAtomicDecrementLongBarrier(&head)
-<<<<<<< HEAD
-      filled.signal()
-=======
-      dispatch_semaphore_signal(filled)
->>>>>>> f25a4f25
+      filled.signal()
       return nil
     }
   }
@@ -306,19 +251,11 @@
   }
 }
 
-<<<<<<< HEAD
-=======
-
->>>>>>> f25a4f25
 @inline(__always) private func OSAtomicIncrementLongBarrier(pointer: UnsafeMutablePointer<Int>) -> Int
 {
   #if arch(x86_64) || arch(arm64) // 64-bit architecture
     return Int(OSAtomicIncrement64Barrier(UnsafeMutablePointer<Int64>(pointer)))
-<<<<<<< HEAD
   #else // 32-bit architecture
-=======
-    #else // 32-bit architecture
->>>>>>> f25a4f25
     return Int(OSAtomicIncrement32Barrier(UnsafeMutablePointer<Int32>(pointer)))
   #endif
 }
@@ -327,11 +264,7 @@
 {
   #if arch(x86_64) || arch(arm64) // 64-bit architecture
     return Int(OSAtomicDecrement64Barrier(UnsafeMutablePointer<Int64>(pointer)))
-<<<<<<< HEAD
   #else // 32-bit architecture
-=======
-    #else // 32-bit architecture
->>>>>>> f25a4f25
     return Int(OSAtomicDecrement32Barrier(UnsafeMutablePointer<Int32>(pointer)))
   #endif
 }