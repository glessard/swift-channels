--- conflicted
+++ resolved
@@ -68,12 +68,8 @@
 
   deinit
   {
-<<<<<<< HEAD
-    if head < tail
-=======
     // println("\(head) \(tail) \(buffer)")
     for i in head..<tail
->>>>>>> c87fdb6e
     {
       for i in head..<tail
       {
