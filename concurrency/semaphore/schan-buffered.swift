--- conflicted
+++ resolved
@@ -174,11 +174,7 @@
     }
     else
     {
-<<<<<<< HEAD
-      precondition(closed, __FUNCTION__)
-=======
-      assert(closed != 0, __FUNCTION__)
->>>>>>> b618324b
+      precondition(closed != 0, __FUNCTION__)
       OSSpinLockUnlock(&rlock)
       dispatch_semaphore_signal(filled)
       return nil
@@ -203,7 +199,7 @@
   {
     // the `empty` semaphore has already been decremented for this operation.
     OSSpinLockLock(&wlock)
-    if !closed && (tail &- head) < capacity
+    if closed == 0 && (tail &- head) < capacity
     {
       buffer.advancedBy(tail&mask).initialize(newElement)
       tail = tail &+ 1
@@ -278,7 +274,7 @@
     }
     else
     {
-      precondition(closed, __FUNCTION__)
+      precondition(closed != 0, __FUNCTION__)
       OSSpinLockUnlock(&rlock)
       dispatch_semaphore_signal(filled)
       return nil
