--- conflicted
+++ resolved
@@ -72,15 +72,8 @@
     precondition(head <= tail, __FUNCTION__)
     for i in head..<tail
     {
-<<<<<<< HEAD
-      for i in head..<tail
-      {
-        buffer.advancedBy(i&mask).destroy()
-      }
-=======
       buffer.advancedBy(i&mask).destroy()
       dispatch_semaphore_signal(empty)
->>>>>>> 54d3545e
     }
     buffer.dealloc(mask+1)
   }
