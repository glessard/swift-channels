--- conflicted
+++ resolved
@@ -43,13 +43,8 @@
   {
     self.capacity = (capacity < 1) ? 1 : min(capacity, 32768)
 
-<<<<<<< HEAD
     filled = SChanSemaphore(value: 0)
     empty =  SChanSemaphore(value: Int32(self.capacity))
-=======
-    filled = dispatch_semaphore_create(0)!
-    empty =  dispatch_semaphore_create(self.capacity)!
->>>>>>> 779034e9
 
     // find the next power of 2 that is >= self.capacity
     var v = self.capacity - 1
@@ -73,20 +68,13 @@
   {
     while tail &- head > 0
     {
-<<<<<<< HEAD
-      buffer.advancedBy(Int(i&mask)).destroy()
+      buffer.advancedBy(head&mask).destroy()
+      head = head &+ 1
       empty.signal()
     }
     buffer.dealloc(Int(mask+1))
     empty.destroy()
     filled.destroy()
-=======
-      buffer.advancedBy(head&mask).destroy()
-      head = head &+ 1
-      dispatch_semaphore_signal(empty)
-    }
-    buffer.dealloc(mask+1)
->>>>>>> 779034e9
   }
 
   // MARK: ChannelType properties
@@ -186,14 +174,14 @@
       head = head &+ 1
 
       OSSpinLockUnlock(&rlock)
-      dispatch_semaphore_signal(empty)
+      empty.signal()
       return element
     }
     else
     {
       assert(closed, __FUNCTION__)
       OSSpinLockUnlock(&rlock)
-      dispatch_semaphore_signal(filled)
+      filled.signal()
       return nil
     }
   }
@@ -202,7 +190,7 @@
 
   override func selectPutNow(selection: Selection) -> Selection?
   {
-    if dispatch_semaphore_wait(empty, DISPATCH_TIME_NOW) == 0
+    if empty.wait(DISPATCH_TIME_NOW)
     {
       return selection
     }
@@ -222,20 +210,20 @@
       tail = tail &+ 1
 
       OSSpinLockUnlock(&wlock)
-      dispatch_semaphore_signal(filled)
+      filled.signal()
       return true
     }
     else
     {
       OSSpinLockUnlock(&wlock)
-      dispatch_semaphore_signal(empty)
+      empty.signal()
       return false
     }
   }
 
   override func selectPut(select: ChannelSemaphore, selection: Selection)
   {
-    if dispatch_semaphore_wait(empty, DISPATCH_TIME_NOW) == 0
+    if empty.wait(DISPATCH_TIME_NOW)
     {
       if select.setState(.Select)
       {
@@ -244,14 +232,14 @@
       }
       else
       { // let another reader through
-        dispatch_semaphore_signal(empty)
+        empty.signal()
       }
       return
     }
 
     dispatch_async(dispatch_get_global_queue(qos_class_self(), 0)) {
       _ in
-      dispatch_semaphore_wait(self.empty, DISPATCH_TIME_FOREVER)
+      self.empty.wait()
 
       if select.setState(.Select)
       {
@@ -260,14 +248,14 @@
       }
       else
       { // let another writer through
-        dispatch_semaphore_signal(self.empty)
+        self.empty.signal()
       }
     }
   }
 
   override func selectGetNow(selection: Selection) -> Selection?
   {
-    if dispatch_semaphore_wait(filled, DISPATCH_TIME_NOW) == 0
+    if filled.wait(DISPATCH_TIME_NOW)
     {
       return selection
     }
@@ -298,45 +286,9 @@
     }
   }
 
-<<<<<<< HEAD
-  // MARK: SelectableChannelType methods
-
-  override func selectPutNow(selection: Selection) -> Selection?
-  {
-    if empty.wait(DISPATCH_TIME_NOW)
-    {
-      return selection
-    }
-    else
-    {
-      return nil
-    }
-  }
-
-  override func insert(selection: Selection, newElement: T) -> Bool
-  {
-    // the `empty` semaphore has already been decremented for this operation.
-    OSSpinLockLock(&wlock)
-    if !closed && head+capacity > tail
-    {
-      buffer.advancedBy(Int(tail&mask)).initialize(newElement)
-      tail += 1
-
-      OSSpinLockUnlock(&wlock)
-      filled.signal()
-      return true
-    }
-    else
-    {
-      OSSpinLockUnlock(&wlock)
-      empty.signal()
-      return false
-    }
-  }
-
-  override func selectPut(select: ChannelSemaphore, selection: Selection)
-  {
-    if empty.wait(DISPATCH_TIME_NOW)
+  override func selectGet(select: ChannelSemaphore, selection: Selection)
+  {
+    if filled.wait(DISPATCH_TIME_NOW)
     {
       if select.setState(.Select)
       {
@@ -345,14 +297,14 @@
       }
       else
       { // let another reader through
-        empty.signal()
+        filled.signal()
       }
       return
     }
 
     dispatch_async(dispatch_get_global_queue(qos_class_self(), 0)) {
       _ in
-      self.empty.wait()
+      self.filled.wait()
 
       if select.setState(.Select)
       {
@@ -360,90 +312,8 @@
         select.signal()
       }
       else
-      { // let another writer through
-        self.empty.signal()
-      }
-    }
-  }
-
-  override func selectGetNow(selection: Selection) -> Selection?
-  {
-    if filled.wait(DISPATCH_TIME_NOW)
-    {
-      return selection
-    }
-    else
-    {
-      return nil
-    }
-  }
-
-  override func extract(selection: Selection) -> T?
-  {
-    // the `filled` semaphore has already been decremented for this operation.
-    OSSpinLockLock(&rlock)
-    if head < tail
-    {
-      let element = buffer.advancedBy(Int(head&mask)).move()
-      head += 1
-      OSSpinLockUnlock(&rlock)
-      empty.signal()
-      return element
-    }
-    else
-    {
-      assert(closed, __FUNCTION__)
-      OSSpinLockUnlock(&rlock)
-      filled.signal()
-      return nil
-    }
-  }
-
-  override func selectGet(select: ChannelSemaphore, selection: Selection)
-  {
-    if filled.wait(DISPATCH_TIME_NOW)
-=======
-  override func selectGet(select: ChannelSemaphore, selection: Selection)
-  {
-    if dispatch_semaphore_wait(filled, DISPATCH_TIME_NOW) == 0
->>>>>>> 779034e9
-    {
-      if select.setState(.Select)
-      {
-        select.selection = selection
-        select.signal()
-      }
-      else
       { // let another reader through
-<<<<<<< HEAD
-        filled.signal()
-=======
-        dispatch_semaphore_signal(filled)
->>>>>>> 779034e9
-      }
-      return
-    }
-
-    dispatch_async(dispatch_get_global_queue(qos_class_self(), 0)) {
-      _ in
-<<<<<<< HEAD
-      self.filled.wait()
-=======
-      dispatch_semaphore_wait(self.filled, DISPATCH_TIME_FOREVER)
->>>>>>> 779034e9
-
-      if select.setState(.Select)
-      {
-        select.selection = selection
-        select.signal()
-      }
-      else
-      { // let another reader through
-<<<<<<< HEAD
         self.filled.signal()
-=======
-        dispatch_semaphore_signal(self.filled)
->>>>>>> 779034e9
       }
     }
   }
