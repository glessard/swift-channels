//
//  schan-buffered.swift
//  concurrency
//
//  Created by Guillaume Lessard on 2014-11-19.
//  Copyright (c) 2014 Guillaume Lessard. All rights reserved.
//

import Dispatch

/**
  This solution adapted from:
  Oracle Multithreaded Programming Guide, Chapter 4, section 5: "Semaphores"
  http://docs.oracle.com/cd/E19455-01/806-5257/6je9h032s/index.html
*/

final class SBufferedChan<T>: Chan<T>
{
  private let buffer: UnsafeMutablePointer<T>

  // MARK: private housekeeping

  private let capacity: Int
  private let mask: Int

  private var head = 0
  private var tail = 0

  private let filled: dispatch_semaphore_t
  private let empty:  dispatch_semaphore_t

  private var closed = 0

  // Used to elucidate/troubleshoot message arrival order
  // private var readerCount: Int32 = -1

  // MARK: init/deinit

  init(_ capacity: Int)
  {
    self.capacity = (capacity < 1) ? 1 : min(capacity, 32768)

    filled = dispatch_semaphore_create(0)!
    empty =  dispatch_semaphore_create(self.capacity)!

    // find the next power of 2 that is >= self.capacity
    var v = self.capacity - 1
    v |= v >> 1
    v |= v >> 2
    v |= v >> 4
    v |= v >> 8

    mask = v // buffer size -1
    buffer = UnsafeMutablePointer.alloc(mask+1)

    super.init()
  }

  convenience override init()
  {
    self.init(1)
  }

  deinit
  {
    while (tail &- head) > 0
    {
      OSAtomicIncrementLongBarrier(&head)
      buffer.advancedBy(head&mask).destroy()
      dispatch_semaphore_signal(empty)
    }
    buffer.dealloc(mask+1)
  }

  // MARK: ChannelType properties

  final override var isEmpty: Bool { return (tail &- head) <= 0 }

  final override var isFull: Bool  { return (tail &- head) >= capacity }

  /**
    Determine whether the channel has been closed
  */

  final override var isClosed: Bool { return closed != 0 }

  // MARK: ChannelType methods

  /**
    Close the channel

    Any items still in the channel remain and can be retrieved.
    New items cannot be added to a closed channel.

    It could be considered an error to close a channel that has already
    been closed. The actual reaction shall be implementation-dependent.
  */

  final override func close()
  {
    if OSAtomicCompareAndSwapLongBarrier(0, 1, &closed)
    {
      dispatch_semaphore_signal(filled)
      dispatch_semaphore_signal(empty)
    }
  }

  /**
    Append an element to the channel

    If no reader is waiting, this call will block.
    If the channel has been closed, no action will be taken.

    - parameter element: the new element to be added to the channel.
  */

  final override func put(newElement: T) -> Bool
  {
    if closed != 0 { return false }

    dispatch_semaphore_wait(empty, DISPATCH_TIME_FOREVER)

    if closed == 0
    {
      let newtail = OSAtomicIncrementLongBarrier(&tail)
      buffer.advancedBy(newtail&mask).initialize(newElement)

      dispatch_semaphore_signal(filled)
      return true
    }
    else
    {
      dispatch_semaphore_signal(empty)
      return false
    }
  }

  /**
    Return the oldest element from the channel.

    If the channel is empty, this call will block.
    If the channel is empty and closed, this will return nil.

    - returns: the oldest element from the channel.
  */

  final override func get() -> T?
  {
    if closed != 0 && (tail &- head) <= 0 { return nil }

    dispatch_semaphore_wait(filled, DISPATCH_TIME_FOREVER)

    let newhead = OSAtomicIncrementLongBarrier(&head)
    if (tail &- newhead) >= 0
    {
      let element = buffer.advancedBy(newhead&mask).move()

      dispatch_semaphore_signal(empty)
      return element
    }
    else
    {
      precondition(closed != 0, __FUNCTION__)
<<<<<<< HEAD
      OSSpinLockUnlock(&rlock)
=======
      OSAtomicDecrementLongBarrier(&head)
>>>>>>> 1652551a
      dispatch_semaphore_signal(filled)
      return nil
    }
  }
<<<<<<< HEAD

  // MARK: SelectableChannelType methods

  override func selectPutNow(selection: Selection) -> Selection?
  {
    if dispatch_semaphore_wait(empty, DISPATCH_TIME_NOW) == 0
    {
      return selection
    }
    else
    {
      return nil
    }
  }

  override func insert(selection: Selection, newElement: T) -> Bool
  {
    // the `empty` semaphore has already been decremented for this operation.
    OSSpinLockLock(&wlock)
    if closed == 0 && (tail &- head) < capacity
    {
      buffer.advancedBy(tail&mask).initialize(newElement)
      tail = tail &+ 1

      OSSpinLockUnlock(&wlock)
      dispatch_semaphore_signal(filled)
      return true
    }
    else
    {
      OSSpinLockUnlock(&wlock)
      dispatch_semaphore_signal(empty)
      return false
    }
  }

  override func selectPut(select: ChannelSemaphore, selection: Selection)
  {
    if dispatch_semaphore_wait(empty, DISPATCH_TIME_NOW) == 0
    {
      if select.setState(.Select)
      {
        select.selection = selection
        select.signal()
      }
      else
      { // let another reader through
        dispatch_semaphore_signal(empty)
      }
      return
    }

    dispatch_async(dispatch_get_global_queue(qos_class_self(), 0)) {
      _ in
      dispatch_semaphore_wait(self.empty, DISPATCH_TIME_FOREVER)

      if select.setState(.Select)
      {
        select.selection = selection
        select.signal()
      }
      else
      { // let another writer through
        dispatch_semaphore_signal(self.empty)
      }
    }
  }

  override func selectGetNow(selection: Selection) -> Selection?
  {
    if dispatch_semaphore_wait(filled, DISPATCH_TIME_NOW) == 0
    {
      return selection
    }
    else
    {
      return nil
    }
  }

  override func extract(selection: Selection) -> T?
  {
    // the `filled` semaphore has already been decremented for this operation.
    OSSpinLockLock(&rlock)
    if (tail &- head) > 0
    {
      let element = buffer.advancedBy(head&mask).move()
      head = head &+ 1
      OSSpinLockUnlock(&rlock)
      dispatch_semaphore_signal(empty)
      return element
    }
    else
    {
      precondition(closed != 0, __FUNCTION__)
      OSSpinLockUnlock(&rlock)
      dispatch_semaphore_signal(filled)
      return nil
    }
  }

  override func selectGet(select: ChannelSemaphore, selection: Selection)
  {
    if dispatch_semaphore_wait(filled, DISPATCH_TIME_NOW) == 0
    {
      if select.setState(.Select)
      {
        select.selection = selection
        select.signal()
      }
      else
      { // let another reader through
        dispatch_semaphore_signal(filled)
      }
      return
    }

    dispatch_async(dispatch_get_global_queue(qos_class_self(), 0)) {
      _ in
      dispatch_semaphore_wait(self.filled, DISPATCH_TIME_FOREVER)

      if select.setState(.Select)
      {
        select.selection = selection
        select.signal()
      }
      else
      { // let another reader through
        dispatch_semaphore_signal(self.filled)
      }
    }
  }
=======
}


@inline(__always) private func OSAtomicIncrementLongBarrier(pointer: UnsafeMutablePointer<Int>) -> Int
{
  #if arch(x86_64) || arch(arm64) // 64-bit architecture
    return Int(OSAtomicIncrement64Barrier(UnsafeMutablePointer<Int64>(pointer)))
    #else // 32-bit architecture
    return Int(OSAtomicIncrement32Barrier(UnsafeMutablePointer<Int32>(pointer)))
  #endif
}

@inline(__always) private func OSAtomicDecrementLongBarrier(pointer: UnsafeMutablePointer<Int>) -> Int
{
  #if arch(x86_64) || arch(arm64) // 64-bit architecture
    return Int(OSAtomicDecrement64Barrier(UnsafeMutablePointer<Int64>(pointer)))
    #else // 32-bit architecture
    return Int(OSAtomicDecrement32Barrier(UnsafeMutablePointer<Int32>(pointer)))
  #endif
>>>>>>> 1652551a
}<|MERGE_RESOLUTION|>--- conflicted
+++ resolved
@@ -65,7 +65,7 @@
   {
     while (tail &- head) > 0
     {
-      OSAtomicIncrementLongBarrier(&head)
+      head += 1
       buffer.advancedBy(head&mask).destroy()
       dispatch_semaphore_signal(empty)
     }
@@ -161,16 +161,11 @@
     else
     {
       precondition(closed != 0, __FUNCTION__)
-<<<<<<< HEAD
-      OSSpinLockUnlock(&rlock)
-=======
       OSAtomicDecrementLongBarrier(&head)
->>>>>>> 1652551a
       dispatch_semaphore_signal(filled)
       return nil
     }
   }
-<<<<<<< HEAD
 
   // MARK: SelectableChannelType methods
 
@@ -189,19 +184,17 @@
   override func insert(selection: Selection, newElement: T) -> Bool
   {
     // the `empty` semaphore has already been decremented for this operation.
-    OSSpinLockLock(&wlock)
-    if closed == 0 && (tail &- head) < capacity
-    {
-      buffer.advancedBy(tail&mask).initialize(newElement)
-      tail = tail &+ 1
-
-      OSSpinLockUnlock(&wlock)
+    let newtail = OSAtomicIncrementLongBarrier(&tail)
+    if closed == 0 && (newtail &- head) <= capacity
+    {
+      buffer.advancedBy(newtail&mask).initialize(newElement)
+
       dispatch_semaphore_signal(filled)
       return true
     }
     else
     {
-      OSSpinLockUnlock(&wlock)
+      OSAtomicDecrementLongBarrier(&tail)
       dispatch_semaphore_signal(empty)
       return false
     }
@@ -254,19 +247,18 @@
   override func extract(selection: Selection) -> T?
   {
     // the `filled` semaphore has already been decremented for this operation.
-    OSSpinLockLock(&rlock)
-    if (tail &- head) > 0
-    {
-      let element = buffer.advancedBy(head&mask).move()
-      head = head &+ 1
-      OSSpinLockUnlock(&rlock)
+    let newhead = OSAtomicIncrementLongBarrier(&head)
+    if (tail &- newhead) >= 0
+    {
+      let element = buffer.advancedBy(newhead&mask).move()
+
       dispatch_semaphore_signal(empty)
       return element
     }
     else
     {
       precondition(closed != 0, __FUNCTION__)
-      OSSpinLockUnlock(&rlock)
+      OSAtomicDecrementLongBarrier(&head)
       dispatch_semaphore_signal(filled)
       return nil
     }
@@ -303,7 +295,6 @@
       }
     }
   }
-=======
 }
 
 
@@ -323,5 +314,4 @@
     #else // 32-bit architecture
     return Int(OSAtomicDecrement32Barrier(UnsafeMutablePointer<Int32>(pointer)))
   #endif
->>>>>>> 1652551a
 }