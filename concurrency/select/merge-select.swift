--- conflicted
+++ resolved
@@ -22,11 +22,7 @@
 */
 
 public func mergeSelect<R>(_ channels: [R]) -> Receiver<R.ReceivedElement>
-<<<<<<< HEAD
-  where R: SelectableReceiverType
-=======
   where R: ReceiverType & SelectableReceiverType
->>>>>>> 8a5ad403
 {
   if channels.count == 0
   { // Not likely to happen, but return a closed channel.
