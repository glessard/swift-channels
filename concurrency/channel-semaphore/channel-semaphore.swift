--- conflicted
+++ resolved
@@ -40,12 +40,7 @@
         let s = buffer.advancedBy(cursor).move()
         OSSpinLockUnlock(&lock)
         s.svalue = 0
-<<<<<<< HEAD
-        s.selected = 0
-        s.currentState = .Ready
-=======
         s.currentState = ChannelSemaphoreState.Ready.rawValue
->>>>>>> 4171fa60
         return s
       }
 
@@ -58,12 +53,7 @@
           buffer[i] = buffer.advancedBy(cursor).move()
           OSSpinLockUnlock(&lock)
           s.svalue = 0
-<<<<<<< HEAD
-          s.selected = 0
-          s.currentState = .Ready
-=======
           s.currentState = ChannelSemaphoreState.Ready.rawValue
->>>>>>> 4171fa60
           return s
         }
       }
@@ -85,58 +75,25 @@
 
 // Select() case
 case WaitSelect
-case Select(Selection)
+case Select
 case Invalidated
 
 // End state
 case Done
 }
 
-<<<<<<< HEAD
-func ==(ls: ChannelSemaphoreState, rs: ChannelSemaphoreState) -> Bool
-{
-  switch (ls, rs)
-  {
-  case (.Ready, .Ready): return true
-  case (.Pointer(let p1), .Pointer(let p2)) where p1 == p2: return true
-  case (.WaitSelect, .WaitSelect): return true
-  case (.Select(let s1), .Select(let s2)) where s1.id === s2.id: return s1.semaphore === s2.semaphore
-  case (.Invalidated, .Invalidated): return true
-  case (.Done, .Done): return true
-  default: return false
-  }
-}
-
 final public class ChannelSemaphore
-=======
-final class ChannelSemaphore
->>>>>>> 4171fa60
 {
   private var svalue: Int32
   private var semp = semaphore_t()
 
-<<<<<<< HEAD
-  private var currentState = ChannelSemaphoreState.Ready
-  private var selected = 0
-
-  private var statelock = OS_SPINLOCK_INIT
-=======
   private var currentState = ChannelSemaphoreState.Ready.rawValue
   private var pointer: UnsafeMutablePointer<Void> = nil
->>>>>>> 4171fa60
+  private var seln: Selection? = nil
 
   private init(value: Int32)
   {
     svalue = (value > 0) ? value : 0
-<<<<<<< HEAD
-//    semp = {
-//      var newport = semaphore_t()
-//      let kr = semaphore_create(mach_task_self_, &newport, SYNC_POLICY_FIFO, 0)
-//      assert(kr == KERN_SUCCESS, __FUNCTION__)
-//      return newport
-//    }()
-=======
->>>>>>> 4171fa60
   }
 
   private convenience init()
@@ -159,11 +116,7 @@
     func atomicAssignPort(port: semaphore_t, assignee: UnsafeMutablePointer<Void>) -> Bool
     { // succeed only if 'semp' is still zero
       return OSAtomicCompareAndSwap32Barrier(0, unsafeBitCast(port, Int32.self),
-<<<<<<< HEAD
                                              UnsafeMutablePointer<Int32>(assignee))
-=======
-        UnsafeMutablePointer<Int32>(assignee))
->>>>>>> 4171fa60
     }
 
     if !atomicAssignPort(semaphore, &semp)
@@ -173,29 +126,6 @@
     }
   }
 
-<<<<<<< HEAD
-  final var isSelected: Bool { return selected != 0 }
-
-  final var state: ChannelSemaphoreState {
-    OSSpinLockLock(&statelock)
-    let internalState = currentState
-    OSSpinLockUnlock(&statelock)
-    return internalState
-  }
-
-  func setState(newState: ChannelSemaphoreState) -> Bool
-  {
-    OSSpinLockLock(&statelock)
-    let copy: Bool
-    switch (currentState, newState)
-    {
-    case (.WaitSelect, .Select), (.WaitSelect, .Invalidated):
-        copy = true
-        selected = 1
-
-    case (.Ready, .WaitSelect), (.Ready, .Pointer):
-      copy = true
-=======
   var rawState: Int32 { return currentState }
   var state: ChannelSemaphoreState { return ChannelSemaphoreState(rawValue: currentState)! }
 
@@ -203,9 +133,11 @@
   {
     switch newState
     {
-    case .Pointer:
+    case .Pointer, .WaitSelect:
       return OSAtomicCompareAndSwap32Barrier(ChannelSemaphoreState.Ready.rawValue, newState.rawValue, &currentState)
->>>>>>> 4171fa60
+
+    case .Select, .Invalidated:
+      return OSAtomicCompareAndSwap32Barrier(ChannelSemaphoreState.WaitSelect.rawValue, newState.rawValue, &currentState)
 
     case .Done:
       currentState = ChannelSemaphoreState.Done.rawValue
@@ -217,11 +149,6 @@
     }
   }
 
-<<<<<<< HEAD
-    if copy { currentState = newState }
-    OSSpinLockUnlock(&statelock)
-    return copy
-=======
   func setPointer<T>(p: UnsafeMutablePointer<T>) -> Bool
   {
     if setState(.Pointer)
@@ -239,7 +166,11 @@
       return UnsafeMutablePointer<T>(pointer)
     }
     return nil
->>>>>>> 4171fa60
+  }
+
+  var selection: Selection? {
+    get { return seln }
+    set { if currentState == ChannelSemaphoreState.Select.rawValue { seln = newValue } }
   }
 
   func signal() -> Bool
@@ -250,10 +181,6 @@
       { // if svalue was previously less than zero, there must be a wait() call
         // currently in the process of initializing semp.
         NSThread.sleepForTimeInterval(1e-10)
-<<<<<<< HEAD
-=======
-        OSMemoryBarrier()
->>>>>>> 4171fa60
       }
 
       let kr = semaphore_signal(semp)
