--- conflicted
+++ resolved
@@ -83,11 +83,8 @@
 case Done
 }
 
-<<<<<<< HEAD
-=======
 // MARK: ChannelSemaphore
 
->>>>>>> 5be8ca4c
 final public class ChannelSemaphore
 {
   private var svalue: Int32
