--- conflicted
+++ resolved
@@ -247,35 +247,8 @@
 
     if semp == 0 { initSemaphorePort() }
 
-<<<<<<< HEAD
-    var kr: kern_return_t
-    switch timeout
-    {
-    case DISPATCH_TIME_NOW: // will not wait
-      kr = semaphore_timedwait(semp, mach_timespec_t())
-      assert(kr == KERN_SUCCESS || kr == KERN_OPERATION_TIMED_OUT, __FUNCTION__)
-
-    case DISPATCH_TIME_FOREVER: // will wait forever
-      do {
-        kr = semaphore_wait(semp)
-      } while kr == KERN_ABORTED
-      assert(kr == KERN_SUCCESS, __FUNCTION__)
-
-    default: // a timed wait
-      do {
-        let now = mach_absolute_time()*dispatch_time_t(scale.numer)/dispatch_time_t(scale.denom)
-        let delta = (timeout > now) ? (timeout - now) : 0
-        let tspec = mach_timespec_t(tv_sec: UInt32(delta/NSEC_PER_SEC), tv_nsec: Int32(delta%NSEC_PER_SEC))
-        kr = semaphore_timedwait(semp, tspec)
-      } while kr == KERN_ABORTED
-      assert(kr == KERN_SUCCESS || kr == KERN_OPERATION_TIMED_OUT, __FUNCTION__)
-   }
-
-    if kr == KERN_OPERATION_TIMED_OUT
-=======
     var kr = KERN_ABORTED
     while kr == KERN_ABORTED
->>>>>>> b618324b
     {
       kr = semaphore_wait(semp)
     }
@@ -283,19 +256,4 @@
 
     return kr == KERN_SUCCESS
   }
-<<<<<<< HEAD
-
-  func wait() -> Bool
-  {
-    return wait(DISPATCH_TIME_FOREVER)
-  }
-}
-
-private var scale: mach_timebase_info = {
-  var info = mach_timebase_info(numer: 0, denom: 0)
-  mach_timebase_info(&info)
-  return info
-}()
-=======
-}
->>>>>>> b618324b
+}