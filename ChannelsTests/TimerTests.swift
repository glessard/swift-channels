//
//  TimerTests.swift
//  Channels
//
//  Created by Guillaume Lessard on 2015-06-13.
//  Copyright © 2015 Guillaume Lessard. All rights reserved.
//

import Foundation
import XCTest

@testable import Channels

class TimerTests: XCTestCase
{
  func testTimer()
  {
    let start = mach_absolute_time()

    let time1 = dispatch_time(DISPATCH_TIME_NOW, 500_000)
    let rx1 = Timer(time1)
    XCTAssert(rx1.isClosed == false)
    <-rx1
<<<<<<< HEAD
    let time2 = dispatch_time(DISPATCH_TIME_NOW, 0)
    XCTAssert(rx1.isClosed)
    XCTAssert(time1 <= time2)
=======
    XCTAssert(rx1.isClosed)
>>>>>>> 1dd64283

    let rx2 = Timer(delay: 500_000)
    XCTAssert(rx2.isClosed == false)
    _ = rx2.receive()
    XCTAssert(rx2.isClosed)

    let rx3 = Receiver.Wrap(Timer())
    XCTAssert(rx3.isClosed == false)
    <-rx3
    rx3.close()
    XCTAssert(rx3.isClosed)

    let _ = Timer()

    let dt = mach_absolute_time() - start
    XCTAssert(dt > 1_000_000 && dt < 2_000_000)
  }

  func testSelectTimer()
  {
    let count = 10
    let channels = (0..<count).map { _ in Channel<Int>.Make() }
    let selectables = channels.map {
      (tx: Sender<Int>, rx: Receiver<Int>) -> Selectable in
      return (random()&1 == 0) ? tx : rx
    }

    for var i = 0, j = 0; i < 10; j++
    {
      let timer = Timer(delay: 50_000)
      if let selection = select(selectables + [timer])
      {
        XCTAssert(j == i)
        if selection.id === timer
        {
          if let _ = timer.extract(selection)
          {
            XCTFail("Timers can't return .Some from extract()")
          }
          i++
        }
        else
        {
          XCTFail("Incorrect selection")
          break
        }
      }
    }
  }
}<|MERGE_RESOLUTION|>--- conflicted
+++ resolved
@@ -21,13 +21,9 @@
     let rx1 = Timer(time1)
     XCTAssert(rx1.isClosed == false)
     <-rx1
-<<<<<<< HEAD
     let time2 = dispatch_time(DISPATCH_TIME_NOW, 0)
     XCTAssert(rx1.isClosed)
     XCTAssert(time1 <= time2)
-=======
-    XCTAssert(rx1.isClosed)
->>>>>>> 1dd64283
 
     let rx2 = Timer(delay: 500_000)
     XCTAssert(rx2.isClosed == false)
