--- conflicted
+++ resolved
@@ -33,29 +33,7 @@
 syncprint("\(dt)\t\t(\(dt/iterations) per message)")
 
 
-<<<<<<< HEAD
-buffered = Channel.Wrap(SChan<Int>.Make(1))
-
-tic = Time()
-
-for i in 0..<iterations
-{
-  buffered.tx <- i
-  if let r = <-buffered.rx
-  {
-    _ = r
-  }
-}
-buffered.tx.close()
-
-dt = tic.toc
-syncprint("\(dt)\t\t(\(dt/iterations) per message)")
-
-
-buffered = Channel<Int>.Make(1)
-=======
 chan = Channel.Wrap(SChan<Int>.Make(1))
->>>>>>> f25a4f25
 
 tic = Time()
 
@@ -73,29 +51,7 @@
 syncprint("\(dt)\t\t(\(dt/iterations) per message)")
 
 
-<<<<<<< HEAD
-buffered = Channel.Wrap(SChan<Int>.Make(1))
-
-tic = Time()
-
-async {
-  for i in 0..<iterations
-  {
-    buffered.tx <- i
-  }
-  buffered.tx.close()
-}
-
-while let a = <-buffered.rx { _ = a }
-
-dt = tic.toc
-syncprint("\(dt)\t\t(\(dt/iterations) per message)")
-
-
-var unbuffered = Channel<Int>.Make(0)
-=======
 chan = Channel<Int>.Make(1)
->>>>>>> f25a4f25
 
 tic = Time()
 
